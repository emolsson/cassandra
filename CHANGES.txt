--- conflicted
+++ resolved
@@ -1,4 +1,3 @@
-<<<<<<< HEAD
 3.0.4
  * Disallow drop/alter operations of UDTs used by UDAs (CASSANDRA-10721)
  * Add query time validation method on Index (CASSANDRA-11043)
@@ -14,10 +13,7 @@
  * Add dropped_columns to the list of schema table so it gets handled
    properly (CASSANDRA-11050)
 Merged from 2.2:
-=======
-2.2.6
  * Better error message for cleanup (CASSANDRA-10991)
->>>>>>> c0039515
  * cqlsh pg-style-strings broken if line ends with ';' (CASSANDRA-11123)
  * Always persist upsampled index summaries (CASSANDRA-10512)
  * (cqlsh) Fix inconsistent auto-complete (CASSANDRA-10733)
