3.10
 * Tracing payload is passed through newSession(..) (CASSANDRA-11706)
 * avoid deleting non existing sstable files and improve related log messages (CASSANDRA-12261)
 * json/yaml output format for nodetool compactionhistory (CASSANDRA-12486)
 * Retry all internode messages once after a connection is
   closed and reopened (CASSANDRA-12192)
 * Add support to rebuild from targeted replica (CASSANDRA-9875)
 * Add sequence distribution type to cassandra stress (CASSANDRA-12490)
 * "SELECT * FROM foo LIMIT ;" does not error out (CASSANDRA-12154)
 * Define executeLocally() at the ReadQuery Level (CASSANDRA-12474)
 * Extend read/write failure messages with a map of replica addresses
   to error codes in the v5 native protocol (CASSANDRA-12311)
 * Fix rebuild of SASI indexes with existing index files (CASSANDRA-12374)
 * Let DatabaseDescriptor not implicitly startup services (CASSANDRA-9054, 12550)
 * Fix clustering indexes in presence of static columns in SASI (CASSANDRA-12378)
 * Fix queries on columns with reversed type on SASI indexes (CASSANDRA-12223)
 * Added slow query log (CASSANDRA-12403)
 * Count full coordinated request against timeout (CASSANDRA-12256)
 * Allow TTL with null value on insert and update (CASSANDRA-12216)
 * Make decommission operation resumable (CASSANDRA-12008)
 * Add support to one-way targeted repair (CASSANDRA-9876)
 * Remove clientutil jar (CASSANDRA-11635)
 * Fix compaction throughput throttle (CASSANDRA-12366)
 * Delay releasing Memtable memory on flush until PostFlush has finished running (CASSANDRA-12358)
 * Cassandra stress should dump all setting on startup (CASSANDRA-11914)
 * Make it possible to compact a given token range (CASSANDRA-10643)
 * Allow updating DynamicEndpointSnitch properties via JMX (CASSANDRA-12179)
 * Collect metrics on queries by consistency level (CASSANDRA-7384)
 * Add support for GROUP BY to SELECT statement (CASSANDRA-10707)
 * Deprecate memtable_cleanup_threshold and update default for memtable_flush_writers (CASSANDRA-12228)
 * Upgrade to OHC 0.4.4 (CASSANDRA-12133)
 * Add version command to cassandra-stress (CASSANDRA-12258)
 * Create compaction-stress tool (CASSANDRA-11844)
 * Garbage-collecting compaction operation and schema option (CASSANDRA-7019)
 * Add beta protocol flag for v5 native protocol (CASSANDRA-12142)
 * Support filtering on non-PRIMARY KEY columns in the CREATE
   MATERIALIZED VIEW statement's WHERE clause (CASSANDRA-10368)
 * Unify STDOUT and SYSTEMLOG logback format (CASSANDRA-12004)
 * COPY FROM should raise error for non-existing input files (CASSANDRA-12174)
 * Faster write path (CASSANDRA-12269)
 * Option to leave omitted columns in INSERT JSON unset (CASSANDRA-11424)
 * Support json/yaml output in nodetool tpstats (CASSANDRA-12035)
 * Expose metrics for successful/failed authentication attempts (CASSANDRA-10635)
 * Prepend snapshot name with "truncated" or "dropped" when a snapshot
   is taken before truncating or dropping a table (CASSANDRA-12178)
 * Optimize RestrictionSet (CASSANDRA-12153)
 * cqlsh does not automatically downgrade CQL version (CASSANDRA-12150)
 * Omit (de)serialization of state variable in UDAs (CASSANDRA-9613)
 * Create a system table to expose prepared statements (CASSANDRA-8831)
 * Reuse DataOutputBuffer from ColumnIndex (CASSANDRA-11970)
 * Remove DatabaseDescriptor dependency from SegmentedFile (CASSANDRA-11580)
 * Add supplied username to authentication error messages (CASSANDRA-12076)
 * Remove pre-startup check for open JMX port (CASSANDRA-12074)
 * Remove compaction Severity from DynamicEndpointSnitch (CASSANDRA-11738)
 * Restore resumable hints delivery (CASSANDRA-11960)
Merged from 3.0:
 * Add option to state current gc_grace_seconds to tools/bin/sstablemetadata (CASSANDRA-12208)
 * Fix file system race condition that may cause LogAwareFileLister to fail to classify files (CASSANDRA-11889)
 * Fix file handle leaks due to simultaneous compaction/repair and
   listing snapshots, calculating snapshot sizes, or making schema
   changes (CASSANDRA-11594)
 * Fix nodetool repair exits with 0 for some errors (CASSANDRA-12508)
 * Do not shut down BatchlogManager twice during drain (CASSANDRA-12504)
 * Disk failure policy should not be invoked on out of space (CASSANDRA-12385)
 * Calculate last compacted key on startup (CASSANDRA-6216)
 * Add schema to snapshot manifest, add USING TIMESTAMP clause to ALTER TABLE statements (CASSANDRA-7190)
Merged from 2.2:
 * Fail repair on non-existing table (CASSANDRA-12279)
 * Enable repair -pr and -local together (fix regression of CASSANDRA-7450) (CASSANDRA-12522)


3.8, 3.9
 * Fix value skipping with counter columns (CASSANDRA-11726)
 * Fix nodetool tablestats miss SSTable count (CASSANDRA-12205)
 * Fixed flacky SSTablesIteratedTest (CASSANDRA-12282)
 * Fixed flacky SSTableRewriterTest: check file counts before calling validateCFS (CASSANDRA-12348)
 * cqlsh: Fix handling of $$-escaped strings (CASSANDRA-12189)
 * Fix SSL JMX requiring truststore containing server cert (CASSANDRA-12109)
 * RTE from new CDC column breaks in flight queries (CASSANDRA-12236)
 * Fix hdr logging for single operation workloads (CASSANDRA-12145)
 * Fix SASI PREFIX search in CONTAINS mode with partial terms (CASSANDRA-12073)
 * Increase size of flushExecutor thread pool (CASSANDRA-12071)
 * Partial revert of CASSANDRA-11971, cannot recycle buffer in SP.sendMessagesToNonlocalDC (CASSANDRA-11950)
 * Upgrade netty to 4.0.39 (CASSANDRA-12032, CASSANDRA-12034)
 * Improve details in compaction log message (CASSANDRA-12080)
 * Allow unset values in CQLSSTableWriter (CASSANDRA-11911)
 * Chunk cache to request compressor-compatible buffers if pool space is exhausted (CASSANDRA-11993)
 * Remove DatabaseDescriptor dependencies from SequentialWriter (CASSANDRA-11579)
 * Move skip_stop_words filter before stemming (CASSANDRA-12078)
 * Support seek() in EncryptedFileSegmentInputStream (CASSANDRA-11957)
 * SSTable tools mishandling LocalPartitioner (CASSANDRA-12002)
 * When SEPWorker assigned work, set thread name to match pool (CASSANDRA-11966)
 * Add cross-DC latency metrics (CASSANDRA-11596)
 * Allow terms in selection clause (CASSANDRA-10783)
 * Add bind variables to trace (CASSANDRA-11719)
 * Switch counter shards' clock to timestamps (CASSANDRA-9811)
 * Introduce HdrHistogram and response/service/wait separation to stress tool (CASSANDRA-11853)
 * entry-weighers in QueryProcessor should respect partitionKeyBindIndexes field (CASSANDRA-11718)
 * Support older ant versions (CASSANDRA-11807)
 * Estimate compressed on disk size when deciding if sstable size limit reached (CASSANDRA-11623)
 * cassandra-stress profiles should support case sensitive schemas (CASSANDRA-11546)
 * Remove DatabaseDescriptor dependency from FileUtils (CASSANDRA-11578)
 * Faster streaming (CASSANDRA-9766)
 * Add prepared query parameter to trace for "Execute CQL3 prepared query" session (CASSANDRA-11425)
 * Add repaired percentage metric (CASSANDRA-11503)
 * Add Change-Data-Capture (CASSANDRA-8844)
Merged from 3.0:
 * Fix clean interval not sent to commit log for empty memtable flush (CASSANDRA-12436)
 * Fix potential resource leak in RMIServerSocketFactoryImpl (CASSANDRA-12331)
 * Make sure compaction stats are updated when compaction is interrupted (CASSANDRA-12100)
 * Change commitlog and sstables to track dirty and clean intervals (CASSANDRA-11828)
 * NullPointerException during compaction on table with static columns (CASSANDRA-12336)
 * Fixed ConcurrentModificationException when reading metrics in GraphiteReporter (CASSANDRA-11823)
 * Fix upgrade of super columns on thrift (CASSANDRA-12335)
 * Fixed flacky BlacklistingCompactionsTest, switched to fixed size types and increased corruption size (CASSANDRA-12359)
 * Rerun ReplicationAwareTokenAllocatorTest on failure to avoid flakiness (CASSANDRA-12277)
 * Exception when computing read-repair for range tombstones (CASSANDRA-12263)
 * Lost counter writes in compact table and static columns (CASSANDRA-12219)
 * AssertionError with MVs on updating a row that isn't indexed due to a null value (CASSANDRA-12247)
 * Disable RR and speculative retry with EACH_QUORUM reads (CASSANDRA-11980)
 * Add option to override compaction space check (CASSANDRA-12180)
 * Faster startup by only scanning each directory for temporary files once (CASSANDRA-12114)
 * Respond with v1/v2 protocol header when responding to driver that attempts
   to connect with too low of a protocol version (CASSANDRA-11464)
 * NullPointerExpception when reading/compacting table (CASSANDRA-11988)
 * Fix problem with undeleteable rows on upgrade to new sstable format (CASSANDRA-12144)
 * Fix potential bad messaging service message for paged range reads
   within mixed-version 3.x clusters (CASSANDRA-12249)
 * Fix paging logic for deleted partitions with static columns (CASSANDRA-12107)
 * Wait until the message is being send to decide which serializer must be used (CASSANDRA-11393)
 * Fix migration of static thrift column names with non-text comparators (CASSANDRA-12147)
 * Fix upgrading sparse tables that are incorrectly marked as dense (CASSANDRA-11315)
 * Fix reverse queries ignoring range tombstones (CASSANDRA-11733)
 * Avoid potential race when rebuilding CFMetaData (CASSANDRA-12098)
 * Avoid missing sstables when getting the canonical sstables (CASSANDRA-11996)
 * Always select the live sstables when getting sstables in bounds (CASSANDRA-11944)
 * Fix column ordering of results with static columns for Thrift requests in
   a mixed 2.x/3.x cluster, also fix potential non-resolved duplication of
   those static columns in query results (CASSANDRA-12123)
 * Avoid digest mismatch with empty but static rows (CASSANDRA-12090)
 * Fix EOF exception when altering column type (CASSANDRA-11820)
 * Fix potential race in schema during new table creation (CASSANDRA-12083)
 * cqlsh: fix error handling in rare COPY FROM failure scenario (CASSANDRA-12070)
 * Disable autocompaction during drain (CASSANDRA-11878)
 * Add a metrics timer to MemtablePool and use it to track time spent blocked on memory in MemtableAllocator (CASSANDRA-11327)
 * Fix upgrading schema with super columns with non-text subcomparators (CASSANDRA-12023)
 * Add TimeWindowCompactionStrategy (CASSANDRA-9666)
Merged from 2.2:
<<<<<<< HEAD
=======
 * Forward writes to replacement node when replace_address != broadcast_address (CASSANDRA-8523)
 * Enable repair -pr and -local together (fix regression of CASSANDRA-7450) (CASSANDRA-12522)
 * Fail repair on non-existing table (CASSANDRA-12279)
>>>>>>> e4a53f4d
 * cqlsh copy: fix missing counter values (CASSANDRA-12476)
 * Move migration tasks to non-periodic queue, assure flush executor shutdown after non-periodic executor (CASSANDRA-12251)
 * cqlsh copy: fixed possible race in initializing feeding thread (CASSANDRA-11701)
 * Only set broadcast_rpc_address on Ec2MultiRegionSnitch if it's not set (CASSANDRA-11357)
 * Update StorageProxy range metrics for timeouts, failures and unavailables (CASSANDRA-9507)
 * Add Sigar to classes included in clientutil.jar (CASSANDRA-11635)
 * Add decay to histograms and timers used for metrics (CASSANDRA-11752)
 * Fix hanging stream session (CASSANDRA-10992)
 * Fix INSERT JSON, fromJson() support of smallint, tinyint types (CASSANDRA-12371)
 * Restore JVM metric export for metric reporters (CASSANDRA-12312)
 * Release sstables of failed stream sessions only when outgoing transfers are finished (CASSANDRA-11345)
 * Wait for tracing events before returning response and query at same consistency level client side (CASSANDRA-11465)
 * cqlsh copyutil should get host metadata by connected address (CASSANDRA-11979)
 * Fixed cqlshlib.test.remove_test_db (CASSANDRA-12214)
 * Synchronize ThriftServer::stop() (CASSANDRA-12105)
 * Use dedicated thread for JMX notifications (CASSANDRA-12146)
 * Improve streaming synchronization and fault tolerance (CASSANDRA-11414)
 * MemoryUtil.getShort() should return an unsigned short also for architectures not supporting unaligned memory accesses (CASSANDRA-11973)
 * Allow nodetool info to run with readonly JMX access (CASSANDRA-11755)
 * Validate bloom_filter_fp_chance against lowest supported
   value when the table is created (CASSANDRA-11920)
 * Don't send erroneous NEW_NODE notifications on restart (CASSANDRA-11038)
 * StorageService shutdown hook should use a volatile variable (CASSANDRA-11984)
Merged from 2.1:
 * Fix queries with empty ByteBuffer values in clustering column restrictions (CASSANDRA-12127)
 * Disable passing control to post-flush after flush failure to prevent data loss (CASSANDRA-11828)
 * Allow STCS-in-L0 compactions to reduce scope with LCS (CASSANDRA-12040)
 * cannot use cql since upgrading python to 2.7.11+ (CASSANDRA-11850)
 * Fix filtering on clustering columns when 2i is used (CASSANDRA-11907)
 * Avoid stalling paxos when the paxos state expires (CASSANDRA-12043)
 * Remove finished incoming streaming connections from MessagingService (CASSANDRA-11854)
 * Don't try to get sstables for non-repairing column families (CASSANDRA-12077)
 * Avoid marking too many sstables as repaired (CASSANDRA-11696)
 * Prevent select statements with clustering key > 64k (CASSANDRA-11882)
 * Fix clock skew corrupting other nodes with paxos (CASSANDRA-11991)
 * Remove distinction between non-existing static columns and existing but null in LWTs (CASSANDRA-9842)
 * Cache local ranges when calculating repair neighbors (CASSANDRA-11934)
 * Allow LWT operation on static column with only partition keys (CASSANDRA-10532)
 * Create interval tree over canonical sstables to avoid missing sstables during streaming (CASSANDRA-11886)
 * cqlsh COPY FROM: shutdown parent cluster after forking, to avoid corrupting SSL connections (CASSANDRA-11749)


3.7
 * Support multiple folders for user defined compaction tasks (CASSANDRA-11765)
 * Fix race in CompactionStrategyManager's pause/resume (CASSANDRA-11922)
Merged from 3.0:
 * Fix legacy serialization of Thrift-generated non-compound range tombstones
   when communicating with 2.x nodes (CASSANDRA-11930)
 * Fix Directories instantiations where CFS.initialDirectories should be used (CASSANDRA-11849)
 * Avoid referencing DatabaseDescriptor in AbstractType (CASSANDRA-11912)
 * Don't use static dataDirectories field in Directories instances (CASSANDRA-11647)
 * Fix sstables not being protected from removal during index build (CASSANDRA-11905)
 * cqlsh: Suppress stack trace from Read/WriteFailures (CASSANDRA-11032)
 * Remove unneeded code to repair index summaries that have
   been improperly down-sampled (CASSANDRA-11127)
 * Avoid WriteTimeoutExceptions during commit log replay due to materialized
   view lock contention (CASSANDRA-11891)
 * Prevent OOM failures on SSTable corruption, improve tests for corruption detection (CASSANDRA-9530)
 * Use CFS.initialDirectories when clearing snapshots (CASSANDRA-11705)
 * Allow compaction strategies to disable early open (CASSANDRA-11754)
 * Refactor Materialized View code (CASSANDRA-11475)
 * Update Java Driver (CASSANDRA-11615)
Merged from 2.2:
 * Persist local metadata earlier in startup sequence (CASSANDRA-11742)
 * cqlsh: fix tab completion for case-sensitive identifiers (CASSANDRA-11664)
 * Avoid showing estimated key as -1 in tablestats (CASSANDRA-11587)
 * Fix possible race condition in CommitLog.recover (CASSANDRA-11743)
 * Enable client encryption in sstableloader with cli options (CASSANDRA-11708)
 * Possible memory leak in NIODataInputStream (CASSANDRA-11867)
 * Add seconds to cqlsh tracing session duration (CASSANDRA-11753)
 * Fix commit log replay after out-of-order flush completion (CASSANDRA-9669)
 * Prohibit Reversed Counter type as part of the PK (CASSANDRA-9395)
 * cqlsh: correctly handle non-ascii chars in error messages (CASSANDRA-11626)
Merged from 2.1:
 * Run CommitLog tests with different compression settings (CASSANDRA-9039)
 * cqlsh: apply current keyspace to source command (CASSANDRA-11152)
 * Clear out parent repair session if repair coordinator dies (CASSANDRA-11824)
 * Set default streaming_socket_timeout_in_ms to 24 hours (CASSANDRA-11840)
 * Do not consider local node a valid source during replace (CASSANDRA-11848)
 * Add message dropped tasks to nodetool netstats (CASSANDRA-11855)
 * Avoid holding SSTableReaders for duration of incremental repair (CASSANDRA-11739)


3.6
 * Correctly migrate schema for frozen UDTs during 2.x -> 3.x upgrades
   (does not affect any released versions) (CASSANDRA-11613)
 * Allow server startup if JMX is configured directly (CASSANDRA-11725)
 * Prevent direct memory OOM on buffer pool allocations (CASSANDRA-11710)
 * Enhanced Compaction Logging (CASSANDRA-10805)
 * Make prepared statement cache size configurable (CASSANDRA-11555)
 * Integrated JMX authentication and authorization (CASSANDRA-10091)
 * Add units to stress ouput (CASSANDRA-11352)
 * Fix PER PARTITION LIMIT for single and multi partitions queries (CASSANDRA-11603)
 * Add uncompressed chunk cache for RandomAccessReader (CASSANDRA-5863)
 * Clarify ClusteringPrefix hierarchy (CASSANDRA-11213)
 * Always perform collision check before joining ring (CASSANDRA-10134)
 * SSTableWriter output discrepancy (CASSANDRA-11646)
 * Fix potential timeout in NativeTransportService.testConcurrentDestroys (CASSANDRA-10756)
 * Support large partitions on the 3.0 sstable format (CASSANDRA-11206,11763)
 * Add support to rebuild from specific range (CASSANDRA-10406)
 * Optimize the overlapping lookup by calculating all the
   bounds in advance (CASSANDRA-11571)
 * Support json/yaml output in nodetool tablestats (CASSANDRA-5977)
 * (stress) Add datacenter option to -node options (CASSANDRA-11591)
 * Fix handling of empty slices (CASSANDRA-11513)
 * Make number of cores used by cqlsh COPY visible to testing code (CASSANDRA-11437)
 * Allow filtering on clustering columns for queries without secondary indexes (CASSANDRA-11310)
 * Refactor Restriction hierarchy (CASSANDRA-11354)
 * Eliminate allocations in R/W path (CASSANDRA-11421)
 * Update Netty to 4.0.36 (CASSANDRA-11567)
 * Fix PER PARTITION LIMIT for queries requiring post-query ordering (CASSANDRA-11556)
 * Allow instantiation of UDTs and tuples in UDFs (CASSANDRA-10818)
 * Support UDT in CQLSSTableWriter (CASSANDRA-10624)
 * Support for non-frozen user-defined types, updating
   individual fields of user-defined types (CASSANDRA-7423)
 * Make LZ4 compression level configurable (CASSANDRA-11051)
 * Allow per-partition LIMIT clause in CQL (CASSANDRA-7017)
 * Make custom filtering more extensible with UserExpression (CASSANDRA-11295)
 * Improve field-checking and error reporting in cassandra.yaml (CASSANDRA-10649)
 * Print CAS stats in nodetool proxyhistograms (CASSANDRA-11507)
 * More user friendly error when providing an invalid token to nodetool (CASSANDRA-9348)
 * Add static column support to SASI index (CASSANDRA-11183)
 * Support EQ/PREFIX queries in SASI CONTAINS mode without tokenization (CASSANDRA-11434)
 * Support LIKE operator in prepared statements (CASSANDRA-11456)
 * Add a command to see if a Materialized View has finished building (CASSANDRA-9967)
 * Log endpoint and port associated with streaming operation (CASSANDRA-8777)
 * Print sensible units for all log messages (CASSANDRA-9692)
 * Upgrade Netty to version 4.0.34 (CASSANDRA-11096)
 * Break the CQL grammar into separate Parser and Lexer (CASSANDRA-11372)
 * Compress only inter-dc traffic by default (CASSANDRA-8888)
 * Add metrics to track write amplification (CASSANDRA-11420)
 * cassandra-stress: cannot handle "value-less" tables (CASSANDRA-7739)
 * Add/drop multiple columns in one ALTER TABLE statement (CASSANDRA-10411)
 * Add require_endpoint_verification opt for internode encryption (CASSANDRA-9220)
 * Add auto import java.util for UDF code block (CASSANDRA-11392)
 * Add --hex-format option to nodetool getsstables (CASSANDRA-11337)
 * sstablemetadata should print sstable min/max token (CASSANDRA-7159)
 * Do not wrap CassandraException in TriggerExecutor (CASSANDRA-9421)
 * COPY TO should have higher double precision (CASSANDRA-11255)
 * Stress should exit with non-zero status after failure (CASSANDRA-10340)
 * Add client to cqlsh SHOW_SESSION (CASSANDRA-8958)
 * Fix nodetool tablestats keyspace level metrics (CASSANDRA-11226)
 * Store repair options in parent_repair_history (CASSANDRA-11244)
 * Print current leveling in sstableofflinerelevel (CASSANDRA-9588)
 * Change repair message for keyspaces with RF 1 (CASSANDRA-11203)
 * Remove hard-coded SSL cipher suites and protocols (CASSANDRA-10508)
 * Improve concurrency in CompactionStrategyManager (CASSANDRA-10099)
 * (cqlsh) interpret CQL type for formatting blobs (CASSANDRA-11274)
 * Refuse to start and print txn log information in case of disk
   corruption (CASSANDRA-10112)
 * Resolve some eclipse-warnings (CASSANDRA-11086)
 * (cqlsh) Show static columns in a different color (CASSANDRA-11059)
 * Allow to remove TTLs on table with default_time_to_live (CASSANDRA-11207)
Merged from 3.0:
 * Disallow creating view with a static column (CASSANDRA-11602)
 * Reduce the amount of object allocations caused by the getFunctions methods (CASSANDRA-11593)
 * Potential error replaying commitlog with smallint/tinyint/date/time types (CASSANDRA-11618)
 * Fix queries with filtering on counter columns (CASSANDRA-11629)
 * Improve tombstone printing in sstabledump (CASSANDRA-11655)
 * Fix paging for range queries where all clustering columns are specified (CASSANDRA-11669)
 * Don't require HEAP_NEW_SIZE to be set when using G1 (CASSANDRA-11600)
 * Fix sstabledump not showing cells after tombstone marker (CASSANDRA-11654)
 * Ignore all LocalStrategy keyspaces for streaming and other related
   operations (CASSANDRA-11627)
 * Ensure columnfilter covers indexed columns for thrift 2i queries (CASSANDRA-11523)
 * Only open one sstable scanner per sstable (CASSANDRA-11412)
 * Option to specify ProtocolVersion in cassandra-stress (CASSANDRA-11410)
 * ArithmeticException in avgFunctionForDecimal (CASSANDRA-11485)
 * LogAwareFileLister should only use OLD sstable files in current folder to determine disk consistency (CASSANDRA-11470)
 * Notify indexers of expired rows during compaction (CASSANDRA-11329)
 * Properly respond with ProtocolError when a v1/v2 native protocol
   header is received (CASSANDRA-11464)
 * Validate that num_tokens and initial_token are consistent with one another (CASSANDRA-10120)
Merged from 2.2:
 * Exit JVM if JMX server fails to startup (CASSANDRA-11540)
 * Produce a heap dump when exiting on OOM (CASSANDRA-9861)
 * Restore ability to filter on clustering columns when using a 2i (CASSANDRA-11510)
 * JSON datetime formatting needs timezone (CASSANDRA-11137)
 * Fix is_dense recalculation for Thrift-updated tables (CASSANDRA-11502)
 * Remove unnescessary file existence check during anticompaction (CASSANDRA-11660)
 * Add missing files to debian packages (CASSANDRA-11642)
 * Avoid calling Iterables::concat in loops during ModificationStatement::getFunctions (CASSANDRA-11621)
 * cqlsh: COPY FROM should use regular inserts for single statement batches and
   report errors correctly if workers processes crash on initialization (CASSANDRA-11474)
 * Always close cluster with connection in CqlRecordWriter (CASSANDRA-11553)
 * Allow only DISTINCT queries with partition keys restrictions (CASSANDRA-11339)
 * CqlConfigHelper no longer requires both a keystore and truststore to work (CASSANDRA-11532)
 * Make deprecated repair methods backward-compatible with previous notification service (CASSANDRA-11430)
 * IncomingStreamingConnection version check message wrong (CASSANDRA-11462)
Merged from 2.1:
 * Support mlockall on IBM POWER arch (CASSANDRA-11576)
 * Add option to disable use of severity in DynamicEndpointSnitch (CASSANDRA-11737)
 * cqlsh COPY FROM fails for null values with non-prepared statements (CASSANDRA-11631)
 * Make cython optional in pylib/setup.py (CASSANDRA-11630)
 * Change order of directory searching for cassandra.in.sh to favor local one (CASSANDRA-11628)
 * cqlsh COPY FROM fails with []{} chars in UDT/tuple fields/values (CASSANDRA-11633)
 * clqsh: COPY FROM throws TypeError with Cython extensions enabled (CASSANDRA-11574)
 * cqlsh: COPY FROM ignores NULL values in conversion (CASSANDRA-11549)
 * Validate levels when building LeveledScanner to avoid overlaps with orphaned sstables (CASSANDRA-9935)


3.5
 * StaticTokenTreeBuilder should respect posibility of duplicate tokens (CASSANDRA-11525)
 * Correctly fix potential assertion error during compaction (CASSANDRA-11353)
 * Avoid index segment stitching in RAM which lead to OOM on big SSTable files (CASSANDRA-11383)
 * Fix clustering and row filters for LIKE queries on clustering columns (CASSANDRA-11397)
Merged from 3.0:
 * Fix rare NPE on schema upgrade from 2.x to 3.x (CASSANDRA-10943)
 * Improve backoff policy for cqlsh COPY FROM (CASSANDRA-11320)
 * Improve IF NOT EXISTS check in CREATE INDEX (CASSANDRA-11131)
 * Upgrade ohc to 0.4.3
 * Enable SO_REUSEADDR for JMX RMI server sockets (CASSANDRA-11093)
 * Allocate merkletrees with the correct size (CASSANDRA-11390)
 * Support streaming pre-3.0 sstables (CASSANDRA-10990)
 * Add backpressure to compressed or encrypted commit log (CASSANDRA-10971)
 * SSTableExport supports secondary index tables (CASSANDRA-11330)
 * Fix sstabledump to include missing info in debug output (CASSANDRA-11321)
 * Establish and implement canonical bulk reading workload(s) (CASSANDRA-10331)
 * Fix paging for IN queries on tables without clustering columns (CASSANDRA-11208)
 * Remove recursive call from CompositesSearcher (CASSANDRA-11304)
 * Fix filtering on non-primary key columns for queries without index (CASSANDRA-6377)
 * Fix sstableloader fail when using materialized view (CASSANDRA-11275)
Merged from 2.2:
 * DatabaseDescriptor should log stacktrace in case of Eception during seed provider creation (CASSANDRA-11312)
 * Use canonical path for directory in SSTable descriptor (CASSANDRA-10587)
 * Add cassandra-stress keystore option (CASSANDRA-9325)
 * Dont mark sstables as repairing with sub range repairs (CASSANDRA-11451)
 * Notify when sstables change after cancelling compaction (CASSANDRA-11373)
 * cqlsh: COPY FROM should check that explicit column names are valid (CASSANDRA-11333)
 * Add -Dcassandra.start_gossip startup option (CASSANDRA-10809)
 * Fix UTF8Validator.validate() for modified UTF-8 (CASSANDRA-10748)
 * Clarify that now() function is calculated on the coordinator node in CQL documentation (CASSANDRA-10900)
 * Fix bloom filter sizing with LCS (CASSANDRA-11344)
 * (cqlsh) Fix error when result is 0 rows with EXPAND ON (CASSANDRA-11092)
 * Add missing newline at end of bin/cqlsh (CASSANDRA-11325)
 * Unresolved hostname leads to replace being ignored (CASSANDRA-11210)
 * Only log yaml config once, at startup (CASSANDRA-11217)
 * Reference leak with parallel repairs on the same table (CASSANDRA-11215)
Merged from 2.1:
 * Add a -j parameter to scrub/cleanup/upgradesstables to state how
   many threads to use (CASSANDRA-11179)
 * COPY FROM on large datasets: fix progress report and debug performance (CASSANDRA-11053)
 * InvalidateKeys should have a weak ref to key cache (CASSANDRA-11176)


3.4
 * (cqlsh) add cqlshrc option to always connect using ssl (CASSANDRA-10458)
 * Cleanup a few resource warnings (CASSANDRA-11085)
 * Allow custom tracing implementations (CASSANDRA-10392)
 * Extract LoaderOptions to be able to be used from outside (CASSANDRA-10637)
 * fix OnDiskIndexTest to properly treat empty ranges (CASSANDRA-11205)
 * fix TrackerTest to handle new notifications (CASSANDRA-11178)
 * add SASI validation for partitioner and complex columns (CASSANDRA-11169)
 * Add caching of encrypted credentials in PasswordAuthenticator (CASSANDRA-7715)
 * fix SASI memtable switching on flush (CASSANDRA-11159)
 * Remove duplicate offline compaction tracking (CASSANDRA-11148)
 * fix EQ semantics of analyzed SASI indexes (CASSANDRA-11130)
 * Support long name output for nodetool commands (CASSANDRA-7950)
 * Encrypted hints (CASSANDRA-11040)
 * SASI index options validation (CASSANDRA-11136)
 * Optimize disk seek using min/max column name meta data when the LIMIT clause is used
   (CASSANDRA-8180)
 * Add LIKE support to CQL3 (CASSANDRA-11067)
 * Generic Java UDF types (CASSANDRA-10819)
 * cqlsh: Include sub-second precision in timestamps by default (CASSANDRA-10428)
 * Set javac encoding to utf-8 (CASSANDRA-11077)
 * Integrate SASI index into Cassandra (CASSANDRA-10661)
 * Add --skip-flush option to nodetool snapshot
 * Skip values for non-queried columns (CASSANDRA-10657)
 * Add support for secondary indexes on static columns (CASSANDRA-8103)
 * CommitLogUpgradeTestMaker creates broken commit logs (CASSANDRA-11051)
 * Add metric for number of dropped mutations (CASSANDRA-10866)
 * Simplify row cache invalidation code (CASSANDRA-10396)
 * Support user-defined compaction through nodetool (CASSANDRA-10660)
 * Stripe view locks by key and table ID to reduce contention (CASSANDRA-10981)
 * Add nodetool gettimeout and settimeout commands (CASSANDRA-10953)
 * Add 3.0 metadata to sstablemetadata output (CASSANDRA-10838)
Merged from 3.0:
 * MV should only query complex columns included in the view (CASSANDRA-11069)
 * Failed aggregate creation breaks server permanently (CASSANDRA-11064)
 * Add sstabledump tool (CASSANDRA-7464)
 * Introduce backpressure for hints (CASSANDRA-10972)
 * Fix ClusteringPrefix not being able to read tombstone range boundaries (CASSANDRA-11158)
 * Prevent logging in sandboxed state (CASSANDRA-11033)
 * Disallow drop/alter operations of UDTs used by UDAs (CASSANDRA-10721)
 * Add query time validation method on Index (CASSANDRA-11043)
 * Avoid potential AssertionError in mixed version cluster (CASSANDRA-11128)
 * Properly handle hinted handoff after topology changes (CASSANDRA-5902)
 * AssertionError when listing sstable files on inconsistent disk state (CASSANDRA-11156)
 * Fix wrong rack counting and invalid conditions check for TokenAllocation
   (CASSANDRA-11139)
 * Avoid creating empty hint files (CASSANDRA-11090)
 * Fix leak detection strong reference loop using weak reference (CASSANDRA-11120)
 * Configurie BatchlogManager to stop delayed tasks on shutdown (CASSANDRA-11062)
 * Hadoop integration is incompatible with Cassandra Driver 3.0.0 (CASSANDRA-11001)
 * Add dropped_columns to the list of schema table so it gets handled
   properly (CASSANDRA-11050)
 * Fix NPE when using forceRepairRangeAsync without DC (CASSANDRA-11239)
Merged from 2.2:
 * Preserve order for preferred SSL cipher suites (CASSANDRA-11164)
 * Range.compareTo() violates the contract of Comparable (CASSANDRA-11216)
 * Avoid NPE when serializing ErrorMessage with null message (CASSANDRA-11167)
 * Replacing an aggregate with a new version doesn't reset INITCOND (CASSANDRA-10840)
 * (cqlsh) cqlsh cannot be called through symlink (CASSANDRA-11037)
 * fix ohc and java-driver pom dependencies in build.xml (CASSANDRA-10793)
 * Protect from keyspace dropped during repair (CASSANDRA-11065)
 * Handle adding fields to a UDT in SELECT JSON and toJson() (CASSANDRA-11146)
 * Better error message for cleanup (CASSANDRA-10991)
 * cqlsh pg-style-strings broken if line ends with ';' (CASSANDRA-11123)
 * Always persist upsampled index summaries (CASSANDRA-10512)
 * (cqlsh) Fix inconsistent auto-complete (CASSANDRA-10733)
 * Make SELECT JSON and toJson() threadsafe (CASSANDRA-11048)
 * Fix SELECT on tuple relations for mixed ASC/DESC clustering order (CASSANDRA-7281)
 * Use cloned TokenMetadata in size estimates to avoid race against membership check
   (CASSANDRA-10736)
 * (cqlsh) Support utf-8/cp65001 encoding on Windows (CASSANDRA-11030)
 * Fix paging on DISTINCT queries repeats result when first row in partition changes
   (CASSANDRA-10010)
 * (cqlsh) Support timezone conversion using pytz (CASSANDRA-10397)
 * cqlsh: change default encoding to UTF-8 (CASSANDRA-11124)
Merged from 2.1:
 * Checking if an unlogged batch is local is inefficient (CASSANDRA-11529)
 * Fix out-of-space error treatment in memtable flushing (CASSANDRA-11448).
 * Don't do defragmentation if reading from repaired sstables (CASSANDRA-10342)
 * Fix streaming_socket_timeout_in_ms not enforced (CASSANDRA-11286)
 * Avoid dropping message too quickly due to missing unit conversion (CASSANDRA-11302)
 * Don't remove FailureDetector history on removeEndpoint (CASSANDRA-10371)
 * Only notify if repair status changed (CASSANDRA-11172)
 * Use logback setting for 'cassandra -v' command (CASSANDRA-10767)
 * Fix sstableloader to unthrottle streaming by default (CASSANDRA-9714)
 * Fix incorrect warning in 'nodetool status' (CASSANDRA-10176)
 * Properly release sstable ref when doing offline scrub (CASSANDRA-10697)
 * Improve nodetool status performance for large cluster (CASSANDRA-7238)
 * Gossiper#isEnabled is not thread safe (CASSANDRA-11116)
 * Avoid major compaction mixing repaired and unrepaired sstables in DTCS (CASSANDRA-11113)
 * Make it clear what DTCS timestamp_resolution is used for (CASSANDRA-11041)
 * (cqlsh) Display milliseconds when datetime overflows (CASSANDRA-10625)


3.3
 * Avoid infinite loop if owned range is smaller than number of
   data dirs (CASSANDRA-11034)
 * Avoid bootstrap hanging when existing nodes have no data to stream (CASSANDRA-11010)
Merged from 3.0:
 * Remove double initialization of newly added tables (CASSANDRA-11027)
 * Filter keys searcher results by target range (CASSANDRA-11104)
 * Fix deserialization of legacy read commands (CASSANDRA-11087)
 * Fix incorrect computation of deletion time in sstable metadata (CASSANDRA-11102)
 * Avoid memory leak when collecting sstable metadata (CASSANDRA-11026)
 * Mutations do not block for completion under view lock contention (CASSANDRA-10779)
 * Invalidate legacy schema tables when unloading them (CASSANDRA-11071)
 * (cqlsh) handle INSERT and UPDATE statements with LWT conditions correctly
   (CASSANDRA-11003)
 * Fix DISTINCT queries in mixed version clusters (CASSANDRA-10762)
 * Migrate build status for indexes along with legacy schema (CASSANDRA-11046)
 * Ensure SSTables for legacy KEYS indexes can be read (CASSANDRA-11045)
 * Added support for IBM zSystems architecture (CASSANDRA-11054)
 * Update CQL documentation (CASSANDRA-10899)
 * Check the column name, not cell name, for dropped columns when reading
   legacy sstables (CASSANDRA-11018)
 * Don't attempt to index clustering values of static rows (CASSANDRA-11021)
 * Remove checksum files after replaying hints (CASSANDRA-10947)
 * Support passing base table metadata to custom 2i validation (CASSANDRA-10924)
 * Ensure stale index entries are purged during reads (CASSANDRA-11013)
 * (cqlsh) Also apply --connect-timeout to control connection
   timeout (CASSANDRA-10959)
 * Fix AssertionError when removing from list using UPDATE (CASSANDRA-10954)
 * Fix UnsupportedOperationException when reading old sstable with range
   tombstone (CASSANDRA-10743)
 * MV should use the maximum timestamp of the primary key (CASSANDRA-10910)
 * Fix potential assertion error during compaction (CASSANDRA-10944)
Merged from 2.2:
 * maxPurgeableTimestamp needs to check memtables too (CASSANDRA-9949)
 * Apply change to compaction throughput in real time (CASSANDRA-10025)
 * (cqlsh) encode input correctly when saving history
 * Fix potential NPE on ORDER BY queries with IN (CASSANDRA-10955)
 * Start L0 STCS-compactions even if there is a L0 -> L1 compaction
   going (CASSANDRA-10979)
 * Make UUID LSB unique per process (CASSANDRA-7925)
 * Avoid NPE when performing sstable tasks (scrub etc.) (CASSANDRA-10980)
 * Make sure client gets tombstone overwhelmed warning (CASSANDRA-9465)
 * Fix error streaming section more than 2GB (CASSANDRA-10961)
 * Histogram buckets exposed in jmx are sorted incorrectly (CASSANDRA-10975)
 * Enable GC logging by default (CASSANDRA-10140)
 * Optimize pending range computation (CASSANDRA-9258)
 * Skip commit log and saved cache directories in SSTable version startup check (CASSANDRA-10902)
 * drop/alter user should be case sensitive (CASSANDRA-10817)
Merged from 2.1:
 * test_bulk_round_trip_blogposts is failing occasionally (CASSANDRA-10938)
 * Fix isJoined return true only after becoming cluster member (CASANDRA-11007)
 * Fix bad gossip generation seen in long-running clusters (CASSANDRA-10969)
 * Avoid NPE when incremental repair fails (CASSANDRA-10909)
 * Unmark sstables compacting once they are done in cleanup/scrub/upgradesstables (CASSANDRA-10829)
 * Allow simultaneous bootstrapping with strict consistency when no vnodes are used (CASSANDRA-11005)
 * Log a message when major compaction does not result in a single file (CASSANDRA-10847)
 * (cqlsh) fix cqlsh_copy_tests when vnodes are disabled (CASSANDRA-10997)
 * (cqlsh) Add request timeout option to cqlsh (CASSANDRA-10686)
 * Avoid AssertionError while submitting hint with LWT (CASSANDRA-10477)
 * If CompactionMetadata is not in stats file, use index summary instead (CASSANDRA-10676)
 * Retry sending gossip syn multiple times during shadow round (CASSANDRA-8072)
 * Fix pending range calculation during moves (CASSANDRA-10887)
 * Sane default (200Mbps) for inter-DC streaming througput (CASSANDRA-8708)



3.2
 * Make sure tokens don't exist in several data directories (CASSANDRA-6696)
 * Add requireAuthorization method to IAuthorizer (CASSANDRA-10852)
 * Move static JVM options to conf/jvm.options file (CASSANDRA-10494)
 * Fix CassandraVersion to accept x.y version string (CASSANDRA-10931)
 * Add forceUserDefinedCleanup to allow more flexible cleanup (CASSANDRA-10708)
 * (cqlsh) allow setting TTL with COPY (CASSANDRA-9494)
 * Fix counting of received sstables in streaming (CASSANDRA-10949)
 * Implement hints compression (CASSANDRA-9428)
 * Fix potential assertion error when reading static columns (CASSANDRA-10903)
 * Fix EstimatedHistogram creation in nodetool tablehistograms (CASSANDRA-10859)
 * Establish bootstrap stream sessions sequentially (CASSANDRA-6992)
 * Sort compactionhistory output by timestamp (CASSANDRA-10464)
 * More efficient BTree removal (CASSANDRA-9991)
 * Make tablehistograms accept the same syntax as tablestats (CASSANDRA-10149)
 * Group pending compactions based on table (CASSANDRA-10718)
 * Add compressor name in sstablemetadata output (CASSANDRA-9879)
 * Fix type casting for counter columns (CASSANDRA-10824)
 * Prevent running Cassandra as root (CASSANDRA-8142)
 * bound maximum in-flight commit log replay mutation bytes to 64 megabytes (CASSANDRA-8639)
 * Normalize all scripts (CASSANDRA-10679)
 * Make compression ratio much more accurate (CASSANDRA-10225)
 * Optimize building of Clustering object when only one is created (CASSANDRA-10409)
 * Make index building pluggable (CASSANDRA-10681)
 * Add sstable flush observer (CASSANDRA-10678)
 * Improve NTS endpoints calculation (CASSANDRA-10200)
 * Improve performance of the folderSize function (CASSANDRA-10677)
 * Add support for type casting in selection clause (CASSANDRA-10310)
 * Added graphing option to cassandra-stress (CASSANDRA-7918)
 * Abort in-progress queries that time out (CASSANDRA-7392)
 * Add transparent data encryption core classes (CASSANDRA-9945)
Merged from 3.0:
 * Better handling of SSL connection errors inter-node (CASSANDRA-10816)
 * Avoid NoSuchElementException when executing empty batch (CASSANDRA-10711)
 * Avoid building PartitionUpdate in toString (CASSANDRA-10897)
 * Reduce heap spent when receiving many SSTables (CASSANDRA-10797)
 * Add back support for 3rd party auth providers to bulk loader (CASSANDRA-10873)
 * Eliminate the dependency on jgrapht for UDT resolution (CASSANDRA-10653)
 * (Hadoop) Close Clusters and Sessions in Hadoop Input/Output classes (CASSANDRA-10837)
 * Fix sstableloader not working with upper case keyspace name (CASSANDRA-10806)
Merged from 2.2:
 * jemalloc detection fails due to quoting issues in regexv (CASSANDRA-10946)
 * (cqlsh) show correct column names for empty result sets (CASSANDRA-9813)
 * Add new types to Stress (CASSANDRA-9556)
 * Add property to allow listening on broadcast interface (CASSANDRA-9748)
Merged from 2.1:
 * Match cassandra-loader options in COPY FROM (CASSANDRA-9303)
 * Fix binding to any address in CqlBulkRecordWriter (CASSANDRA-9309)
 * cqlsh fails to decode utf-8 characters for text typed columns (CASSANDRA-10875)
 * Log error when stream session fails (CASSANDRA-9294)
 * Fix bugs in commit log archiving startup behavior (CASSANDRA-10593)
 * (cqlsh) further optimise COPY FROM (CASSANDRA-9302)
 * Allow CREATE TABLE WITH ID (CASSANDRA-9179)
 * Make Stress compiles within eclipse (CASSANDRA-10807)
 * Cassandra Daemon should print JVM arguments (CASSANDRA-10764)
 * Allow cancellation of index summary redistribution (CASSANDRA-8805)


3.1.1
Merged from 3.0:
  * Fix upgrade data loss due to range tombstone deleting more data than then should
    (CASSANDRA-10822)


3.1
Merged from 3.0:
 * Avoid MV race during node decommission (CASSANDRA-10674)
 * Disable reloading of GossipingPropertyFileSnitch (CASSANDRA-9474)
 * Handle single-column deletions correction in materialized views
   when the column is part of the view primary key (CASSANDRA-10796)
 * Fix issue with datadir migration on upgrade (CASSANDRA-10788)
 * Fix bug with range tombstones on reverse queries and test coverage for
   AbstractBTreePartition (CASSANDRA-10059)
 * Remove 64k limit on collection elements (CASSANDRA-10374)
 * Remove unclear Indexer.indexes() method (CASSANDRA-10690)
 * Fix NPE on stream read error (CASSANDRA-10771)
 * Normalize cqlsh DESC output (CASSANDRA-10431)
 * Rejects partition range deletions when columns are specified (CASSANDRA-10739)
 * Fix error when saving cached key for old format sstable (CASSANDRA-10778)
 * Invalidate prepared statements on DROP INDEX (CASSANDRA-10758)
 * Fix SELECT statement with IN restrictions on partition key,
   ORDER BY and LIMIT (CASSANDRA-10729)
 * Improve stress performance over 1k threads (CASSANDRA-7217)
 * Wait for migration responses to complete before bootstrapping (CASSANDRA-10731)
 * Unable to create a function with argument of type Inet (CASSANDRA-10741)
 * Fix backward incompatibiliy in CqlInputFormat (CASSANDRA-10717)
 * Correctly preserve deletion info on updated rows when notifying indexers
   of single-row deletions (CASSANDRA-10694)
 * Notify indexers of partition delete during cleanup (CASSANDRA-10685)
 * Keep the file open in trySkipCache (CASSANDRA-10669)
 * Updated trigger example (CASSANDRA-10257)
Merged from 2.2:
 * Verify tables in pseudo-system keyspaces at startup (CASSANDRA-10761)
 * Fix IllegalArgumentException in DataOutputBuffer.reallocate for large buffers (CASSANDRA-10592)
 * Show CQL help in cqlsh in web browser (CASSANDRA-7225)
 * Serialize on disk the proper SSTable compression ratio (CASSANDRA-10775)
 * Reject index queries while the index is building (CASSANDRA-8505)
 * CQL.textile syntax incorrectly includes optional keyspace for aggregate SFUNC and FINALFUNC (CASSANDRA-10747)
 * Fix JSON update with prepared statements (CASSANDRA-10631)
 * Don't do anticompaction after subrange repair (CASSANDRA-10422)
 * Fix SimpleDateType type compatibility (CASSANDRA-10027)
 * (Hadoop) fix splits calculation (CASSANDRA-10640)
 * (Hadoop) ensure that Cluster instances are always closed (CASSANDRA-10058)
Merged from 2.1:
 * Fix Stress profile parsing on Windows (CASSANDRA-10808)
 * Fix incremental repair hang when replica is down (CASSANDRA-10288)
 * Optimize the way we check if a token is repaired in anticompaction (CASSANDRA-10768)
 * Add proper error handling to stream receiver (CASSANDRA-10774)
 * Warn or fail when changing cluster topology live (CASSANDRA-10243)
 * Status command in debian/ubuntu init script doesn't work (CASSANDRA-10213)
 * Some DROP ... IF EXISTS incorrectly result in exceptions on non-existing KS (CASSANDRA-10658)
 * DeletionTime.compareTo wrong in rare cases (CASSANDRA-10749)
 * Force encoding when computing statement ids (CASSANDRA-10755)
 * Properly reject counters as map keys (CASSANDRA-10760)
 * Fix the sstable-needs-cleanup check (CASSANDRA-10740)
 * (cqlsh) Print column names before COPY operation (CASSANDRA-8935)
 * Fix CompressedInputStream for proper cleanup (CASSANDRA-10012)
 * (cqlsh) Support counters in COPY commands (CASSANDRA-9043)
 * Try next replica if not possible to connect to primary replica on
   ColumnFamilyRecordReader (CASSANDRA-2388)
 * Limit window size in DTCS (CASSANDRA-10280)
 * sstableloader does not use MAX_HEAP_SIZE env parameter (CASSANDRA-10188)
 * (cqlsh) Improve COPY TO performance and error handling (CASSANDRA-9304)
 * Create compression chunk for sending file only (CASSANDRA-10680)
 * Forbid compact clustering column type changes in ALTER TABLE (CASSANDRA-8879)
 * Reject incremental repair with subrange repair (CASSANDRA-10422)
 * Add a nodetool command to refresh size_estimates (CASSANDRA-9579)
 * Invalidate cache after stream receive task is completed (CASSANDRA-10341)
 * Reject counter writes in CQLSSTableWriter (CASSANDRA-10258)
 * Remove superfluous COUNTER_MUTATION stage mapping (CASSANDRA-10605)


3.0
 * Fix AssertionError while flushing memtable due to materialized views
   incorrectly inserting empty rows (CASSANDRA-10614)
 * Store UDA initcond as CQL literal in the schema table, instead of a blob (CASSANDRA-10650)
 * Don't use -1 for the position of partition key in schema (CASSANDRA-10491)
 * Fix distinct queries in mixed version cluster (CASSANDRA-10573)
 * Skip sstable on clustering in names query (CASSANDRA-10571)
 * Remove value skipping as it breaks read-repair (CASSANDRA-10655)
 * Fix bootstrapping with MVs (CASSANDRA-10621)
 * Make sure EACH_QUORUM reads are using NTS (CASSANDRA-10584)
 * Fix MV replica filtering for non-NetworkTopologyStrategy (CASSANDRA-10634)
 * (Hadoop) fix CIF describeSplits() not handling 0 size estimates (CASSANDRA-10600)
 * Fix reading of legacy sstables (CASSANDRA-10590)
 * Use CQL type names in schema metadata tables (CASSANDRA-10365)
 * Guard batchlog replay against integer division by zero (CASSANDRA-9223)
 * Fix bug when adding a column to thrift with the same name than a primary key (CASSANDRA-10608)
 * Add client address argument to IAuthenticator::newSaslNegotiator (CASSANDRA-8068)
 * Fix implementation of LegacyLayout.LegacyBoundComparator (CASSANDRA-10602)
 * Don't use 'names query' read path for counters (CASSANDRA-10572)
 * Fix backward compatibility for counters (CASSANDRA-10470)
 * Remove memory_allocator paramter from cassandra.yaml (CASSANDRA-10581,10628)
 * Execute the metadata reload task of all registered indexes on CFS::reload (CASSANDRA-10604)
 * Fix thrift cas operations with defined columns (CASSANDRA-10576)
 * Fix PartitionUpdate.operationCount()for updates with static column operations (CASSANDRA-10606)
 * Fix thrift get() queries with defined columns (CASSANDRA-10586)
 * Fix marking of indexes as built and removed (CASSANDRA-10601)
 * Skip initialization of non-registered 2i instances, remove Index::getIndexName (CASSANDRA-10595)
 * Fix batches on multiple tables (CASSANDRA-10554)
 * Ensure compaction options are validated when updating KeyspaceMetadata (CASSANDRA-10569)
 * Flatten Iterator Transformation Hierarchy (CASSANDRA-9975)
 * Remove token generator (CASSANDRA-5261)
 * RolesCache should not be created for any authenticator that does not requireAuthentication (CASSANDRA-10562)
 * Fix LogTransaction checking only a single directory for files (CASSANDRA-10421)
 * Fix handling of range tombstones when reading old format sstables (CASSANDRA-10360)
 * Aggregate with Initial Condition fails with C* 3.0 (CASSANDRA-10367)
Merged from 2.2:
 * (cqlsh) show partial trace if incomplete after max_trace_wait (CASSANDRA-7645)
 * Use most up-to-date version of schema for system tables (CASSANDRA-10652)
 * Deprecate memory_allocator in cassandra.yaml (CASSANDRA-10581,10628)
 * Expose phi values from failure detector via JMX and tweak debug
   and trace logging (CASSANDRA-9526)
 * Fix IllegalArgumentException in DataOutputBuffer.reallocate for large buffers (CASSANDRA-10592)
Merged from 2.1:
 * Shutdown compaction in drain to prevent leak (CASSANDRA-10079)
 * (cqlsh) fix COPY using wrong variable name for time_format (CASSANDRA-10633)
 * Do not run SizeEstimatesRecorder if a node is not a member of the ring (CASSANDRA-9912)
 * Improve handling of dead nodes in gossip (CASSANDRA-10298)
 * Fix logback-tools.xml incorrectly configured for outputing to System.err
   (CASSANDRA-9937)
 * Fix streaming to catch exception so retry not fail (CASSANDRA-10557)
 * Add validation method to PerRowSecondaryIndex (CASSANDRA-10092)
 * Support encrypted and plain traffic on the same port (CASSANDRA-10559)
 * Do STCS in DTCS windows (CASSANDRA-10276)
 * Avoid repetition of JVM_OPTS in debian package (CASSANDRA-10251)
 * Fix potential NPE from handling result of SIM.highestSelectivityIndex (CASSANDRA-10550)
 * Fix paging issues with partitions containing only static columns data (CASSANDRA-10381)
 * Fix conditions on static columns (CASSANDRA-10264)
 * AssertionError: attempted to delete non-existing file CommitLog (CASSANDRA-10377)
 * Fix sorting for queries with an IN condition on partition key columns (CASSANDRA-10363)


3.0-rc2
 * Fix SELECT DISTINCT queries between 2.2.2 nodes and 3.0 nodes (CASSANDRA-10473)
 * Remove circular references in SegmentedFile (CASSANDRA-10543)
 * Ensure validation of indexed values only occurs once per-partition (CASSANDRA-10536)
 * Fix handling of static columns for range tombstones in thrift (CASSANDRA-10174)
 * Support empty ColumnFilter for backward compatility on empty IN (CASSANDRA-10471)
 * Remove Pig support (CASSANDRA-10542)
 * Fix LogFile throws Exception when assertion is disabled (CASSANDRA-10522)
 * Revert CASSANDRA-7486, make CMS default GC, move GC config to
   conf/jvm.options (CASSANDRA-10403)
 * Fix TeeingAppender causing some logs to be truncated/empty (CASSANDRA-10447)
 * Allow EACH_QUORUM for reads (CASSANDRA-9602)
 * Fix potential ClassCastException while upgrading (CASSANDRA-10468)
 * Fix NPE in MVs on update (CASSANDRA-10503)
 * Only include modified cell data in indexing deltas (CASSANDRA-10438)
 * Do not load keyspace when creating sstable writer (CASSANDRA-10443)
 * If node is not yet gossiping write all MV updates to batchlog only (CASSANDRA-10413)
 * Re-populate token metadata after commit log recovery (CASSANDRA-10293)
 * Provide additional metrics for materialized views (CASSANDRA-10323)
 * Flush system schema tables after local schema changes (CASSANDRA-10429)
Merged from 2.2:
 * Reduce contention getting instances of CompositeType (CASSANDRA-10433)
 * Fix the regression when using LIMIT with aggregates (CASSANDRA-10487)
 * Avoid NoClassDefFoundError during DataDescriptor initialization on windows (CASSANDRA-10412)
 * Preserve case of quoted Role & User names (CASSANDRA-10394)
 * cqlsh pg-style-strings broken (CASSANDRA-10484)
 * cqlsh prompt includes name of keyspace after failed `use` statement (CASSANDRA-10369)
Merged from 2.1:
 * (cqlsh) Distinguish negative and positive infinity in output (CASSANDRA-10523)
 * (cqlsh) allow custom time_format for COPY TO (CASSANDRA-8970)
 * Don't allow startup if the node's rack has changed (CASSANDRA-10242)
 * (cqlsh) show partial trace if incomplete after max_trace_wait (CASSANDRA-7645)
 * Allow LOCAL_JMX to be easily overridden (CASSANDRA-10275)
 * Mark nodes as dead even if they've already left (CASSANDRA-10205)


3.0.0-rc1
 * Fix mixed version read request compatibility for compact static tables
   (CASSANDRA-10373)
 * Fix paging of DISTINCT with static and IN (CASSANDRA-10354)
 * Allow MATERIALIZED VIEW's SELECT statement to restrict primary key
   columns (CASSANDRA-9664)
 * Move crc_check_chance out of compression options (CASSANDRA-9839)
 * Fix descending iteration past end of BTreeSearchIterator (CASSANDRA-10301)
 * Transfer hints to a different node on decommission (CASSANDRA-10198)
 * Check partition keys for CAS operations during stmt validation (CASSANDRA-10338)
 * Add custom query expressions to SELECT (CASSANDRA-10217)
 * Fix minor bugs in MV handling (CASSANDRA-10362)
 * Allow custom indexes with 0,1 or multiple target columns (CASSANDRA-10124)
 * Improve MV schema representation (CASSANDRA-9921)
 * Add flag to enable/disable coordinator batchlog for MV writes (CASSANDRA-10230)
 * Update cqlsh COPY for new internal driver serialization interface (CASSANDRA-10318)
 * Give index implementations more control over rebuild operations (CASSANDRA-10312)
 * Update index file format (CASSANDRA-10314)
 * Add "shadowable" row tombstones to deal with mv timestamp issues (CASSANDRA-10261)
 * CFS.loadNewSSTables() broken for pre-3.0 sstables
 * Cache selected index in read command to reduce lookups (CASSANDRA-10215)
 * Small optimizations of sstable index serialization (CASSANDRA-10232)
 * Support for both encrypted and unencrypted native transport connections (CASSANDRA-9590)
Merged from 2.2:
 * Configurable page size in cqlsh (CASSANDRA-9855)
 * Defer default role manager setup until all nodes are on 2.2+ (CASSANDRA-9761)
 * Handle missing RoleManager in config after upgrade to 2.2 (CASSANDRA-10209)
Merged from 2.1:
 * Bulk Loader API could not tolerate even node failure (CASSANDRA-10347)
 * Avoid misleading pushed notifications when multiple nodes
   share an rpc_address (CASSANDRA-10052)
 * Fix dropping undroppable when message queue is full (CASSANDRA-10113)
 * Fix potential ClassCastException during paging (CASSANDRA-10352)
 * Prevent ALTER TYPE from creating circular references (CASSANDRA-10339)
 * Fix cache handling of 2i and base tables (CASSANDRA-10155, 10359)
 * Fix NPE in nodetool compactionhistory (CASSANDRA-9758)
 * (Pig) support BulkOutputFormat as a URL parameter (CASSANDRA-7410)
 * BATCH statement is broken in cqlsh (CASSANDRA-10272)
 * (cqlsh) Make cqlsh PEP8 Compliant (CASSANDRA-10066)
 * (cqlsh) Fix error when starting cqlsh with --debug (CASSANDRA-10282)
 * Scrub, Cleanup and Upgrade do not unmark compacting until all operations
   have completed, regardless of the occurence of exceptions (CASSANDRA-10274)


3.0.0-beta2
 * Fix columns returned by AbstractBtreePartitions (CASSANDRA-10220)
 * Fix backward compatibility issue due to AbstractBounds serialization bug (CASSANDRA-9857)
 * Fix startup error when upgrading nodes (CASSANDRA-10136)
 * Base table PRIMARY KEY can be assumed to be NOT NULL in MV creation (CASSANDRA-10147)
 * Improve batchlog write patch (CASSANDRA-9673)
 * Re-apply MaterializedView updates on commitlog replay (CASSANDRA-10164)
 * Require AbstractType.isByteOrderComparable declaration in constructor (CASSANDRA-9901)
 * Avoid digest mismatch on upgrade to 3.0 (CASSANDRA-9554)
 * Fix Materialized View builder when adding multiple MVs (CASSANDRA-10156)
 * Choose better poolingOptions for protocol v4 in cassandra-stress (CASSANDRA-10182)
 * Fix LWW bug affecting Materialized Views (CASSANDRA-10197)
 * Ensures frozen sets and maps are always sorted (CASSANDRA-10162)
 * Don't deadlock when flushing CFS backed custom indexes (CASSANDRA-10181)
 * Fix double flushing of secondary index tables (CASSANDRA-10180)
 * Fix incorrect handling of range tombstones in thrift (CASSANDRA-10046)
 * Only use batchlog when paired materialized view replica is remote (CASSANDRA-10061)
 * Reuse TemporalRow when updating multiple MaterializedViews (CASSANDRA-10060)
 * Validate gc_grace_seconds for batchlog writes and MVs (CASSANDRA-9917)
 * Fix sstablerepairedset (CASSANDRA-10132)
Merged from 2.2:
 * Cancel transaction for sstables we wont redistribute index summary
   for (CASSANDRA-10270)
 * Retry snapshot deletion after compaction and gc on Windows (CASSANDRA-10222)
 * Fix failure to start with space in directory path on Windows (CASSANDRA-10239)
 * Fix repair hang when snapshot failed (CASSANDRA-10057)
 * Fall back to 1/4 commitlog volume for commitlog_total_space on small disks
   (CASSANDRA-10199)
Merged from 2.1:
 * Added configurable warning threshold for GC duration (CASSANDRA-8907)
 * Fix handling of streaming EOF (CASSANDRA-10206)
 * Only check KeyCache when it is enabled
 * Change streaming_socket_timeout_in_ms default to 1 hour (CASSANDRA-8611)
 * (cqlsh) update list of CQL keywords (CASSANDRA-9232)
 * Add nodetool gettraceprobability command (CASSANDRA-10234)
Merged from 2.0:
 * Fix rare race where older gossip states can be shadowed (CASSANDRA-10366)
 * Fix consolidating racks violating the RF contract (CASSANDRA-10238)
 * Disallow decommission when node is in drained state (CASSANDRA-8741)


2.2.1
 * Fix race during construction of commit log (CASSANDRA-10049)
 * Fix LeveledCompactionStrategyTest (CASSANDRA-9757)
 * Fix broken UnbufferedDataOutputStreamPlus.writeUTF (CASSANDRA-10203)
 * (cqlsh) default load-from-file encoding to utf-8 (CASSANDRA-9898)
 * Avoid returning Permission.NONE when failing to query users table (CASSANDRA-10168)
 * (cqlsh) add CLEAR command (CASSANDRA-10086)
 * Support string literals as Role names for compatibility (CASSANDRA-10135)
Merged from 2.1:
 * Only check KeyCache when it is enabled
 * Change streaming_socket_timeout_in_ms default to 1 hour (CASSANDRA-8611)
 * (cqlsh) update list of CQL keywords (CASSANDRA-9232)


3.0.0-beta1
 * Redesign secondary index API (CASSANDRA-9459, 7771, 9041)
 * Fix throwing ReadFailure instead of ReadTimeout on range queries (CASSANDRA-10125)
 * Rewrite hinted handoff (CASSANDRA-6230)
 * Fix query on static compact tables (CASSANDRA-10093)
 * Fix race during construction of commit log (CASSANDRA-10049)
 * Add option to only purge repaired tombstones (CASSANDRA-6434)
 * Change authorization handling for MVs (CASSANDRA-9927)
 * Add custom JMX enabled executor for UDF sandbox (CASSANDRA-10026)
 * Fix row deletion bug for Materialized Views (CASSANDRA-10014)
 * Support mixed-version clusters with Cassandra 2.1 and 2.2 (CASSANDRA-9704)
 * Fix multiple slices on RowSearchers (CASSANDRA-10002)
 * Fix bug in merging of collections (CASSANDRA-10001)
 * Optimize batchlog replay to avoid full scans (CASSANDRA-7237)
 * Repair improvements when using vnodes (CASSANDRA-5220)
 * Disable scripted UDFs by default (CASSANDRA-9889)
 * Bytecode inspection for Java-UDFs (CASSANDRA-9890)
 * Use byte to serialize MT hash length (CASSANDRA-9792)
 * Replace usage of Adler32 with CRC32 (CASSANDRA-8684)
 * Fix migration to new format from 2.1 SSTable (CASSANDRA-10006)
 * SequentialWriter should extend BufferedDataOutputStreamPlus (CASSANDRA-9500)
 * Use the same repairedAt timestamp within incremental repair session (CASSANDRA-9111)
Merged from 2.2:
 * Allow count(*) and count(1) to be use as normal aggregation (CASSANDRA-10114)
 * An NPE is thrown if the column name is unknown for an IN relation (CASSANDRA-10043)
 * Apply commit_failure_policy to more errors on startup (CASSANDRA-9749)
 * Fix histogram overflow exception (CASSANDRA-9973)
 * Route gossip messages over dedicated socket (CASSANDRA-9237)
 * Add checksum to saved cache files (CASSANDRA-9265)
 * Log warning when using an aggregate without partition key (CASSANDRA-9737)
Merged from 2.1:
 * (cqlsh) Allow encoding to be set through command line (CASSANDRA-10004)
 * Add new JMX methods to change local compaction strategy (CASSANDRA-9965)
 * Write hints for paxos commits (CASSANDRA-7342)
 * (cqlsh) Fix timestamps before 1970 on Windows, always
   use UTC for timestamp display (CASSANDRA-10000)
 * (cqlsh) Avoid overwriting new config file with old config
   when both exist (CASSANDRA-9777)
 * Release snapshot selfRef when doing snapshot repair (CASSANDRA-9998)
 * Cannot replace token does not exist - DN node removed as Fat Client (CASSANDRA-9871)
Merged from 2.0:
 * Don't cast expected bf size to an int (CASSANDRA-9959)
 * Make getFullyExpiredSSTables less expensive (CASSANDRA-9882)


3.0.0-alpha1
 * Implement proper sandboxing for UDFs (CASSANDRA-9402)
 * Simplify (and unify) cleanup of compaction leftovers (CASSANDRA-7066)
 * Allow extra schema definitions in cassandra-stress yaml (CASSANDRA-9850)
 * Metrics should use up to date nomenclature (CASSANDRA-9448)
 * Change CREATE/ALTER TABLE syntax for compression (CASSANDRA-8384)
 * Cleanup crc and adler code for java 8 (CASSANDRA-9650)
 * Storage engine refactor (CASSANDRA-8099, 9743, 9746, 9759, 9781, 9808, 9825,
   9848, 9705, 9859, 9867, 9874, 9828, 9801)
 * Update Guava to 18.0 (CASSANDRA-9653)
 * Bloom filter false positive ratio is not honoured (CASSANDRA-8413)
 * New option for cassandra-stress to leave a ratio of columns null (CASSANDRA-9522)
 * Change hinted_handoff_enabled yaml setting, JMX (CASSANDRA-9035)
 * Add algorithmic token allocation (CASSANDRA-7032)
 * Add nodetool command to replay batchlog (CASSANDRA-9547)
 * Make file buffer cache independent of paths being read (CASSANDRA-8897)
 * Remove deprecated legacy Hadoop code (CASSANDRA-9353)
 * Decommissioned nodes will not rejoin the cluster (CASSANDRA-8801)
 * Change gossip stabilization to use endpoit size (CASSANDRA-9401)
 * Change default garbage collector to G1 (CASSANDRA-7486)
 * Populate TokenMetadata early during startup (CASSANDRA-9317)
 * Undeprecate cache recentHitRate (CASSANDRA-6591)
 * Add support for selectively varint encoding fields (CASSANDRA-9499, 9865)
 * Materialized Views (CASSANDRA-6477)
Merged from 2.2:
 * Avoid grouping sstables for anticompaction with DTCS (CASSANDRA-9900)
 * UDF / UDA execution time in trace (CASSANDRA-9723)
 * Fix broken internode SSL (CASSANDRA-9884)
Merged from 2.1:
 * Add new JMX methods to change local compaction strategy (CASSANDRA-9965)
 * Fix handling of enable/disable autocompaction (CASSANDRA-9899)
 * Add consistency level to tracing ouput (CASSANDRA-9827)
 * Remove repair snapshot leftover on startup (CASSANDRA-7357)
 * Use random nodes for batch log when only 2 racks (CASSANDRA-8735)
 * Ensure atomicity inside thrift and stream session (CASSANDRA-7757)
 * Fix nodetool info error when the node is not joined (CASSANDRA-9031)
Merged from 2.0:
 * Log when messages are dropped due to cross_node_timeout (CASSANDRA-9793)
 * Don't track hotness when opening from snapshot for validation (CASSANDRA-9382)


2.2.0
 * Allow the selection of columns together with aggregates (CASSANDRA-9767)
 * Fix cqlsh copy methods and other windows specific issues (CASSANDRA-9795)
 * Don't wrap byte arrays in SequentialWriter (CASSANDRA-9797)
 * sum() and avg() functions missing for smallint and tinyint types (CASSANDRA-9671)
 * Revert CASSANDRA-9542 (allow native functions in UDA) (CASSANDRA-9771)
Merged from 2.1:
 * Fix MarshalException when upgrading superColumn family (CASSANDRA-9582)
 * Fix broken logging for "empty" flushes in Memtable (CASSANDRA-9837)
 * Handle corrupt files on startup (CASSANDRA-9686)
 * Fix clientutil jar and tests (CASSANDRA-9760)
 * (cqlsh) Allow the SSL protocol version to be specified through the
    config file or environment variables (CASSANDRA-9544)
Merged from 2.0:
 * Add tool to find why expired sstables are not getting dropped (CASSANDRA-10015)
 * Remove erroneous pending HH tasks from tpstats/jmx (CASSANDRA-9129)
 * Don't cast expected bf size to an int (CASSANDRA-9959)
 * checkForEndpointCollision fails for legitimate collisions (CASSANDRA-9765)
 * Complete CASSANDRA-8448 fix (CASSANDRA-9519)
 * Don't include auth credentials in debug log (CASSANDRA-9682)
 * Can't transition from write survey to normal mode (CASSANDRA-9740)
 * Scrub (recover) sstables even when -Index.db is missing (CASSANDRA-9591)
 * Fix growing pending background compaction (CASSANDRA-9662)


2.2.0-rc2
 * Re-enable memory-mapped I/O on Windows (CASSANDRA-9658)
 * Warn when an extra-large partition is compacted (CASSANDRA-9643)
 * (cqlsh) Allow setting the initial connection timeout (CASSANDRA-9601)
 * BulkLoader has --transport-factory option but does not use it (CASSANDRA-9675)
 * Allow JMX over SSL directly from nodetool (CASSANDRA-9090)
 * Update cqlsh for UDFs (CASSANDRA-7556)
 * Change Windows kernel default timer resolution (CASSANDRA-9634)
 * Deprected sstable2json and json2sstable (CASSANDRA-9618)
 * Allow native functions in user-defined aggregates (CASSANDRA-9542)
 * Don't repair system_distributed by default (CASSANDRA-9621)
 * Fix mixing min, max, and count aggregates for blob type (CASSANRA-9622)
 * Rename class for DATE type in Java driver (CASSANDRA-9563)
 * Duplicate compilation of UDFs on coordinator (CASSANDRA-9475)
 * Fix connection leak in CqlRecordWriter (CASSANDRA-9576)
 * Mlockall before opening system sstables & remove boot_without_jna option (CASSANDRA-9573)
 * Add functions to convert timeuuid to date or time, deprecate dateOf and unixTimestampOf (CASSANDRA-9229)
 * Make sure we cancel non-compacting sstables from LifecycleTransaction (CASSANDRA-9566)
 * Fix deprecated repair JMX API (CASSANDRA-9570)
 * Add logback metrics (CASSANDRA-9378)
 * Update and refactor ant test/test-compression to run the tests in parallel (CASSANDRA-9583)
 * Fix upgrading to new directory for secondary index (CASSANDRA-9687)
Merged from 2.1:
 * (cqlsh) Fix bad check for CQL compatibility when DESCRIBE'ing
   COMPACT STORAGE tables with no clustering columns
 * Eliminate strong self-reference chains in sstable ref tidiers (CASSANDRA-9656)
 * Ensure StreamSession uses canonical sstable reader instances (CASSANDRA-9700)
 * Ensure memtable book keeping is not corrupted in the event we shrink usage (CASSANDRA-9681)
 * Update internal python driver for cqlsh (CASSANDRA-9064)
 * Fix IndexOutOfBoundsException when inserting tuple with too many
   elements using the string literal notation (CASSANDRA-9559)
 * Enable describe on indices (CASSANDRA-7814)
 * Fix incorrect result for IN queries where column not found (CASSANDRA-9540)
 * ColumnFamilyStore.selectAndReference may block during compaction (CASSANDRA-9637)
 * Fix bug in cardinality check when compacting (CASSANDRA-9580)
 * Fix memory leak in Ref due to ConcurrentLinkedQueue.remove() behaviour (CASSANDRA-9549)
 * Make rebuild only run one at a time (CASSANDRA-9119)
Merged from 2.0:
 * Avoid NPE in AuthSuccess#decode (CASSANDRA-9727)
 * Add listen_address to system.local (CASSANDRA-9603)
 * Bug fixes to resultset metadata construction (CASSANDRA-9636)
 * Fix setting 'durable_writes' in ALTER KEYSPACE (CASSANDRA-9560)
 * Avoids ballot clash in Paxos (CASSANDRA-9649)
 * Improve trace messages for RR (CASSANDRA-9479)
 * Fix suboptimal secondary index selection when restricted
   clustering column is also indexed (CASSANDRA-9631)
 * (cqlsh) Add min_threshold to DTCS option autocomplete (CASSANDRA-9385)
 * Fix error message when attempting to create an index on a column
   in a COMPACT STORAGE table with clustering columns (CASSANDRA-9527)
 * 'WITH WITH' in alter keyspace statements causes NPE (CASSANDRA-9565)
 * Expose some internals of SelectStatement for inspection (CASSANDRA-9532)
 * ArrivalWindow should use primitives (CASSANDRA-9496)
 * Periodically submit background compaction tasks (CASSANDRA-9592)
 * Set HAS_MORE_PAGES flag to false when PagingState is null (CASSANDRA-9571)


2.2.0-rc1
 * Compressed commit log should measure compressed space used (CASSANDRA-9095)
 * Fix comparison bug in CassandraRoleManager#collectRoles (CASSANDRA-9551)
 * Add tinyint,smallint,time,date support for UDFs (CASSANDRA-9400)
 * Deprecates SSTableSimpleWriter and SSTableSimpleUnsortedWriter (CASSANDRA-9546)
 * Empty INITCOND treated as null in aggregate (CASSANDRA-9457)
 * Remove use of Cell in Thrift MapReduce classes (CASSANDRA-8609)
 * Integrate pre-release Java Driver 2.2-rc1, custom build (CASSANDRA-9493)
 * Clean up gossiper logic for old versions (CASSANDRA-9370)
 * Fix custom payload coding/decoding to match the spec (CASSANDRA-9515)
 * ant test-all results incomplete when parsed (CASSANDRA-9463)
 * Disallow frozen<> types in function arguments and return types for
   clarity (CASSANDRA-9411)
 * Static Analysis to warn on unsafe use of Autocloseable instances (CASSANDRA-9431)
 * Update commitlog archiving examples now that commitlog segments are
   not recycled (CASSANDRA-9350)
 * Extend Transactional API to sstable lifecycle management (CASSANDRA-8568)
 * (cqlsh) Add support for native protocol 4 (CASSANDRA-9399)
 * Ensure that UDF and UDAs are keyspace-isolated (CASSANDRA-9409)
 * Revert CASSANDRA-7807 (tracing completion client notifications) (CASSANDRA-9429)
 * Add ability to stop compaction by ID (CASSANDRA-7207)
 * Let CassandraVersion handle SNAPSHOT version (CASSANDRA-9438)
Merged from 2.1:
 * (cqlsh) Fix using COPY through SOURCE or -f (CASSANDRA-9083)
 * Fix occasional lack of `system` keyspace in schema tables (CASSANDRA-8487)
 * Use ProtocolError code instead of ServerError code for native protocol
   error responses to unsupported protocol versions (CASSANDRA-9451)
 * Default commitlog_sync_batch_window_in_ms changed to 2ms (CASSANDRA-9504)
 * Fix empty partition assertion in unsorted sstable writing tools (CASSANDRA-9071)
 * Ensure truncate without snapshot cannot produce corrupt responses (CASSANDRA-9388)
 * Consistent error message when a table mixes counter and non-counter
   columns (CASSANDRA-9492)
 * Avoid getting unreadable keys during anticompaction (CASSANDRA-9508)
 * (cqlsh) Better float precision by default (CASSANDRA-9224)
 * Improve estimated row count (CASSANDRA-9107)
 * Optimize range tombstone memory footprint (CASSANDRA-8603)
 * Use configured gcgs in anticompaction (CASSANDRA-9397)
Merged from 2.0:
 * Don't accumulate more range than necessary in RangeTombstone.Tracker (CASSANDRA-9486)
 * Add broadcast and rpc addresses to system.local (CASSANDRA-9436)
 * Always mark sstable suspect when corrupted (CASSANDRA-9478)
 * Add database users and permissions to CQL3 documentation (CASSANDRA-7558)
 * Allow JVM_OPTS to be passed to standalone tools (CASSANDRA-5969)
 * Fix bad condition in RangeTombstoneList (CASSANDRA-9485)
 * Fix potential StackOverflow when setting CrcCheckChance over JMX (CASSANDRA-9488)
 * Fix null static columns in pages after the first, paged reversed
   queries (CASSANDRA-8502)
 * Fix counting cache serialization in request metrics (CASSANDRA-9466)
 * Add option not to validate atoms during scrub (CASSANDRA-9406)


2.2.0-beta1
 * Introduce Transactional API for internal state changes (CASSANDRA-8984)
 * Add a flag in cassandra.yaml to enable UDFs (CASSANDRA-9404)
 * Better support of null for UDF (CASSANDRA-8374)
 * Use ecj instead of javassist for UDFs (CASSANDRA-8241)
 * faster async logback configuration for tests (CASSANDRA-9376)
 * Add `smallint` and `tinyint` data types (CASSANDRA-8951)
 * Avoid thrift schema creation when native driver is used in stress tool (CASSANDRA-9374)
 * Make Functions.declared thread-safe
 * Add client warnings to native protocol v4 (CASSANDRA-8930)
 * Allow roles cache to be invalidated (CASSANDRA-8967)
 * Upgrade Snappy (CASSANDRA-9063)
 * Don't start Thrift rpc by default (CASSANDRA-9319)
 * Only stream from unrepaired sstables with incremental repair (CASSANDRA-8267)
 * Aggregate UDFs allow SFUNC return type to differ from STYPE if FFUNC specified (CASSANDRA-9321)
 * Remove Thrift dependencies in bundled tools (CASSANDRA-8358)
 * Disable memory mapping of hsperfdata file for JVM statistics (CASSANDRA-9242)
 * Add pre-startup checks to detect potential incompatibilities (CASSANDRA-8049)
 * Distinguish between null and unset in protocol v4 (CASSANDRA-7304)
 * Add user/role permissions for user-defined functions (CASSANDRA-7557)
 * Allow cassandra config to be updated to restart daemon without unloading classes (CASSANDRA-9046)
 * Don't initialize compaction writer before checking if iter is empty (CASSANDRA-9117)
 * Don't execute any functions at prepare-time (CASSANDRA-9037)
 * Share file handles between all instances of a SegmentedFile (CASSANDRA-8893)
 * Make it possible to major compact LCS (CASSANDRA-7272)
 * Make FunctionExecutionException extend RequestExecutionException
   (CASSANDRA-9055)
 * Add support for SELECT JSON, INSERT JSON syntax and new toJson(), fromJson()
   functions (CASSANDRA-7970)
 * Optimise max purgeable timestamp calculation in compaction (CASSANDRA-8920)
 * Constrain internode message buffer sizes, and improve IO class hierarchy (CASSANDRA-8670)
 * New tool added to validate all sstables in a node (CASSANDRA-5791)
 * Push notification when tracing completes for an operation (CASSANDRA-7807)
 * Delay "node up" and "node added" notifications until native protocol server is started (CASSANDRA-8236)
 * Compressed Commit Log (CASSANDRA-6809)
 * Optimise IntervalTree (CASSANDRA-8988)
 * Add a key-value payload for third party usage (CASSANDRA-8553, 9212)
 * Bump metrics-reporter-config dependency for metrics 3.0 (CASSANDRA-8149)
 * Partition intra-cluster message streams by size, not type (CASSANDRA-8789)
 * Add WriteFailureException to native protocol, notify coordinator of
   write failures (CASSANDRA-8592)
 * Convert SequentialWriter to nio (CASSANDRA-8709)
 * Add role based access control (CASSANDRA-7653, 8650, 7216, 8760, 8849, 8761, 8850)
 * Record client ip address in tracing sessions (CASSANDRA-8162)
 * Indicate partition key columns in response metadata for prepared
   statements (CASSANDRA-7660)
 * Merge UUIDType and TimeUUIDType parse logic (CASSANDRA-8759)
 * Avoid memory allocation when searching index summary (CASSANDRA-8793)
 * Optimise (Time)?UUIDType Comparisons (CASSANDRA-8730)
 * Make CRC32Ex into a separate maven dependency (CASSANDRA-8836)
 * Use preloaded jemalloc w/ Unsafe (CASSANDRA-8714, 9197)
 * Avoid accessing partitioner through StorageProxy (CASSANDRA-8244, 8268)
 * Upgrade Metrics library and remove depricated metrics (CASSANDRA-5657)
 * Serializing Row cache alternative, fully off heap (CASSANDRA-7438)
 * Duplicate rows returned when in clause has repeated values (CASSANDRA-6706)
 * Make CassandraException unchecked, extend RuntimeException (CASSANDRA-8560)
 * Support direct buffer decompression for reads (CASSANDRA-8464)
 * DirectByteBuffer compatible LZ4 methods (CASSANDRA-7039)
 * Group sstables for anticompaction correctly (CASSANDRA-8578)
 * Add ReadFailureException to native protocol, respond
   immediately when replicas encounter errors while handling
   a read request (CASSANDRA-7886)
 * Switch CommitLogSegment from RandomAccessFile to nio (CASSANDRA-8308)
 * Allow mixing token and partition key restrictions (CASSANDRA-7016)
 * Support index key/value entries on map collections (CASSANDRA-8473)
 * Modernize schema tables (CASSANDRA-8261)
 * Support for user-defined aggregation functions (CASSANDRA-8053)
 * Fix NPE in SelectStatement with empty IN values (CASSANDRA-8419)
 * Refactor SelectStatement, return IN results in natural order instead
   of IN value list order and ignore duplicate values in partition key IN restrictions (CASSANDRA-7981)
 * Support UDTs, tuples, and collections in user-defined
   functions (CASSANDRA-7563)
 * Fix aggregate fn results on empty selection, result column name,
   and cqlsh parsing (CASSANDRA-8229)
 * Mark sstables as repaired after full repair (CASSANDRA-7586)
 * Extend Descriptor to include a format value and refactor reader/writer
   APIs (CASSANDRA-7443)
 * Integrate JMH for microbenchmarks (CASSANDRA-8151)
 * Keep sstable levels when bootstrapping (CASSANDRA-7460)
 * Add Sigar library and perform basic OS settings check on startup (CASSANDRA-7838)
 * Support for aggregation functions (CASSANDRA-4914)
 * Remove cassandra-cli (CASSANDRA-7920)
 * Accept dollar quoted strings in CQL (CASSANDRA-7769)
 * Make assassinate a first class command (CASSANDRA-7935)
 * Support IN clause on any partition key column (CASSANDRA-7855)
 * Support IN clause on any clustering column (CASSANDRA-4762)
 * Improve compaction logging (CASSANDRA-7818)
 * Remove YamlFileNetworkTopologySnitch (CASSANDRA-7917)
 * Do anticompaction in groups (CASSANDRA-6851)
 * Support user-defined functions (CASSANDRA-7395, 7526, 7562, 7740, 7781, 7929,
   7924, 7812, 8063, 7813, 7708)
 * Permit configurable timestamps with cassandra-stress (CASSANDRA-7416)
 * Move sstable RandomAccessReader to nio2, which allows using the
   FILE_SHARE_DELETE flag on Windows (CASSANDRA-4050)
 * Remove CQL2 (CASSANDRA-5918)
 * Optimize fetching multiple cells by name (CASSANDRA-6933)
 * Allow compilation in java 8 (CASSANDRA-7028)
 * Make incremental repair default (CASSANDRA-7250)
 * Enable code coverage thru JaCoCo (CASSANDRA-7226)
 * Switch external naming of 'column families' to 'tables' (CASSANDRA-4369)
 * Shorten SSTable path (CASSANDRA-6962)
 * Use unsafe mutations for most unit tests (CASSANDRA-6969)
 * Fix race condition during calculation of pending ranges (CASSANDRA-7390)
 * Fail on very large batch sizes (CASSANDRA-8011)
 * Improve concurrency of repair (CASSANDRA-6455, 8208, 9145)
 * Select optimal CRC32 implementation at runtime (CASSANDRA-8614)
 * Evaluate MurmurHash of Token once per query (CASSANDRA-7096)
 * Generalize progress reporting (CASSANDRA-8901)
 * Resumable bootstrap streaming (CASSANDRA-8838, CASSANDRA-8942)
 * Allow scrub for secondary index (CASSANDRA-5174)
 * Save repair data to system table (CASSANDRA-5839)
 * fix nodetool names that reference column families (CASSANDRA-8872)
 Merged from 2.1:
 * Warn on misuse of unlogged batches (CASSANDRA-9282)
 * Failure detector detects and ignores local pauses (CASSANDRA-9183)
 * Add utility class to support for rate limiting a given log statement (CASSANDRA-9029)
 * Add missing consistency levels to cassandra-stess (CASSANDRA-9361)
 * Fix commitlog getCompletedTasks to not increment (CASSANDRA-9339)
 * Fix for harmless exceptions logged as ERROR (CASSANDRA-8564)
 * Delete processed sstables in sstablesplit/sstableupgrade (CASSANDRA-8606)
 * Improve sstable exclusion from partition tombstones (CASSANDRA-9298)
 * Validate the indexed column rather than the cell's contents for 2i (CASSANDRA-9057)
 * Add support for top-k custom 2i queries (CASSANDRA-8717)
 * Fix error when dropping table during compaction (CASSANDRA-9251)
 * cassandra-stress supports validation operations over user profiles (CASSANDRA-8773)
 * Add support for rate limiting log messages (CASSANDRA-9029)
 * Log the partition key with tombstone warnings (CASSANDRA-8561)
 * Reduce runWithCompactionsDisabled poll interval to 1ms (CASSANDRA-9271)
 * Fix PITR commitlog replay (CASSANDRA-9195)
 * GCInspector logs very different times (CASSANDRA-9124)
 * Fix deleting from an empty list (CASSANDRA-9198)
 * Update tuple and collection types that use a user-defined type when that UDT
   is modified (CASSANDRA-9148, CASSANDRA-9192)
 * Use higher timeout for prepair and snapshot in repair (CASSANDRA-9261)
 * Fix anticompaction blocking ANTI_ENTROPY stage (CASSANDRA-9151)
 * Repair waits for anticompaction to finish (CASSANDRA-9097)
 * Fix streaming not holding ref when stream error (CASSANDRA-9295)
 * Fix canonical view returning early opened SSTables (CASSANDRA-9396)
Merged from 2.0:
 * (cqlsh) Add LOGIN command to switch users (CASSANDRA-7212)
 * Clone SliceQueryFilter in AbstractReadCommand implementations (CASSANDRA-8940)
 * Push correct protocol notification for DROP INDEX (CASSANDRA-9310)
 * token-generator - generated tokens too long (CASSANDRA-9300)
 * Fix counting of tombstones for TombstoneOverwhelmingException (CASSANDRA-9299)
 * Fix ReconnectableSnitch reconnecting to peers during upgrade (CASSANDRA-6702)
 * Include keyspace and table name in error log for collections over the size
   limit (CASSANDRA-9286)
 * Avoid potential overlap in LCS with single-partition sstables (CASSANDRA-9322)
 * Log warning message when a table is queried before the schema has fully
   propagated (CASSANDRA-9136)
 * Overload SecondaryIndex#indexes to accept the column definition (CASSANDRA-9314)
 * (cqlsh) Add SERIAL and LOCAL_SERIAL consistency levels (CASSANDRA-8051)
 * Fix index selection during rebuild with certain table layouts (CASSANDRA-9281)
 * Fix partition-level-delete-only workload accounting (CASSANDRA-9194)
 * Allow scrub to handle corrupted compressed chunks (CASSANDRA-9140)
 * Fix assertion error when resetlocalschema is run during repair (CASSANDRA-9249)
 * Disable single sstable tombstone compactions for DTCS by default (CASSANDRA-9234)
 * IncomingTcpConnection thread is not named (CASSANDRA-9262)
 * Close incoming connections when MessagingService is stopped (CASSANDRA-9238)
 * Fix streaming hang when retrying (CASSANDRA-9132)


2.1.5
 * Re-add deprecated cold_reads_to_omit param for backwards compat (CASSANDRA-9203)
 * Make anticompaction visible in compactionstats (CASSANDRA-9098)
 * Improve nodetool getendpoints documentation about the partition
   key parameter (CASSANDRA-6458)
 * Don't check other keyspaces for schema changes when an user-defined
   type is altered (CASSANDRA-9187)
 * Add generate-idea-files target to build.xml (CASSANDRA-9123)
 * Allow takeColumnFamilySnapshot to take a list of tables (CASSANDRA-8348)
 * Limit major sstable operations to their canonical representation (CASSANDRA-8669)
 * cqlsh: Add tests for INSERT and UPDATE tab completion (CASSANDRA-9125)
 * cqlsh: quote column names when needed in COPY FROM inserts (CASSANDRA-9080)
 * Do not load read meter for offline operations (CASSANDRA-9082)
 * cqlsh: Make CompositeType data readable (CASSANDRA-8919)
 * cqlsh: Fix display of triggers (CASSANDRA-9081)
 * Fix NullPointerException when deleting or setting an element by index on
   a null list collection (CASSANDRA-9077)
 * Buffer bloom filter serialization (CASSANDRA-9066)
 * Fix anti-compaction target bloom filter size (CASSANDRA-9060)
 * Make FROZEN and TUPLE unreserved keywords in CQL (CASSANDRA-9047)
 * Prevent AssertionError from SizeEstimatesRecorder (CASSANDRA-9034)
 * Avoid overwriting index summaries for sstables with an older format that
   does not support downsampling; rebuild summaries on startup when this
   is detected (CASSANDRA-8993)
 * Fix potential data loss in CompressedSequentialWriter (CASSANDRA-8949)
 * Make PasswordAuthenticator number of hashing rounds configurable (CASSANDRA-8085)
 * Fix AssertionError when binding nested collections in DELETE (CASSANDRA-8900)
 * Check for overlap with non-early sstables in LCS (CASSANDRA-8739)
 * Only calculate max purgable timestamp if we have to (CASSANDRA-8914)
 * (cqlsh) Greatly improve performance of COPY FROM (CASSANDRA-8225)
 * IndexSummary effectiveIndexInterval is now a guideline, not a rule (CASSANDRA-8993)
 * Use correct bounds for page cache eviction of compressed files (CASSANDRA-8746)
 * SSTableScanner enforces its bounds (CASSANDRA-8946)
 * Cleanup cell equality (CASSANDRA-8947)
 * Introduce intra-cluster message coalescing (CASSANDRA-8692)
 * DatabaseDescriptor throws NPE when rpc_interface is used (CASSANDRA-8839)
 * Don't check if an sstable is live for offline compactions (CASSANDRA-8841)
 * Don't set clientMode in SSTableLoader (CASSANDRA-8238)
 * Fix SSTableRewriter with disabled early open (CASSANDRA-8535)
 * Fix cassandra-stress so it respects the CL passed in user mode (CASSANDRA-8948)
 * Fix rare NPE in ColumnDefinition#hasIndexOption() (CASSANDRA-8786)
 * cassandra-stress reports per-operation statistics, plus misc (CASSANDRA-8769)
 * Add SimpleDate (cql date) and Time (cql time) types (CASSANDRA-7523)
 * Use long for key count in cfstats (CASSANDRA-8913)
 * Make SSTableRewriter.abort() more robust to failure (CASSANDRA-8832)
 * Remove cold_reads_to_omit from STCS (CASSANDRA-8860)
 * Make EstimatedHistogram#percentile() use ceil instead of floor (CASSANDRA-8883)
 * Fix top partitions reporting wrong cardinality (CASSANDRA-8834)
 * Fix rare NPE in KeyCacheSerializer (CASSANDRA-8067)
 * Pick sstables for validation as late as possible inc repairs (CASSANDRA-8366)
 * Fix commitlog getPendingTasks to not increment (CASSANDRA-8862)
 * Fix parallelism adjustment in range and secondary index queries
   when the first fetch does not satisfy the limit (CASSANDRA-8856)
 * Check if the filtered sstables is non-empty in STCS (CASSANDRA-8843)
 * Upgrade java-driver used for cassandra-stress (CASSANDRA-8842)
 * Fix CommitLog.forceRecycleAllSegments() memory access error (CASSANDRA-8812)
 * Improve assertions in Memory (CASSANDRA-8792)
 * Fix SSTableRewriter cleanup (CASSANDRA-8802)
 * Introduce SafeMemory for CompressionMetadata.Writer (CASSANDRA-8758)
 * 'nodetool info' prints exception against older node (CASSANDRA-8796)
 * Ensure SSTableReader.last corresponds exactly with the file end (CASSANDRA-8750)
 * Make SSTableWriter.openEarly more robust and obvious (CASSANDRA-8747)
 * Enforce SSTableReader.first/last (CASSANDRA-8744)
 * Cleanup SegmentedFile API (CASSANDRA-8749)
 * Avoid overlap with early compaction replacement (CASSANDRA-8683)
 * Safer Resource Management++ (CASSANDRA-8707)
 * Write partition size estimates into a system table (CASSANDRA-7688)
 * cqlsh: Fix keys() and full() collection indexes in DESCRIBE output
   (CASSANDRA-8154)
 * Show progress of streaming in nodetool netstats (CASSANDRA-8886)
 * IndexSummaryBuilder utilises offheap memory, and shares data between
   each IndexSummary opened from it (CASSANDRA-8757)
 * markCompacting only succeeds if the exact SSTableReader instances being
   marked are in the live set (CASSANDRA-8689)
 * cassandra-stress support for varint (CASSANDRA-8882)
 * Fix Adler32 digest for compressed sstables (CASSANDRA-8778)
 * Add nodetool statushandoff/statusbackup (CASSANDRA-8912)
 * Use stdout for progress and stats in sstableloader (CASSANDRA-8982)
 * Correctly identify 2i datadir from older versions (CASSANDRA-9116)
Merged from 2.0:
 * Ignore gossip SYNs after shutdown (CASSANDRA-9238)
 * Avoid overflow when calculating max sstable size in LCS (CASSANDRA-9235)
 * Make sstable blacklisting work with compression (CASSANDRA-9138)
 * Do not attempt to rebuild indexes if no index accepts any column (CASSANDRA-9196)
 * Don't initiate snitch reconnection for dead states (CASSANDRA-7292)
 * Fix ArrayIndexOutOfBoundsException in CQLSSTableWriter (CASSANDRA-8978)
 * Add shutdown gossip state to prevent timeouts during rolling restarts (CASSANDRA-8336)
 * Fix running with java.net.preferIPv6Addresses=true (CASSANDRA-9137)
 * Fix failed bootstrap/replace attempts being persisted in system.peers (CASSANDRA-9180)
 * Flush system.IndexInfo after marking index built (CASSANDRA-9128)
 * Fix updates to min/max_compaction_threshold through cassandra-cli
   (CASSANDRA-8102)
 * Don't include tmp files when doing offline relevel (CASSANDRA-9088)
 * Use the proper CAS WriteType when finishing a previous round during Paxos
   preparation (CASSANDRA-8672)
 * Avoid race in cancelling compactions (CASSANDRA-9070)
 * More aggressive check for expired sstables in DTCS (CASSANDRA-8359)
 * Fix ignored index_interval change in ALTER TABLE statements (CASSANDRA-7976)
 * Do more aggressive compaction in old time windows in DTCS (CASSANDRA-8360)
 * java.lang.AssertionError when reading saved cache (CASSANDRA-8740)
 * "disk full" when running cleanup (CASSANDRA-9036)
 * Lower logging level from ERROR to DEBUG when a scheduled schema pull
   cannot be completed due to a node being down (CASSANDRA-9032)
 * Fix MOVED_NODE client event (CASSANDRA-8516)
 * Allow overriding MAX_OUTSTANDING_REPLAY_COUNT (CASSANDRA-7533)
 * Fix malformed JMX ObjectName containing IPv6 addresses (CASSANDRA-9027)
 * (cqlsh) Allow increasing CSV field size limit through
   cqlshrc config option (CASSANDRA-8934)
 * Stop logging range tombstones when exceeding the threshold
   (CASSANDRA-8559)
 * Fix NullPointerException when nodetool getendpoints is run
   against invalid keyspaces or tables (CASSANDRA-8950)
 * Allow specifying the tmp dir (CASSANDRA-7712)
 * Improve compaction estimated tasks estimation (CASSANDRA-8904)
 * Fix duplicate up/down messages sent to native clients (CASSANDRA-7816)
 * Expose commit log archive status via JMX (CASSANDRA-8734)
 * Provide better exceptions for invalid replication strategy parameters
   (CASSANDRA-8909)
 * Fix regression in mixed single and multi-column relation support for
   SELECT statements (CASSANDRA-8613)
 * Add ability to limit number of native connections (CASSANDRA-8086)
 * Fix CQLSSTableWriter throwing exception and spawning threads
   (CASSANDRA-8808)
 * Fix MT mismatch between empty and GC-able data (CASSANDRA-8979)
 * Fix incorrect validation when snapshotting single table (CASSANDRA-8056)
 * Add offline tool to relevel sstables (CASSANDRA-8301)
 * Preserve stream ID for more protocol errors (CASSANDRA-8848)
 * Fix combining token() function with multi-column relations on
   clustering columns (CASSANDRA-8797)
 * Make CFS.markReferenced() resistant to bad refcounting (CASSANDRA-8829)
 * Fix StreamTransferTask abort/complete bad refcounting (CASSANDRA-8815)
 * Fix AssertionError when querying a DESC clustering ordered
   table with ASC ordering and paging (CASSANDRA-8767)
 * AssertionError: "Memory was freed" when running cleanup (CASSANDRA-8716)
 * Make it possible to set max_sstable_age to fractional days (CASSANDRA-8406)
 * Fix some multi-column relations with indexes on some clustering
   columns (CASSANDRA-8275)
 * Fix memory leak in SSTableSimple*Writer and SSTableReader.validate()
   (CASSANDRA-8748)
 * Throw OOM if allocating memory fails to return a valid pointer (CASSANDRA-8726)
 * Fix SSTableSimpleUnsortedWriter ConcurrentModificationException (CASSANDRA-8619)
 * 'nodetool info' prints exception against older node (CASSANDRA-8796)
 * Ensure SSTableSimpleUnsortedWriter.close() terminates if
   disk writer has crashed (CASSANDRA-8807)


2.1.4
 * Bind JMX to localhost unless explicitly configured otherwise (CASSANDRA-9085)


2.1.3
 * Fix HSHA/offheap_objects corruption (CASSANDRA-8719)
 * Upgrade libthrift to 0.9.2 (CASSANDRA-8685)
 * Don't use the shared ref in sstableloader (CASSANDRA-8704)
 * Purge internal prepared statements if related tables or
   keyspaces are dropped (CASSANDRA-8693)
 * (cqlsh) Handle unicode BOM at start of files (CASSANDRA-8638)
 * Stop compactions before exiting offline tools (CASSANDRA-8623)
 * Update tools/stress/README.txt to match current behaviour (CASSANDRA-7933)
 * Fix schema from Thrift conversion with empty metadata (CASSANDRA-8695)
 * Safer Resource Management (CASSANDRA-7705)
 * Make sure we compact highly overlapping cold sstables with
   STCS (CASSANDRA-8635)
 * rpc_interface and listen_interface generate NPE on startup when specified
   interface doesn't exist (CASSANDRA-8677)
 * Fix ArrayIndexOutOfBoundsException in nodetool cfhistograms (CASSANDRA-8514)
 * Switch from yammer metrics for nodetool cf/proxy histograms (CASSANDRA-8662)
 * Make sure we don't add tmplink files to the compaction
   strategy (CASSANDRA-8580)
 * (cqlsh) Handle maps with blob keys (CASSANDRA-8372)
 * (cqlsh) Handle DynamicCompositeType schemas correctly (CASSANDRA-8563)
 * Duplicate rows returned when in clause has repeated values (CASSANDRA-6706)
 * Add tooling to detect hot partitions (CASSANDRA-7974)
 * Fix cassandra-stress user-mode truncation of partition generation (CASSANDRA-8608)
 * Only stream from unrepaired sstables during inc repair (CASSANDRA-8267)
 * Don't allow starting multiple inc repairs on the same sstables (CASSANDRA-8316)
 * Invalidate prepared BATCH statements when related tables
   or keyspaces are dropped (CASSANDRA-8652)
 * Fix missing results in secondary index queries on collections
   with ALLOW FILTERING (CASSANDRA-8421)
 * Expose EstimatedHistogram metrics for range slices (CASSANDRA-8627)
 * (cqlsh) Escape clqshrc passwords properly (CASSANDRA-8618)
 * Fix NPE when passing wrong argument in ALTER TABLE statement (CASSANDRA-8355)
 * Pig: Refactor and deprecate CqlStorage (CASSANDRA-8599)
 * Don't reuse the same cleanup strategy for all sstables (CASSANDRA-8537)
 * Fix case-sensitivity of index name on CREATE and DROP INDEX
   statements (CASSANDRA-8365)
 * Better detection/logging for corruption in compressed sstables (CASSANDRA-8192)
 * Use the correct repairedAt value when closing writer (CASSANDRA-8570)
 * (cqlsh) Handle a schema mismatch being detected on startup (CASSANDRA-8512)
 * Properly calculate expected write size during compaction (CASSANDRA-8532)
 * Invalidate affected prepared statements when a table's columns
   are altered (CASSANDRA-7910)
 * Stress - user defined writes should populate sequentally (CASSANDRA-8524)
 * Fix regression in SSTableRewriter causing some rows to become unreadable
   during compaction (CASSANDRA-8429)
 * Run major compactions for repaired/unrepaired in parallel (CASSANDRA-8510)
 * (cqlsh) Fix compression options in DESCRIBE TABLE output when compression
   is disabled (CASSANDRA-8288)
 * (cqlsh) Fix DESCRIBE output after keyspaces are altered (CASSANDRA-7623)
 * Make sure we set lastCompactedKey correctly (CASSANDRA-8463)
 * (cqlsh) Fix output of CONSISTENCY command (CASSANDRA-8507)
 * (cqlsh) Fixed the handling of LIST statements (CASSANDRA-8370)
 * Make sstablescrub check leveled manifest again (CASSANDRA-8432)
 * Check first/last keys in sstable when giving out positions (CASSANDRA-8458)
 * Disable mmap on Windows (CASSANDRA-6993)
 * Add missing ConsistencyLevels to cassandra-stress (CASSANDRA-8253)
 * Add auth support to cassandra-stress (CASSANDRA-7985)
 * Fix ArrayIndexOutOfBoundsException when generating error message
   for some CQL syntax errors (CASSANDRA-8455)
 * Scale memtable slab allocation logarithmically (CASSANDRA-7882)
 * cassandra-stress simultaneous inserts over same seed (CASSANDRA-7964)
 * Reduce cassandra-stress sampling memory requirements (CASSANDRA-7926)
 * Ensure memtable flush cannot expire commit log entries from its future (CASSANDRA-8383)
 * Make read "defrag" async to reclaim memtables (CASSANDRA-8459)
 * Remove tmplink files for offline compactions (CASSANDRA-8321)
 * Reduce maxHintsInProgress (CASSANDRA-8415)
 * BTree updates may call provided update function twice (CASSANDRA-8018)
 * Release sstable references after anticompaction (CASSANDRA-8386)
 * Handle abort() in SSTableRewriter properly (CASSANDRA-8320)
 * Centralize shared executors (CASSANDRA-8055)
 * Fix filtering for CONTAINS (KEY) relations on frozen collection
   clustering columns when the query is restricted to a single
   partition (CASSANDRA-8203)
 * Do more aggressive entire-sstable TTL expiry checks (CASSANDRA-8243)
 * Add more log info if readMeter is null (CASSANDRA-8238)
 * add check of the system wall clock time at startup (CASSANDRA-8305)
 * Support for frozen collections (CASSANDRA-7859)
 * Fix overflow on histogram computation (CASSANDRA-8028)
 * Have paxos reuse the timestamp generation of normal queries (CASSANDRA-7801)
 * Fix incremental repair not remove parent session on remote (CASSANDRA-8291)
 * Improve JBOD disk utilization (CASSANDRA-7386)
 * Log failed host when preparing incremental repair (CASSANDRA-8228)
 * Force config client mode in CQLSSTableWriter (CASSANDRA-8281)
 * Fix sstableupgrade throws exception (CASSANDRA-8688)
 * Fix hang when repairing empty keyspace (CASSANDRA-8694)
Merged from 2.0:
 * Fix IllegalArgumentException in dynamic snitch (CASSANDRA-8448)
 * Add support for UPDATE ... IF EXISTS (CASSANDRA-8610)
 * Fix reversal of list prepends (CASSANDRA-8733)
 * Prevent non-zero default_time_to_live on tables with counters
   (CASSANDRA-8678)
 * Fix SSTableSimpleUnsortedWriter ConcurrentModificationException
   (CASSANDRA-8619)
 * Round up time deltas lower than 1ms in BulkLoader (CASSANDRA-8645)
 * Add batch remove iterator to ABSC (CASSANDRA-8414, 8666)
 * Round up time deltas lower than 1ms in BulkLoader (CASSANDRA-8645)
 * Fix isClientMode check in Keyspace (CASSANDRA-8687)
 * Use more efficient slice size for querying internal secondary
   index tables (CASSANDRA-8550)
 * Fix potentially returning deleted rows with range tombstone (CASSANDRA-8558)
 * Check for available disk space before starting a compaction (CASSANDRA-8562)
 * Fix DISTINCT queries with LIMITs or paging when some partitions
   contain only tombstones (CASSANDRA-8490)
 * Introduce background cache refreshing to permissions cache
   (CASSANDRA-8194)
 * Fix race condition in StreamTransferTask that could lead to
   infinite loops and premature sstable deletion (CASSANDRA-7704)
 * Add an extra version check to MigrationTask (CASSANDRA-8462)
 * Ensure SSTableWriter cleans up properly after failure (CASSANDRA-8499)
 * Increase bf true positive count on key cache hit (CASSANDRA-8525)
 * Move MeteredFlusher to its own thread (CASSANDRA-8485)
 * Fix non-distinct results in DISTNCT queries on static columns when
   paging is enabled (CASSANDRA-8087)
 * Move all hints related tasks to hints internal executor (CASSANDRA-8285)
 * Fix paging for multi-partition IN queries (CASSANDRA-8408)
 * Fix MOVED_NODE topology event never being emitted when a node
   moves its token (CASSANDRA-8373)
 * Fix validation of indexes in COMPACT tables (CASSANDRA-8156)
 * Avoid StackOverflowError when a large list of IN values
   is used for a clustering column (CASSANDRA-8410)
 * Fix NPE when writetime() or ttl() calls are wrapped by
   another function call (CASSANDRA-8451)
 * Fix NPE after dropping a keyspace (CASSANDRA-8332)
 * Fix error message on read repair timeouts (CASSANDRA-7947)
 * Default DTCS base_time_seconds changed to 60 (CASSANDRA-8417)
 * Refuse Paxos operation with more than one pending endpoint (CASSANDRA-8346, 8640)
 * Throw correct exception when trying to bind a keyspace or table
   name (CASSANDRA-6952)
 * Make HHOM.compact synchronized (CASSANDRA-8416)
 * cancel latency-sampling task when CF is dropped (CASSANDRA-8401)
 * don't block SocketThread for MessagingService (CASSANDRA-8188)
 * Increase quarantine delay on replacement (CASSANDRA-8260)
 * Expose off-heap memory usage stats (CASSANDRA-7897)
 * Ignore Paxos commits for truncated tables (CASSANDRA-7538)
 * Validate size of indexed column values (CASSANDRA-8280)
 * Make LCS split compaction results over all data directories (CASSANDRA-8329)
 * Fix some failing queries that use multi-column relations
   on COMPACT STORAGE tables (CASSANDRA-8264)
 * Fix InvalidRequestException with ORDER BY (CASSANDRA-8286)
 * Disable SSLv3 for POODLE (CASSANDRA-8265)
 * Fix millisecond timestamps in Tracing (CASSANDRA-8297)
 * Include keyspace name in error message when there are insufficient
   live nodes to stream from (CASSANDRA-8221)
 * Avoid overlap in L1 when L0 contains many nonoverlapping
   sstables (CASSANDRA-8211)
 * Improve PropertyFileSnitch logging (CASSANDRA-8183)
 * Add DC-aware sequential repair (CASSANDRA-8193)
 * Use live sstables in snapshot repair if possible (CASSANDRA-8312)
 * Fix hints serialized size calculation (CASSANDRA-8587)


2.1.2
 * (cqlsh) parse_for_table_meta errors out on queries with undefined
   grammars (CASSANDRA-8262)
 * (cqlsh) Fix SELECT ... TOKEN() function broken in C* 2.1.1 (CASSANDRA-8258)
 * Fix Cassandra crash when running on JDK8 update 40 (CASSANDRA-8209)
 * Optimize partitioner tokens (CASSANDRA-8230)
 * Improve compaction of repaired/unrepaired sstables (CASSANDRA-8004)
 * Make cache serializers pluggable (CASSANDRA-8096)
 * Fix issues with CONTAINS (KEY) queries on secondary indexes
   (CASSANDRA-8147)
 * Fix read-rate tracking of sstables for some queries (CASSANDRA-8239)
 * Fix default timestamp in QueryOptions (CASSANDRA-8246)
 * Set socket timeout when reading remote version (CASSANDRA-8188)
 * Refactor how we track live size (CASSANDRA-7852)
 * Make sure unfinished compaction files are removed (CASSANDRA-8124)
 * Fix shutdown when run as Windows service (CASSANDRA-8136)
 * Fix DESCRIBE TABLE with custom indexes (CASSANDRA-8031)
 * Fix race in RecoveryManagerTest (CASSANDRA-8176)
 * Avoid IllegalArgumentException while sorting sstables in
   IndexSummaryManager (CASSANDRA-8182)
 * Shutdown JVM on file descriptor exhaustion (CASSANDRA-7579)
 * Add 'die' policy for commit log and disk failure (CASSANDRA-7927)
 * Fix installing as service on Windows (CASSANDRA-8115)
 * Fix CREATE TABLE for CQL2 (CASSANDRA-8144)
 * Avoid boxing in ColumnStats min/max trackers (CASSANDRA-8109)
Merged from 2.0:
 * Correctly handle non-text column names in cql3 (CASSANDRA-8178)
 * Fix deletion for indexes on primary key columns (CASSANDRA-8206)
 * Add 'nodetool statusgossip' (CASSANDRA-8125)
 * Improve client notification that nodes are ready for requests (CASSANDRA-7510)
 * Handle negative timestamp in writetime method (CASSANDRA-8139)
 * Pig: Remove errant LIMIT clause in CqlNativeStorage (CASSANDRA-8166)
 * Throw ConfigurationException when hsha is used with the default
   rpc_max_threads setting of 'unlimited' (CASSANDRA-8116)
 * Allow concurrent writing of the same table in the same JVM using
   CQLSSTableWriter (CASSANDRA-7463)
 * Fix totalDiskSpaceUsed calculation (CASSANDRA-8205)


2.1.1
 * Fix spin loop in AtomicSortedColumns (CASSANDRA-7546)
 * Dont notify when replacing tmplink files (CASSANDRA-8157)
 * Fix validation with multiple CONTAINS clause (CASSANDRA-8131)
 * Fix validation of collections in TriggerExecutor (CASSANDRA-8146)
 * Fix IllegalArgumentException when a list of IN values containing tuples
   is passed as a single arg to a prepared statement with the v1 or v2
   protocol (CASSANDRA-8062)
 * Fix ClassCastException in DISTINCT query on static columns with
   query paging (CASSANDRA-8108)
 * Fix NPE on null nested UDT inside a set (CASSANDRA-8105)
 * Fix exception when querying secondary index on set items or map keys
   when some clustering columns are specified (CASSANDRA-8073)
 * Send proper error response when there is an error during native
   protocol message decode (CASSANDRA-8118)
 * Gossip should ignore generation numbers too far in the future (CASSANDRA-8113)
 * Fix NPE when creating a table with frozen sets, lists (CASSANDRA-8104)
 * Fix high memory use due to tracking reads on incrementally opened sstable
   readers (CASSANDRA-8066)
 * Fix EXECUTE request with skipMetadata=false returning no metadata
   (CASSANDRA-8054)
 * Allow concurrent use of CQLBulkOutputFormat (CASSANDRA-7776)
 * Shutdown JVM on OOM (CASSANDRA-7507)
 * Upgrade netty version and enable epoll event loop (CASSANDRA-7761)
 * Don't duplicate sstables smaller than split size when using
   the sstablesplitter tool (CASSANDRA-7616)
 * Avoid re-parsing already prepared statements (CASSANDRA-7923)
 * Fix some Thrift slice deletions and updates of COMPACT STORAGE
   tables with some clustering columns omitted (CASSANDRA-7990)
 * Fix filtering for CONTAINS on sets (CASSANDRA-8033)
 * Properly track added size (CASSANDRA-7239)
 * Allow compilation in java 8 (CASSANDRA-7208)
 * Fix Assertion error on RangeTombstoneList diff (CASSANDRA-8013)
 * Release references to overlapping sstables during compaction (CASSANDRA-7819)
 * Send notification when opening compaction results early (CASSANDRA-8034)
 * Make native server start block until properly bound (CASSANDRA-7885)
 * (cqlsh) Fix IPv6 support (CASSANDRA-7988)
 * Ignore fat clients when checking for endpoint collision (CASSANDRA-7939)
 * Make sstablerepairedset take a list of files (CASSANDRA-7995)
 * (cqlsh) Tab completeion for indexes on map keys (CASSANDRA-7972)
 * (cqlsh) Fix UDT field selection in select clause (CASSANDRA-7891)
 * Fix resource leak in event of corrupt sstable
 * (cqlsh) Add command line option for cqlshrc file path (CASSANDRA-7131)
 * Provide visibility into prepared statements churn (CASSANDRA-7921, CASSANDRA-7930)
 * Invalidate prepared statements when their keyspace or table is
   dropped (CASSANDRA-7566)
 * cassandra-stress: fix support for NetworkTopologyStrategy (CASSANDRA-7945)
 * Fix saving caches when a table is dropped (CASSANDRA-7784)
 * Add better error checking of new stress profile (CASSANDRA-7716)
 * Use ThreadLocalRandom and remove FBUtilities.threadLocalRandom (CASSANDRA-7934)
 * Prevent operator mistakes due to simultaneous bootstrap (CASSANDRA-7069)
 * cassandra-stress supports whitelist mode for node config (CASSANDRA-7658)
 * GCInspector more closely tracks GC; cassandra-stress and nodetool report it (CASSANDRA-7916)
 * nodetool won't output bogus ownership info without a keyspace (CASSANDRA-7173)
 * Add human readable option to nodetool commands (CASSANDRA-5433)
 * Don't try to set repairedAt on old sstables (CASSANDRA-7913)
 * Add metrics for tracking PreparedStatement use (CASSANDRA-7719)
 * (cqlsh) tab-completion for triggers (CASSANDRA-7824)
 * (cqlsh) Support for query paging (CASSANDRA-7514)
 * (cqlsh) Show progress of COPY operations (CASSANDRA-7789)
 * Add syntax to remove multiple elements from a map (CASSANDRA-6599)
 * Support non-equals conditions in lightweight transactions (CASSANDRA-6839)
 * Add IF [NOT] EXISTS to create/drop triggers (CASSANDRA-7606)
 * (cqlsh) Display the current logged-in user (CASSANDRA-7785)
 * (cqlsh) Don't ignore CTRL-C during COPY FROM execution (CASSANDRA-7815)
 * (cqlsh) Order UDTs according to cross-type dependencies in DESCRIBE
   output (CASSANDRA-7659)
 * (cqlsh) Fix handling of CAS statement results (CASSANDRA-7671)
 * (cqlsh) COPY TO/FROM improvements (CASSANDRA-7405)
 * Support list index operations with conditions (CASSANDRA-7499)
 * Add max live/tombstoned cells to nodetool cfstats output (CASSANDRA-7731)
 * Validate IPv6 wildcard addresses properly (CASSANDRA-7680)
 * (cqlsh) Error when tracing query (CASSANDRA-7613)
 * Avoid IOOBE when building SyntaxError message snippet (CASSANDRA-7569)
 * SSTableExport uses correct validator to create string representation of partition
   keys (CASSANDRA-7498)
 * Avoid NPEs when receiving type changes for an unknown keyspace (CASSANDRA-7689)
 * Add support for custom 2i validation (CASSANDRA-7575)
 * Pig support for hadoop CqlInputFormat (CASSANDRA-6454)
 * Add duration mode to cassandra-stress (CASSANDRA-7468)
 * Add listen_interface and rpc_interface options (CASSANDRA-7417)
 * Improve schema merge performance (CASSANDRA-7444)
 * Adjust MT depth based on # of partition validating (CASSANDRA-5263)
 * Optimise NativeCell comparisons (CASSANDRA-6755)
 * Configurable client timeout for cqlsh (CASSANDRA-7516)
 * Include snippet of CQL query near syntax error in messages (CASSANDRA-7111)
 * Make repair -pr work with -local (CASSANDRA-7450)
 * Fix error in sstableloader with -cph > 1 (CASSANDRA-8007)
 * Fix snapshot repair error on indexed tables (CASSANDRA-8020)
 * Do not exit nodetool repair when receiving JMX NOTIF_LOST (CASSANDRA-7909)
 * Stream to private IP when available (CASSANDRA-8084)
Merged from 2.0:
 * Reject conditions on DELETE unless full PK is given (CASSANDRA-6430)
 * Properly reject the token function DELETE (CASSANDRA-7747)
 * Force batchlog replay before decommissioning a node (CASSANDRA-7446)
 * Fix hint replay with many accumulated expired hints (CASSANDRA-6998)
 * Fix duplicate results in DISTINCT queries on static columns with query
   paging (CASSANDRA-8108)
 * Add DateTieredCompactionStrategy (CASSANDRA-6602)
 * Properly validate ascii and utf8 string literals in CQL queries (CASSANDRA-8101)
 * (cqlsh) Fix autocompletion for alter keyspace (CASSANDRA-8021)
 * Create backup directories for commitlog archiving during startup (CASSANDRA-8111)
 * Reduce totalBlockFor() for LOCAL_* consistency levels (CASSANDRA-8058)
 * Fix merging schemas with re-dropped keyspaces (CASSANDRA-7256)
 * Fix counters in supercolumns during live upgrades from 1.2 (CASSANDRA-7188)
 * Notify DT subscribers when a column family is truncated (CASSANDRA-8088)
 * Add sanity check of $JAVA on startup (CASSANDRA-7676)
 * Schedule fat client schema pull on join (CASSANDRA-7993)
 * Don't reset nodes' versions when closing IncomingTcpConnections
   (CASSANDRA-7734)
 * Record the real messaging version in all cases in OutboundTcpConnection
   (CASSANDRA-8057)
 * SSL does not work in cassandra-cli (CASSANDRA-7899)
 * Fix potential exception when using ReversedType in DynamicCompositeType
   (CASSANDRA-7898)
 * Better validation of collection values (CASSANDRA-7833)
 * Track min/max timestamps correctly (CASSANDRA-7969)
 * Fix possible overflow while sorting CL segments for replay (CASSANDRA-7992)
 * Increase nodetool Xmx (CASSANDRA-7956)
 * Archive any commitlog segments present at startup (CASSANDRA-6904)
 * CrcCheckChance should adjust based on live CFMetadata not
   sstable metadata (CASSANDRA-7978)
 * token() should only accept columns in the partitioning
   key order (CASSANDRA-6075)
 * Add method to invalidate permission cache via JMX (CASSANDRA-7977)
 * Allow propagating multiple gossip states atomically (CASSANDRA-6125)
 * Log exceptions related to unclean native protocol client disconnects
   at DEBUG or INFO (CASSANDRA-7849)
 * Allow permissions cache to be set via JMX (CASSANDRA-7698)
 * Include schema_triggers CF in readable system resources (CASSANDRA-7967)
 * Fix RowIndexEntry to report correct serializedSize (CASSANDRA-7948)
 * Make CQLSSTableWriter sync within partitions (CASSANDRA-7360)
 * Potentially use non-local replicas in CqlConfigHelper (CASSANDRA-7906)
 * Explicitly disallow mixing multi-column and single-column
   relations on clustering columns (CASSANDRA-7711)
 * Better error message when condition is set on PK column (CASSANDRA-7804)
 * Don't send schema change responses and events for no-op DDL
   statements (CASSANDRA-7600)
 * (Hadoop) fix cluster initialisation for a split fetching (CASSANDRA-7774)
 * Throw InvalidRequestException when queries contain relations on entire
   collection columns (CASSANDRA-7506)
 * (cqlsh) enable CTRL-R history search with libedit (CASSANDRA-7577)
 * (Hadoop) allow ACFRW to limit nodes to local DC (CASSANDRA-7252)
 * (cqlsh) cqlsh should automatically disable tracing when selecting
   from system_traces (CASSANDRA-7641)
 * (Hadoop) Add CqlOutputFormat (CASSANDRA-6927)
 * Don't depend on cassandra config for nodetool ring (CASSANDRA-7508)
 * (cqlsh) Fix failing cqlsh formatting tests (CASSANDRA-7703)
 * Fix IncompatibleClassChangeError from hadoop2 (CASSANDRA-7229)
 * Add 'nodetool sethintedhandoffthrottlekb' (CASSANDRA-7635)
 * (cqlsh) Add tab-completion for CREATE/DROP USER IF [NOT] EXISTS (CASSANDRA-7611)
 * Catch errors when the JVM pulls the rug out from GCInspector (CASSANDRA-5345)
 * cqlsh fails when version number parts are not int (CASSANDRA-7524)
 * Fix NPE when table dropped during streaming (CASSANDRA-7946)
 * Fix wrong progress when streaming uncompressed (CASSANDRA-7878)
 * Fix possible infinite loop in creating repair range (CASSANDRA-7983)
 * Fix unit in nodetool for streaming throughput (CASSANDRA-7375)
Merged from 1.2:
 * Don't index tombstones (CASSANDRA-7828)
 * Improve PasswordAuthenticator default super user setup (CASSANDRA-7788)


2.1.0
 * (cqlsh) Removed "ALTER TYPE <name> RENAME TO <name>" from tab-completion
   (CASSANDRA-7895)
 * Fixed IllegalStateException in anticompaction (CASSANDRA-7892)
 * cqlsh: DESCRIBE support for frozen UDTs, tuples (CASSANDRA-7863)
 * Avoid exposing internal classes over JMX (CASSANDRA-7879)
 * Add null check for keys when freezing collection (CASSANDRA-7869)
 * Improve stress workload realism (CASSANDRA-7519)
Merged from 2.0:
 * Configure system.paxos with LeveledCompactionStrategy (CASSANDRA-7753)
 * Fix ALTER clustering column type from DateType to TimestampType when
   using DESC clustering order (CASSANRDA-7797)
 * Throw EOFException if we run out of chunks in compressed datafile
   (CASSANDRA-7664)
 * Fix PRSI handling of CQL3 row markers for row cleanup (CASSANDRA-7787)
 * Fix dropping collection when it's the last regular column (CASSANDRA-7744)
 * Make StreamReceiveTask thread safe and gc friendly (CASSANDRA-7795)
 * Validate empty cell names from counter updates (CASSANDRA-7798)
Merged from 1.2:
 * Don't allow compacted sstables to be marked as compacting (CASSANDRA-7145)
 * Track expired tombstones (CASSANDRA-7810)


2.1.0-rc7
 * Add frozen keyword and require UDT to be frozen (CASSANDRA-7857)
 * Track added sstable size correctly (CASSANDRA-7239)
 * (cqlsh) Fix case insensitivity (CASSANDRA-7834)
 * Fix failure to stream ranges when moving (CASSANDRA-7836)
 * Correctly remove tmplink files (CASSANDRA-7803)
 * (cqlsh) Fix column name formatting for functions, CAS operations,
   and UDT field selections (CASSANDRA-7806)
 * (cqlsh) Fix COPY FROM handling of null/empty primary key
   values (CASSANDRA-7792)
 * Fix ordering of static cells (CASSANDRA-7763)
Merged from 2.0:
 * Forbid re-adding dropped counter columns (CASSANDRA-7831)
 * Fix CFMetaData#isThriftCompatible() for PK-only tables (CASSANDRA-7832)
 * Always reject inequality on the partition key without token()
   (CASSANDRA-7722)
 * Always send Paxos commit to all replicas (CASSANDRA-7479)
 * Make disruptor_thrift_server invocation pool configurable (CASSANDRA-7594)
 * Make repair no-op when RF=1 (CASSANDRA-7864)


2.1.0-rc6
 * Fix OOM issue from netty caching over time (CASSANDRA-7743)
 * json2sstable couldn't import JSON for CQL table (CASSANDRA-7477)
 * Invalidate all caches on table drop (CASSANDRA-7561)
 * Skip strict endpoint selection for ranges if RF == nodes (CASSANRA-7765)
 * Fix Thrift range filtering without 2ary index lookups (CASSANDRA-7741)
 * Add tracing entries about concurrent range requests (CASSANDRA-7599)
 * (cqlsh) Fix DESCRIBE for NTS keyspaces (CASSANDRA-7729)
 * Remove netty buffer ref-counting (CASSANDRA-7735)
 * Pass mutated cf to index updater for use by PRSI (CASSANDRA-7742)
 * Include stress yaml example in release and deb (CASSANDRA-7717)
 * workaround for netty issue causing corrupted data off the wire (CASSANDRA-7695)
 * cqlsh DESC CLUSTER fails retrieving ring information (CASSANDRA-7687)
 * Fix binding null values inside UDT (CASSANDRA-7685)
 * Fix UDT field selection with empty fields (CASSANDRA-7670)
 * Bogus deserialization of static cells from sstable (CASSANDRA-7684)
 * Fix NPE on compaction leftover cleanup for dropped table (CASSANDRA-7770)
Merged from 2.0:
 * Fix race condition in StreamTransferTask that could lead to
   infinite loops and premature sstable deletion (CASSANDRA-7704)
 * (cqlsh) Wait up to 10 sec for a tracing session (CASSANDRA-7222)
 * Fix NPE in FileCacheService.sizeInBytes (CASSANDRA-7756)
 * Remove duplicates from StorageService.getJoiningNodes (CASSANDRA-7478)
 * Clone token map outside of hot gossip loops (CASSANDRA-7758)
 * Fix MS expiring map timeout for Paxos messages (CASSANDRA-7752)
 * Do not flush on truncate if durable_writes is false (CASSANDRA-7750)
 * Give CRR a default input_cql Statement (CASSANDRA-7226)
 * Better error message when adding a collection with the same name
   than a previously dropped one (CASSANDRA-6276)
 * Fix validation when adding static columns (CASSANDRA-7730)
 * (Thrift) fix range deletion of supercolumns (CASSANDRA-7733)
 * Fix potential AssertionError in RangeTombstoneList (CASSANDRA-7700)
 * Validate arguments of blobAs* functions (CASSANDRA-7707)
 * Fix potential AssertionError with 2ndary indexes (CASSANDRA-6612)
 * Avoid logging CompactionInterrupted at ERROR (CASSANDRA-7694)
 * Minor leak in sstable2jon (CASSANDRA-7709)
 * Add cassandra.auto_bootstrap system property (CASSANDRA-7650)
 * Update java driver (for hadoop) (CASSANDRA-7618)
 * Remove CqlPagingRecordReader/CqlPagingInputFormat (CASSANDRA-7570)
 * Support connecting to ipv6 jmx with nodetool (CASSANDRA-7669)


2.1.0-rc5
 * Reject counters inside user types (CASSANDRA-7672)
 * Switch to notification-based GCInspector (CASSANDRA-7638)
 * (cqlsh) Handle nulls in UDTs and tuples correctly (CASSANDRA-7656)
 * Don't use strict consistency when replacing (CASSANDRA-7568)
 * Fix min/max cell name collection on 2.0 SSTables with range
   tombstones (CASSANDRA-7593)
 * Tolerate min/max cell names of different lengths (CASSANDRA-7651)
 * Filter cached results correctly (CASSANDRA-7636)
 * Fix tracing on the new SEPExecutor (CASSANDRA-7644)
 * Remove shuffle and taketoken (CASSANDRA-7601)
 * Clean up Windows batch scripts (CASSANDRA-7619)
 * Fix native protocol drop user type notification (CASSANDRA-7571)
 * Give read access to system.schema_usertypes to all authenticated users
   (CASSANDRA-7578)
 * (cqlsh) Fix cqlsh display when zero rows are returned (CASSANDRA-7580)
 * Get java version correctly when JAVA_TOOL_OPTIONS is set (CASSANDRA-7572)
 * Fix NPE when dropping index from non-existent keyspace, AssertionError when
   dropping non-existent index with IF EXISTS (CASSANDRA-7590)
 * Fix sstablelevelresetter hang (CASSANDRA-7614)
 * (cqlsh) Fix deserialization of blobs (CASSANDRA-7603)
 * Use "keyspace updated" schema change message for UDT changes in v1 and
   v2 protocols (CASSANDRA-7617)
 * Fix tracing of range slices and secondary index lookups that are local
   to the coordinator (CASSANDRA-7599)
 * Set -Dcassandra.storagedir for all tool shell scripts (CASSANDRA-7587)
 * Don't swap max/min col names when mutating sstable metadata (CASSANDRA-7596)
 * (cqlsh) Correctly handle paged result sets (CASSANDRA-7625)
 * (cqlsh) Improve waiting for a trace to complete (CASSANDRA-7626)
 * Fix tracing of concurrent range slices and 2ary index queries (CASSANDRA-7626)
 * Fix scrub against collection type (CASSANDRA-7665)
Merged from 2.0:
 * Set gc_grace_seconds to seven days for system schema tables (CASSANDRA-7668)
 * SimpleSeedProvider no longer caches seeds forever (CASSANDRA-7663)
 * Always flush on truncate (CASSANDRA-7511)
 * Fix ReversedType(DateType) mapping to native protocol (CASSANDRA-7576)
 * Always merge ranges owned by a single node (CASSANDRA-6930)
 * Track max/min timestamps for range tombstones (CASSANDRA-7647)
 * Fix NPE when listing saved caches dir (CASSANDRA-7632)


2.1.0-rc4
 * Fix word count hadoop example (CASSANDRA-7200)
 * Updated memtable_cleanup_threshold and memtable_flush_writers defaults
   (CASSANDRA-7551)
 * (Windows) fix startup when WMI memory query fails (CASSANDRA-7505)
 * Anti-compaction proceeds if any part of the repair failed (CASSANDRA-7521)
 * Add missing table name to DROP INDEX responses and notifications (CASSANDRA-7539)
 * Bump CQL version to 3.2.0 and update CQL documentation (CASSANDRA-7527)
 * Fix configuration error message when running nodetool ring (CASSANDRA-7508)
 * Support conditional updates, tuple type, and the v3 protocol in cqlsh (CASSANDRA-7509)
 * Handle queries on multiple secondary index types (CASSANDRA-7525)
 * Fix cqlsh authentication with v3 native protocol (CASSANDRA-7564)
 * Fix NPE when unknown prepared statement ID is used (CASSANDRA-7454)
Merged from 2.0:
 * (Windows) force range-based repair to non-sequential mode (CASSANDRA-7541)
 * Fix range merging when DES scores are zero (CASSANDRA-7535)
 * Warn when SSL certificates have expired (CASSANDRA-7528)
 * Fix error when doing reversed queries with static columns (CASSANDRA-7490)
Merged from 1.2:
 * Set correct stream ID on responses when non-Exception Throwables
   are thrown while handling native protocol messages (CASSANDRA-7470)


2.1.0-rc3
 * Consider expiry when reconciling otherwise equal cells (CASSANDRA-7403)
 * Introduce CQL support for stress tool (CASSANDRA-6146)
 * Fix ClassCastException processing expired messages (CASSANDRA-7496)
 * Fix prepared marker for collections inside UDT (CASSANDRA-7472)
 * Remove left-over populate_io_cache_on_flush and replicate_on_write
   uses (CASSANDRA-7493)
 * (Windows) handle spaces in path names (CASSANDRA-7451)
 * Ensure writes have completed after dropping a table, before recycling
   commit log segments (CASSANDRA-7437)
 * Remove left-over rows_per_partition_to_cache (CASSANDRA-7493)
 * Fix error when CONTAINS is used with a bind marker (CASSANDRA-7502)
 * Properly reject unknown UDT field (CASSANDRA-7484)
Merged from 2.0:
 * Fix CC#collectTimeOrderedData() tombstone optimisations (CASSANDRA-7394)
 * Support DISTINCT for static columns and fix behaviour when DISTINC is
   not use (CASSANDRA-7305).
 * Workaround JVM NPE on JMX bind failure (CASSANDRA-7254)
 * Fix race in FileCacheService RemovalListener (CASSANDRA-7278)
 * Fix inconsistent use of consistencyForCommit that allowed LOCAL_QUORUM
   operations to incorrect become full QUORUM (CASSANDRA-7345)
 * Properly handle unrecognized opcodes and flags (CASSANDRA-7440)
 * (Hadoop) close CqlRecordWriter clients when finished (CASSANDRA-7459)
 * Commit disk failure policy (CASSANDRA-7429)
 * Make sure high level sstables get compacted (CASSANDRA-7414)
 * Fix AssertionError when using empty clustering columns and static columns
   (CASSANDRA-7455)
 * Add option to disable STCS in L0 (CASSANDRA-6621)
 * Upgrade to snappy-java 1.0.5.2 (CASSANDRA-7476)


2.1.0-rc2
 * Fix heap size calculation for CompoundSparseCellName and
   CompoundSparseCellName.WithCollection (CASSANDRA-7421)
 * Allow counter mutations in UNLOGGED batches (CASSANDRA-7351)
 * Modify reconcile logic to always pick a tombstone over a counter cell
   (CASSANDRA-7346)
 * Avoid incremental compaction on Windows (CASSANDRA-7365)
 * Fix exception when querying a composite-keyed table with a collection index
   (CASSANDRA-7372)
 * Use node's host id in place of counter ids (CASSANDRA-7366)
 * Fix error when doing reversed queries with static columns (CASSANDRA-7490)
 * Backport CASSANDRA-6747 (CASSANDRA-7560)
 * Track max/min timestamps for range tombstones (CASSANDRA-7647)
 * Fix NPE when listing saved caches dir (CASSANDRA-7632)
 * Fix sstableloader unable to connect encrypted node (CASSANDRA-7585)
Merged from 1.2:
 * Clone token map outside of hot gossip loops (CASSANDRA-7758)
 * Add stop method to EmbeddedCassandraService (CASSANDRA-7595)
 * Support connecting to ipv6 jmx with nodetool (CASSANDRA-7669)
 * Set gc_grace_seconds to seven days for system schema tables (CASSANDRA-7668)
 * SimpleSeedProvider no longer caches seeds forever (CASSANDRA-7663)
 * Set correct stream ID on responses when non-Exception Throwables
   are thrown while handling native protocol messages (CASSANDRA-7470)
 * Fix row size miscalculation in LazilyCompactedRow (CASSANDRA-7543)
 * Fix race in background compaction check (CASSANDRA-7745)
 * Don't clear out range tombstones during compaction (CASSANDRA-7808)


2.1.0-rc1
 * Revert flush directory (CASSANDRA-6357)
 * More efficient executor service for fast operations (CASSANDRA-4718)
 * Move less common tools into a new cassandra-tools package (CASSANDRA-7160)
 * Support more concurrent requests in native protocol (CASSANDRA-7231)
 * Add tab-completion to debian nodetool packaging (CASSANDRA-6421)
 * Change concurrent_compactors defaults (CASSANDRA-7139)
 * Add PowerShell Windows launch scripts (CASSANDRA-7001)
 * Make commitlog archive+restore more robust (CASSANDRA-6974)
 * Fix marking commitlogsegments clean (CASSANDRA-6959)
 * Add snapshot "manifest" describing files included (CASSANDRA-6326)
 * Parallel streaming for sstableloader (CASSANDRA-3668)
 * Fix bugs in supercolumns handling (CASSANDRA-7138)
 * Fix ClassClassException on composite dense tables (CASSANDRA-7112)
 * Cleanup and optimize collation and slice iterators (CASSANDRA-7107)
 * Upgrade NBHM lib (CASSANDRA-7128)
 * Optimize netty server (CASSANDRA-6861)
 * Fix repair hang when given CF does not exist (CASSANDRA-7189)
 * Allow c* to be shutdown in an embedded mode (CASSANDRA-5635)
 * Add server side batching to native transport (CASSANDRA-5663)
 * Make batchlog replay asynchronous (CASSANDRA-6134)
 * remove unused classes (CASSANDRA-7197)
 * Limit user types to the keyspace they are defined in (CASSANDRA-6643)
 * Add validate method to CollectionType (CASSANDRA-7208)
 * New serialization format for UDT values (CASSANDRA-7209, CASSANDRA-7261)
 * Fix nodetool netstats (CASSANDRA-7270)
 * Fix potential ClassCastException in HintedHandoffManager (CASSANDRA-7284)
 * Use prepared statements internally (CASSANDRA-6975)
 * Fix broken paging state with prepared statement (CASSANDRA-7120)
 * Fix IllegalArgumentException in CqlStorage (CASSANDRA-7287)
 * Allow nulls/non-existant fields in UDT (CASSANDRA-7206)
 * Add Thrift MultiSliceRequest (CASSANDRA-6757, CASSANDRA-7027)
 * Handle overlapping MultiSlices (CASSANDRA-7279)
 * Fix DataOutputTest on Windows (CASSANDRA-7265)
 * Embedded sets in user defined data-types are not updating (CASSANDRA-7267)
 * Add tuple type to CQL/native protocol (CASSANDRA-7248)
 * Fix CqlPagingRecordReader on tables with few rows (CASSANDRA-7322)
Merged from 2.0:
 * Copy compaction options to make sure they are reloaded (CASSANDRA-7290)
 * Add option to do more aggressive tombstone compactions (CASSANDRA-6563)
 * Don't try to compact already-compacting files in HHOM (CASSANDRA-7288)
 * Always reallocate buffers in HSHA (CASSANDRA-6285)
 * (Hadoop) support authentication in CqlRecordReader (CASSANDRA-7221)
 * (Hadoop) Close java driver Cluster in CQLRR.close (CASSANDRA-7228)
 * Warn when 'USING TIMESTAMP' is used on a CAS BATCH (CASSANDRA-7067)
 * return all cpu values from BackgroundActivityMonitor.readAndCompute (CASSANDRA-7183)
 * Correctly delete scheduled range xfers (CASSANDRA-7143)
 * return all cpu values from BackgroundActivityMonitor.readAndCompute (CASSANDRA-7183)
 * reduce garbage creation in calculatePendingRanges (CASSANDRA-7191)
 * fix c* launch issues on Russian os's due to output of linux 'free' cmd (CASSANDRA-6162)
 * Fix disabling autocompaction (CASSANDRA-7187)
 * Fix potential NumberFormatException when deserializing IntegerType (CASSANDRA-7088)
 * cqlsh can't tab-complete disabling compaction (CASSANDRA-7185)
 * cqlsh: Accept and execute CQL statement(s) from command-line parameter (CASSANDRA-7172)
 * Fix IllegalStateException in CqlPagingRecordReader (CASSANDRA-7198)
 * Fix the InvertedIndex trigger example (CASSANDRA-7211)
 * Add --resolve-ip option to 'nodetool ring' (CASSANDRA-7210)
 * reduce garbage on codec flag deserialization (CASSANDRA-7244)
 * Fix duplicated error messages on directory creation error at startup (CASSANDRA-5818)
 * Proper null handle for IF with map element access (CASSANDRA-7155)
 * Improve compaction visibility (CASSANDRA-7242)
 * Correctly delete scheduled range xfers (CASSANDRA-7143)
 * Make batchlog replica selection rack-aware (CASSANDRA-6551)
 * Fix CFMetaData#getColumnDefinitionFromColumnName() (CASSANDRA-7074)
 * Fix writetime/ttl functions for static columns (CASSANDRA-7081)
 * Suggest CTRL-C or semicolon after three blank lines in cqlsh (CASSANDRA-7142)
 * Fix 2ndary index queries with DESC clustering order (CASSANDRA-6950)
 * Invalid key cache entries on DROP (CASSANDRA-6525)
 * Fix flapping RecoveryManagerTest (CASSANDRA-7084)
 * Add missing iso8601 patterns for date strings (CASSANDRA-6973)
 * Support selecting multiple rows in a partition using IN (CASSANDRA-6875)
 * Add authentication support to shuffle (CASSANDRA-6484)
 * Swap local and global default read repair chances (CASSANDRA-7320)
 * Add conditional CREATE/DROP USER support (CASSANDRA-7264)
 * Cqlsh counts non-empty lines for "Blank lines" warning (CASSANDRA-7325)
Merged from 1.2:
 * Add Cloudstack snitch (CASSANDRA-7147)
 * Update system.peers correctly when relocating tokens (CASSANDRA-7126)
 * Add Google Compute Engine snitch (CASSANDRA-7132)
 * remove duplicate query for local tokens (CASSANDRA-7182)
 * exit CQLSH with error status code if script fails (CASSANDRA-6344)
 * Fix bug with some IN queries missig results (CASSANDRA-7105)
 * Fix availability validation for LOCAL_ONE CL (CASSANDRA-7319)
 * Hint streaming can cause decommission to fail (CASSANDRA-7219)


2.1.0-beta2
 * Increase default CL space to 8GB (CASSANDRA-7031)
 * Add range tombstones to read repair digests (CASSANDRA-6863)
 * Fix BTree.clear for large updates (CASSANDRA-6943)
 * Fail write instead of logging a warning when unable to append to CL
   (CASSANDRA-6764)
 * Eliminate possibility of CL segment appearing twice in active list
   (CASSANDRA-6557)
 * Apply DONTNEED fadvise to commitlog segments (CASSANDRA-6759)
 * Switch CRC component to Adler and include it for compressed sstables
   (CASSANDRA-4165)
 * Allow cassandra-stress to set compaction strategy options (CASSANDRA-6451)
 * Add broadcast_rpc_address option to cassandra.yaml (CASSANDRA-5899)
 * Auto reload GossipingPropertyFileSnitch config (CASSANDRA-5897)
 * Fix overflow of memtable_total_space_in_mb (CASSANDRA-6573)
 * Fix ABTC NPE and apply update function correctly (CASSANDRA-6692)
 * Allow nodetool to use a file or prompt for password (CASSANDRA-6660)
 * Fix AIOOBE when concurrently accessing ABSC (CASSANDRA-6742)
 * Fix assertion error in ALTER TYPE RENAME (CASSANDRA-6705)
 * Scrub should not always clear out repaired status (CASSANDRA-5351)
 * Improve handling of range tombstone for wide partitions (CASSANDRA-6446)
 * Fix ClassCastException for compact table with composites (CASSANDRA-6738)
 * Fix potentially repairing with wrong nodes (CASSANDRA-6808)
 * Change caching option syntax (CASSANDRA-6745)
 * Fix stress to do proper counter reads (CASSANDRA-6835)
 * Fix help message for stress counter_write (CASSANDRA-6824)
 * Fix stress smart Thrift client to pick servers correctly (CASSANDRA-6848)
 * Add logging levels (minimal, normal or verbose) to stress tool (CASSANDRA-6849)
 * Fix race condition in Batch CLE (CASSANDRA-6860)
 * Improve cleanup/scrub/upgradesstables failure handling (CASSANDRA-6774)
 * ByteBuffer write() methods for serializing sstables (CASSANDRA-6781)
 * Proper compare function for CollectionType (CASSANDRA-6783)
 * Update native server to Netty 4 (CASSANDRA-6236)
 * Fix off-by-one error in stress (CASSANDRA-6883)
 * Make OpOrder AutoCloseable (CASSANDRA-6901)
 * Remove sync repair JMX interface (CASSANDRA-6900)
 * Add multiple memory allocation options for memtables (CASSANDRA-6689, 6694)
 * Remove adjusted op rate from stress output (CASSANDRA-6921)
 * Add optimized CF.hasColumns() implementations (CASSANDRA-6941)
 * Serialize batchlog mutations with the version of the target node
   (CASSANDRA-6931)
 * Optimize CounterColumn#reconcile() (CASSANDRA-6953)
 * Properly remove 1.2 sstable support in 2.1 (CASSANDRA-6869)
 * Lock counter cells, not partitions (CASSANDRA-6880)
 * Track presence of legacy counter shards in sstables (CASSANDRA-6888)
 * Ensure safe resource cleanup when replacing sstables (CASSANDRA-6912)
 * Add failure handler to async callback (CASSANDRA-6747)
 * Fix AE when closing SSTable without releasing reference (CASSANDRA-7000)
 * Clean up IndexInfo on keyspace/table drops (CASSANDRA-6924)
 * Only snapshot relative SSTables when sequential repair (CASSANDRA-7024)
 * Require nodetool rebuild_index to specify index names (CASSANDRA-7038)
 * fix cassandra stress errors on reads with native protocol (CASSANDRA-7033)
 * Use OpOrder to guard sstable references for reads (CASSANDRA-6919)
 * Preemptive opening of compaction result (CASSANDRA-6916)
 * Multi-threaded scrub/cleanup/upgradesstables (CASSANDRA-5547)
 * Optimize cellname comparison (CASSANDRA-6934)
 * Native protocol v3 (CASSANDRA-6855)
 * Optimize Cell liveness checks and clean up Cell (CASSANDRA-7119)
 * Support consistent range movements (CASSANDRA-2434)
 * Display min timestamp in sstablemetadata viewer (CASSANDRA-6767)
Merged from 2.0:
 * Avoid race-prone second "scrub" of system keyspace (CASSANDRA-6797)
 * Pool CqlRecordWriter clients by inetaddress rather than Range
   (CASSANDRA-6665)
 * Fix compaction_history timestamps (CASSANDRA-6784)
 * Compare scores of full replica ordering in DES (CASSANDRA-6683)
 * fix CME in SessionInfo updateProgress affecting netstats (CASSANDRA-6577)
 * Allow repairing between specific replicas (CASSANDRA-6440)
 * Allow per-dc enabling of hints (CASSANDRA-6157)
 * Add compatibility for Hadoop 0.2.x (CASSANDRA-5201)
 * Fix EstimatedHistogram races (CASSANDRA-6682)
 * Failure detector correctly converts initial value to nanos (CASSANDRA-6658)
 * Add nodetool taketoken to relocate vnodes (CASSANDRA-4445)
 * Expose bulk loading progress over JMX (CASSANDRA-4757)
 * Correctly handle null with IF conditions and TTL (CASSANDRA-6623)
 * Account for range/row tombstones in tombstone drop
   time histogram (CASSANDRA-6522)
 * Stop CommitLogSegment.close() from calling sync() (CASSANDRA-6652)
 * Make commitlog failure handling configurable (CASSANDRA-6364)
 * Avoid overlaps in LCS (CASSANDRA-6688)
 * Improve support for paginating over composites (CASSANDRA-4851)
 * Fix count(*) queries in a mixed cluster (CASSANDRA-6707)
 * Improve repair tasks(snapshot, differencing) concurrency (CASSANDRA-6566)
 * Fix replaying pre-2.0 commit logs (CASSANDRA-6714)
 * Add static columns to CQL3 (CASSANDRA-6561)
 * Optimize single partition batch statements (CASSANDRA-6737)
 * Disallow post-query re-ordering when paging (CASSANDRA-6722)
 * Fix potential paging bug with deleted columns (CASSANDRA-6748)
 * Fix NPE on BulkLoader caused by losing StreamEvent (CASSANDRA-6636)
 * Fix truncating compression metadata (CASSANDRA-6791)
 * Add CMSClassUnloadingEnabled JVM option (CASSANDRA-6541)
 * Catch memtable flush exceptions during shutdown (CASSANDRA-6735)
 * Fix upgradesstables NPE for non-CF-based indexes (CASSANDRA-6645)
 * Fix UPDATE updating PRIMARY KEY columns implicitly (CASSANDRA-6782)
 * Fix IllegalArgumentException when updating from 1.2 with SuperColumns
   (CASSANDRA-6733)
 * FBUtilities.singleton() should use the CF comparator (CASSANDRA-6778)
 * Fix CQLSStableWriter.addRow(Map<String, Object>) (CASSANDRA-6526)
 * Fix HSHA server introducing corrupt data (CASSANDRA-6285)
 * Fix CAS conditions for COMPACT STORAGE tables (CASSANDRA-6813)
 * Starting threads in OutboundTcpConnectionPool constructor causes race conditions (CASSANDRA-7177)
 * Allow overriding cassandra-rackdc.properties file (CASSANDRA-7072)
 * Set JMX RMI port to 7199 (CASSANDRA-7087)
 * Use LOCAL_QUORUM for data reads at LOCAL_SERIAL (CASSANDRA-6939)
 * Log a warning for large batches (CASSANDRA-6487)
 * Put nodes in hibernate when join_ring is false (CASSANDRA-6961)
 * Avoid early loading of non-system keyspaces before compaction-leftovers
   cleanup at startup (CASSANDRA-6913)
 * Restrict Windows to parallel repairs (CASSANDRA-6907)
 * (Hadoop) Allow manually specifying start/end tokens in CFIF (CASSANDRA-6436)
 * Fix NPE in MeteredFlusher (CASSANDRA-6820)
 * Fix race processing range scan responses (CASSANDRA-6820)
 * Allow deleting snapshots from dropped keyspaces (CASSANDRA-6821)
 * Add uuid() function (CASSANDRA-6473)
 * Omit tombstones from schema digests (CASSANDRA-6862)
 * Include correct consistencyLevel in LWT timeout (CASSANDRA-6884)
 * Lower chances for losing new SSTables during nodetool refresh and
   ColumnFamilyStore.loadNewSSTables (CASSANDRA-6514)
 * Add support for DELETE ... IF EXISTS to CQL3 (CASSANDRA-5708)
 * Update hadoop_cql3_word_count example (CASSANDRA-6793)
 * Fix handling of RejectedExecution in sync Thrift server (CASSANDRA-6788)
 * Log more information when exceeding tombstone_warn_threshold (CASSANDRA-6865)
 * Fix truncate to not abort due to unreachable fat clients (CASSANDRA-6864)
 * Fix schema concurrency exceptions (CASSANDRA-6841)
 * Fix leaking validator FH in StreamWriter (CASSANDRA-6832)
 * Fix saving triggers to schema (CASSANDRA-6789)
 * Fix trigger mutations when base mutation list is immutable (CASSANDRA-6790)
 * Fix accounting in FileCacheService to allow re-using RAR (CASSANDRA-6838)
 * Fix static counter columns (CASSANDRA-6827)
 * Restore expiring->deleted (cell) compaction optimization (CASSANDRA-6844)
 * Fix CompactionManager.needsCleanup (CASSANDRA-6845)
 * Correctly compare BooleanType values other than 0 and 1 (CASSANDRA-6779)
 * Read message id as string from earlier versions (CASSANDRA-6840)
 * Properly use the Paxos consistency for (non-protocol) batch (CASSANDRA-6837)
 * Add paranoid disk failure option (CASSANDRA-6646)
 * Improve PerRowSecondaryIndex performance (CASSANDRA-6876)
 * Extend triggers to support CAS updates (CASSANDRA-6882)
 * Static columns with IF NOT EXISTS don't always work as expected (CASSANDRA-6873)
 * Fix paging with SELECT DISTINCT (CASSANDRA-6857)
 * Fix UnsupportedOperationException on CAS timeout (CASSANDRA-6923)
 * Improve MeteredFlusher handling of MF-unaffected column families
   (CASSANDRA-6867)
 * Add CqlRecordReader using native pagination (CASSANDRA-6311)
 * Add QueryHandler interface (CASSANDRA-6659)
 * Track liveRatio per-memtable, not per-CF (CASSANDRA-6945)
 * Make sure upgradesstables keeps sstable level (CASSANDRA-6958)
 * Fix LIMIT with static columns (CASSANDRA-6956)
 * Fix clash with CQL column name in thrift validation (CASSANDRA-6892)
 * Fix error with super columns in mixed 1.2-2.0 clusters (CASSANDRA-6966)
 * Fix bad skip of sstables on slice query with composite start/finish (CASSANDRA-6825)
 * Fix unintended update with conditional statement (CASSANDRA-6893)
 * Fix map element access in IF (CASSANDRA-6914)
 * Avoid costly range calculations for range queries on system keyspaces
   (CASSANDRA-6906)
 * Fix SSTable not released if stream session fails (CASSANDRA-6818)
 * Avoid build failure due to ANTLR timeout (CASSANDRA-6991)
 * Queries on compact tables can return more rows that requested (CASSANDRA-7052)
 * USING TIMESTAMP for batches does not work (CASSANDRA-7053)
 * Fix performance regression from CASSANDRA-5614 (CASSANDRA-6949)
 * Ensure that batchlog and hint timeouts do not produce hints (CASSANDRA-7058)
 * Merge groupable mutations in TriggerExecutor#execute() (CASSANDRA-7047)
 * Plug holes in resource release when wiring up StreamSession (CASSANDRA-7073)
 * Re-add parameter columns to tracing session (CASSANDRA-6942)
 * Preserves CQL metadata when updating table from thrift (CASSANDRA-6831)
Merged from 1.2:
 * Fix nodetool display with vnodes (CASSANDRA-7082)
 * Add UNLOGGED, COUNTER options to BATCH documentation (CASSANDRA-6816)
 * add extra SSL cipher suites (CASSANDRA-6613)
 * fix nodetool getsstables for blob PK (CASSANDRA-6803)
 * Fix BatchlogManager#deleteBatch() use of millisecond timestamps
   (CASSANDRA-6822)
 * Continue assassinating even if the endpoint vanishes (CASSANDRA-6787)
 * Schedule schema pulls on change (CASSANDRA-6971)
 * Non-droppable verbs shouldn't be dropped from OTC (CASSANDRA-6980)
 * Shutdown batchlog executor in SS#drain() (CASSANDRA-7025)
 * Fix batchlog to account for CF truncation records (CASSANDRA-6999)
 * Fix CQLSH parsing of functions and BLOB literals (CASSANDRA-7018)
 * Properly load trustore in the native protocol (CASSANDRA-6847)
 * Always clean up references in SerializingCache (CASSANDRA-6994)
 * Don't shut MessagingService down when replacing a node (CASSANDRA-6476)
 * fix npe when doing -Dcassandra.fd_initial_value_ms (CASSANDRA-6751)


2.1.0-beta1
 * Add flush directory distinct from compaction directories (CASSANDRA-6357)
 * Require JNA by default (CASSANDRA-6575)
 * add listsnapshots command to nodetool (CASSANDRA-5742)
 * Introduce AtomicBTreeColumns (CASSANDRA-6271, 6692)
 * Multithreaded commitlog (CASSANDRA-3578)
 * allocate fixed index summary memory pool and resample cold index summaries
   to use less memory (CASSANDRA-5519)
 * Removed multithreaded compaction (CASSANDRA-6142)
 * Parallelize fetching rows for low-cardinality indexes (CASSANDRA-1337)
 * change logging from log4j to logback (CASSANDRA-5883)
 * switch to LZ4 compression for internode communication (CASSANDRA-5887)
 * Stop using Thrift-generated Index* classes internally (CASSANDRA-5971)
 * Remove 1.2 network compatibility code (CASSANDRA-5960)
 * Remove leveled json manifest migration code (CASSANDRA-5996)
 * Remove CFDefinition (CASSANDRA-6253)
 * Use AtomicIntegerFieldUpdater in RefCountedMemory (CASSANDRA-6278)
 * User-defined types for CQL3 (CASSANDRA-5590)
 * Use of o.a.c.metrics in nodetool (CASSANDRA-5871, 6406)
 * Batch read from OTC's queue and cleanup (CASSANDRA-1632)
 * Secondary index support for collections (CASSANDRA-4511, 6383)
 * SSTable metadata(Stats.db) format change (CASSANDRA-6356)
 * Push composites support in the storage engine
   (CASSANDRA-5417, CASSANDRA-6520)
 * Add snapshot space used to cfstats (CASSANDRA-6231)
 * Add cardinality estimator for key count estimation (CASSANDRA-5906)
 * CF id is changed to be non-deterministic. Data dir/key cache are created
   uniquely for CF id (CASSANDRA-5202)
 * New counters implementation (CASSANDRA-6504)
 * Replace UnsortedColumns, EmptyColumns, TreeMapBackedSortedColumns with new
   ArrayBackedSortedColumns (CASSANDRA-6630, CASSANDRA-6662, CASSANDRA-6690)
 * Add option to use row cache with a given amount of rows (CASSANDRA-5357)
 * Avoid repairing already repaired data (CASSANDRA-5351)
 * Reject counter updates with USING TTL/TIMESTAMP (CASSANDRA-6649)
 * Replace index_interval with min/max_index_interval (CASSANDRA-6379)
 * Lift limitation that order by columns must be selected for IN queries (CASSANDRA-4911)


2.0.5
 * Reduce garbage generated by bloom filter lookups (CASSANDRA-6609)
 * Add ks.cf names to tombstone logging (CASSANDRA-6597)
 * Use LOCAL_QUORUM for LWT operations at LOCAL_SERIAL (CASSANDRA-6495)
 * Wait for gossip to settle before accepting client connections (CASSANDRA-4288)
 * Delete unfinished compaction incrementally (CASSANDRA-6086)
 * Allow specifying custom secondary index options in CQL3 (CASSANDRA-6480)
 * Improve replica pinning for cache efficiency in DES (CASSANDRA-6485)
 * Fix LOCAL_SERIAL from thrift (CASSANDRA-6584)
 * Don't special case received counts in CAS timeout exceptions (CASSANDRA-6595)
 * Add support for 2.1 global counter shards (CASSANDRA-6505)
 * Fix NPE when streaming connection is not yet established (CASSANDRA-6210)
 * Avoid rare duplicate read repair triggering (CASSANDRA-6606)
 * Fix paging discardFirst (CASSANDRA-6555)
 * Fix ArrayIndexOutOfBoundsException in 2ndary index query (CASSANDRA-6470)
 * Release sstables upon rebuilding 2i (CASSANDRA-6635)
 * Add AbstractCompactionStrategy.startup() method (CASSANDRA-6637)
 * SSTableScanner may skip rows during cleanup (CASSANDRA-6638)
 * sstables from stalled repair sessions can resurrect deleted data (CASSANDRA-6503)
 * Switch stress to use ITransportFactory (CASSANDRA-6641)
 * Fix IllegalArgumentException during prepare (CASSANDRA-6592)
 * Fix possible loss of 2ndary index entries during compaction (CASSANDRA-6517)
 * Fix direct Memory on architectures that do not support unaligned long access
   (CASSANDRA-6628)
 * Let scrub optionally skip broken counter partitions (CASSANDRA-5930)
Merged from 1.2:
 * fsync compression metadata (CASSANDRA-6531)
 * Validate CF existence on execution for prepared statement (CASSANDRA-6535)
 * Add ability to throttle batchlog replay (CASSANDRA-6550)
 * Fix executing LOCAL_QUORUM with SimpleStrategy (CASSANDRA-6545)
 * Avoid StackOverflow when using large IN queries (CASSANDRA-6567)
 * Nodetool upgradesstables includes secondary indexes (CASSANDRA-6598)
 * Paginate batchlog replay (CASSANDRA-6569)
 * skip blocking on streaming during drain (CASSANDRA-6603)
 * Improve error message when schema doesn't match loaded sstable (CASSANDRA-6262)
 * Add properties to adjust FD initial value and max interval (CASSANDRA-4375)
 * Fix preparing with batch and delete from collection (CASSANDRA-6607)
 * Fix ABSC reverse iterator's remove() method (CASSANDRA-6629)
 * Handle host ID conflicts properly (CASSANDRA-6615)
 * Move handling of migration event source to solve bootstrap race. (CASSANDRA-6648)
 * Make sure compaction throughput value doesn't overflow with int math (CASSANDRA-6647)


2.0.4
 * Allow removing snapshots of no-longer-existing CFs (CASSANDRA-6418)
 * add StorageService.stopDaemon() (CASSANDRA-4268)
 * add IRE for invalid CF supplied to get_count (CASSANDRA-5701)
 * add client encryption support to sstableloader (CASSANDRA-6378)
 * Fix accept() loop for SSL sockets post-shutdown (CASSANDRA-6468)
 * Fix size-tiered compaction in LCS L0 (CASSANDRA-6496)
 * Fix assertion failure in filterColdSSTables (CASSANDRA-6483)
 * Fix row tombstones in larger-than-memory compactions (CASSANDRA-6008)
 * Fix cleanup ClassCastException (CASSANDRA-6462)
 * Reduce gossip memory use by interning VersionedValue strings (CASSANDRA-6410)
 * Allow specifying datacenters to participate in a repair (CASSANDRA-6218)
 * Fix divide-by-zero in PCI (CASSANDRA-6403)
 * Fix setting last compacted key in the wrong level for LCS (CASSANDRA-6284)
 * Add millisecond precision formats to the timestamp parser (CASSANDRA-6395)
 * Expose a total memtable size metric for a CF (CASSANDRA-6391)
 * cqlsh: handle symlinks properly (CASSANDRA-6425)
 * Fix potential infinite loop when paging query with IN (CASSANDRA-6464)
 * Fix assertion error in AbstractQueryPager.discardFirst (CASSANDRA-6447)
 * Fix streaming older SSTable yields unnecessary tombstones (CASSANDRA-6527)
Merged from 1.2:
 * Improved error message on bad properties in DDL queries (CASSANDRA-6453)
 * Randomize batchlog candidates selection (CASSANDRA-6481)
 * Fix thundering herd on endpoint cache invalidation (CASSANDRA-6345, 6485)
 * Improve batchlog write performance with vnodes (CASSANDRA-6488)
 * cqlsh: quote single quotes in strings inside collections (CASSANDRA-6172)
 * Improve gossip performance for typical messages (CASSANDRA-6409)
 * Throw IRE if a prepared statement has more markers than supported
   (CASSANDRA-5598)
 * Expose Thread metrics for the native protocol server (CASSANDRA-6234)
 * Change snapshot response message verb to INTERNAL to avoid dropping it
   (CASSANDRA-6415)
 * Warn when collection read has > 65K elements (CASSANDRA-5428)
 * Fix cache persistence when both row and key cache are enabled
   (CASSANDRA-6413)
 * (Hadoop) add describe_local_ring (CASSANDRA-6268)
 * Fix handling of concurrent directory creation failure (CASSANDRA-6459)
 * Allow executing CREATE statements multiple times (CASSANDRA-6471)
 * Don't send confusing info with timeouts (CASSANDRA-6491)
 * Don't resubmit counter mutation runnables internally (CASSANDRA-6427)
 * Don't drop local mutations without a hint (CASSANDRA-6510)
 * Don't allow null max_hint_window_in_ms (CASSANDRA-6419)
 * Validate SliceRange start and finish lengths (CASSANDRA-6521)


2.0.3
 * Fix FD leak on slice read path (CASSANDRA-6275)
 * Cancel read meter task when closing SSTR (CASSANDRA-6358)
 * free off-heap IndexSummary during bulk (CASSANDRA-6359)
 * Recover from IOException in accept() thread (CASSANDRA-6349)
 * Improve Gossip tolerance of abnormally slow tasks (CASSANDRA-6338)
 * Fix trying to hint timed out counter writes (CASSANDRA-6322)
 * Allow restoring specific columnfamilies from archived CL (CASSANDRA-4809)
 * Avoid flushing compaction_history after each operation (CASSANDRA-6287)
 * Fix repair assertion error when tombstones expire (CASSANDRA-6277)
 * Skip loading corrupt key cache (CASSANDRA-6260)
 * Fixes for compacting larger-than-memory rows (CASSANDRA-6274)
 * Compact hottest sstables first and optionally omit coldest from
   compaction entirely (CASSANDRA-6109)
 * Fix modifying column_metadata from thrift (CASSANDRA-6182)
 * cqlsh: fix LIST USERS output (CASSANDRA-6242)
 * Add IRequestSink interface (CASSANDRA-6248)
 * Update memtable size while flushing (CASSANDRA-6249)
 * Provide hooks around CQL2/CQL3 statement execution (CASSANDRA-6252)
 * Require Permission.SELECT for CAS updates (CASSANDRA-6247)
 * New CQL-aware SSTableWriter (CASSANDRA-5894)
 * Reject CAS operation when the protocol v1 is used (CASSANDRA-6270)
 * Correctly throw error when frame too large (CASSANDRA-5981)
 * Fix serialization bug in PagedRange with 2ndary indexes (CASSANDRA-6299)
 * Fix CQL3 table validation in Thrift (CASSANDRA-6140)
 * Fix bug missing results with IN clauses (CASSANDRA-6327)
 * Fix paging with reversed slices (CASSANDRA-6343)
 * Set minTimestamp correctly to be able to drop expired sstables (CASSANDRA-6337)
 * Support NaN and Infinity as float literals (CASSANDRA-6003)
 * Remove RF from nodetool ring output (CASSANDRA-6289)
 * Fix attempting to flush empty rows (CASSANDRA-6374)
 * Fix potential out of bounds exception when paging (CASSANDRA-6333)
Merged from 1.2:
 * Optimize FD phi calculation (CASSANDRA-6386)
 * Improve initial FD phi estimate when starting up (CASSANDRA-6385)
 * Don't list CQL3 table in CLI describe even if named explicitely
   (CASSANDRA-5750)
 * Invalidate row cache when dropping CF (CASSANDRA-6351)
 * add non-jamm path for cached statements (CASSANDRA-6293)
 * add windows bat files for shell commands (CASSANDRA-6145)
 * Require logging in for Thrift CQL2/3 statement preparation (CASSANDRA-6254)
 * restrict max_num_tokens to 1536 (CASSANDRA-6267)
 * Nodetool gets default JMX port from cassandra-env.sh (CASSANDRA-6273)
 * make calculatePendingRanges asynchronous (CASSANDRA-6244)
 * Remove blocking flushes in gossip thread (CASSANDRA-6297)
 * Fix potential socket leak in connectionpool creation (CASSANDRA-6308)
 * Allow LOCAL_ONE/LOCAL_QUORUM to work with SimpleStrategy (CASSANDRA-6238)
 * cqlsh: handle 'null' as session duration (CASSANDRA-6317)
 * Fix json2sstable handling of range tombstones (CASSANDRA-6316)
 * Fix missing one row in reverse query (CASSANDRA-6330)
 * Fix reading expired row value from row cache (CASSANDRA-6325)
 * Fix AssertionError when doing set element deletion (CASSANDRA-6341)
 * Make CL code for the native protocol match the one in C* 2.0
   (CASSANDRA-6347)
 * Disallow altering CQL3 table from thrift (CASSANDRA-6370)
 * Fix size computation of prepared statement (CASSANDRA-6369)


2.0.2
 * Update FailureDetector to use nanontime (CASSANDRA-4925)
 * Fix FileCacheService regressions (CASSANDRA-6149)
 * Never return WriteTimeout for CL.ANY (CASSANDRA-6132)
 * Fix race conditions in bulk loader (CASSANDRA-6129)
 * Add configurable metrics reporting (CASSANDRA-4430)
 * drop queries exceeding a configurable number of tombstones (CASSANDRA-6117)
 * Track and persist sstable read activity (CASSANDRA-5515)
 * Fixes for speculative retry (CASSANDRA-5932, CASSANDRA-6194)
 * Improve memory usage of metadata min/max column names (CASSANDRA-6077)
 * Fix thrift validation refusing row markers on CQL3 tables (CASSANDRA-6081)
 * Fix insertion of collections with CAS (CASSANDRA-6069)
 * Correctly send metadata on SELECT COUNT (CASSANDRA-6080)
 * Track clients' remote addresses in ClientState (CASSANDRA-6070)
 * Create snapshot dir if it does not exist when migrating
   leveled manifest (CASSANDRA-6093)
 * make sequential nodetool repair the default (CASSANDRA-5950)
 * Add more hooks for compaction strategy implementations (CASSANDRA-6111)
 * Fix potential NPE on composite 2ndary indexes (CASSANDRA-6098)
 * Delete can potentially be skipped in batch (CASSANDRA-6115)
 * Allow alter keyspace on system_traces (CASSANDRA-6016)
 * Disallow empty column names in cql (CASSANDRA-6136)
 * Use Java7 file-handling APIs and fix file moving on Windows (CASSANDRA-5383)
 * Save compaction history to system keyspace (CASSANDRA-5078)
 * Fix NPE if StorageService.getOperationMode() is executed before full startup (CASSANDRA-6166)
 * CQL3: support pre-epoch longs for TimestampType (CASSANDRA-6212)
 * Add reloadtriggers command to nodetool (CASSANDRA-4949)
 * cqlsh: ignore empty 'value alias' in DESCRIBE (CASSANDRA-6139)
 * Fix sstable loader (CASSANDRA-6205)
 * Reject bootstrapping if the node already exists in gossip (CASSANDRA-5571)
 * Fix NPE while loading paxos state (CASSANDRA-6211)
 * cqlsh: add SHOW SESSION <tracing-session> command (CASSANDRA-6228)
Merged from 1.2:
 * (Hadoop) Require CFRR batchSize to be at least 2 (CASSANDRA-6114)
 * Add a warning for small LCS sstable size (CASSANDRA-6191)
 * Add ability to list specific KS/CF combinations in nodetool cfstats (CASSANDRA-4191)
 * Mark CF clean if a mutation raced the drop and got it marked dirty (CASSANDRA-5946)
 * Add a LOCAL_ONE consistency level (CASSANDRA-6202)
 * Limit CQL prepared statement cache by size instead of count (CASSANDRA-6107)
 * Tracing should log write failure rather than raw exceptions (CASSANDRA-6133)
 * lock access to TM.endpointToHostIdMap (CASSANDRA-6103)
 * Allow estimated memtable size to exceed slab allocator size (CASSANDRA-6078)
 * Start MeteredFlusher earlier to prevent OOM during CL replay (CASSANDRA-6087)
 * Avoid sending Truncate command to fat clients (CASSANDRA-6088)
 * Allow where clause conditions to be in parenthesis (CASSANDRA-6037)
 * Do not open non-ssl storage port if encryption option is all (CASSANDRA-3916)
 * Move batchlog replay to its own executor (CASSANDRA-6079)
 * Add tombstone debug threshold and histogram (CASSANDRA-6042, 6057)
 * Enable tcp keepalive on incoming connections (CASSANDRA-4053)
 * Fix fat client schema pull NPE (CASSANDRA-6089)
 * Fix memtable flushing for indexed tables (CASSANDRA-6112)
 * Fix skipping columns with multiple slices (CASSANDRA-6119)
 * Expose connected thrift + native client counts (CASSANDRA-5084)
 * Optimize auth setup (CASSANDRA-6122)
 * Trace index selection (CASSANDRA-6001)
 * Update sstablesPerReadHistogram to use biased sampling (CASSANDRA-6164)
 * Log UnknownColumnfamilyException when closing socket (CASSANDRA-5725)
 * Properly error out on CREATE INDEX for counters table (CASSANDRA-6160)
 * Handle JMX notification failure for repair (CASSANDRA-6097)
 * (Hadoop) Fetch no more than 128 splits in parallel (CASSANDRA-6169)
 * stress: add username/password authentication support (CASSANDRA-6068)
 * Fix indexed queries with row cache enabled on parent table (CASSANDRA-5732)
 * Fix compaction race during columnfamily drop (CASSANDRA-5957)
 * Fix validation of empty column names for compact tables (CASSANDRA-6152)
 * Skip replaying mutations that pass CRC but fail to deserialize (CASSANDRA-6183)
 * Rework token replacement to use replace_address (CASSANDRA-5916)
 * Fix altering column types (CASSANDRA-6185)
 * cqlsh: fix CREATE/ALTER WITH completion (CASSANDRA-6196)
 * add windows bat files for shell commands (CASSANDRA-6145)
 * Fix potential stack overflow during range tombstones insertion (CASSANDRA-6181)
 * (Hadoop) Make LOCAL_ONE the default consistency level (CASSANDRA-6214)


2.0.1
 * Fix bug that could allow reading deleted data temporarily (CASSANDRA-6025)
 * Improve memory use defaults (CASSANDRA-6059)
 * Make ThriftServer more easlly extensible (CASSANDRA-6058)
 * Remove Hadoop dependency from ITransportFactory (CASSANDRA-6062)
 * add file_cache_size_in_mb setting (CASSANDRA-5661)
 * Improve error message when yaml contains invalid properties (CASSANDRA-5958)
 * Improve leveled compaction's ability to find non-overlapping L0 compactions
   to work on concurrently (CASSANDRA-5921)
 * Notify indexer of columns shadowed by range tombstones (CASSANDRA-5614)
 * Log Merkle tree stats (CASSANDRA-2698)
 * Switch from crc32 to adler32 for compressed sstable checksums (CASSANDRA-5862)
 * Improve offheap memcpy performance (CASSANDRA-5884)
 * Use a range aware scanner for cleanup (CASSANDRA-2524)
 * Cleanup doesn't need to inspect sstables that contain only local data
   (CASSANDRA-5722)
 * Add ability for CQL3 to list partition keys (CASSANDRA-4536)
 * Improve native protocol serialization (CASSANDRA-5664)
 * Upgrade Thrift to 0.9.1 (CASSANDRA-5923)
 * Require superuser status for adding triggers (CASSANDRA-5963)
 * Make standalone scrubber handle old and new style leveled manifest
   (CASSANDRA-6005)
 * Fix paxos bugs (CASSANDRA-6012, 6013, 6023)
 * Fix paged ranges with multiple replicas (CASSANDRA-6004)
 * Fix potential AssertionError during tracing (CASSANDRA-6041)
 * Fix NPE in sstablesplit (CASSANDRA-6027)
 * Migrate pre-2.0 key/value/column aliases to system.schema_columns
   (CASSANDRA-6009)
 * Paging filter empty rows too agressively (CASSANDRA-6040)
 * Support variadic parameters for IN clauses (CASSANDRA-4210)
 * cqlsh: return the result of CAS writes (CASSANDRA-5796)
 * Fix validation of IN clauses with 2ndary indexes (CASSANDRA-6050)
 * Support named bind variables in CQL (CASSANDRA-6033)
Merged from 1.2:
 * Allow cache-keys-to-save to be set at runtime (CASSANDRA-5980)
 * Avoid second-guessing out-of-space state (CASSANDRA-5605)
 * Tuning knobs for dealing with large blobs and many CFs (CASSANDRA-5982)
 * (Hadoop) Fix CQLRW for thrift tables (CASSANDRA-6002)
 * Fix possible divide-by-zero in HHOM (CASSANDRA-5990)
 * Allow local batchlog writes for CL.ANY (CASSANDRA-5967)
 * Upgrade metrics-core to version 2.2.0 (CASSANDRA-5947)
 * Fix CqlRecordWriter with composite keys (CASSANDRA-5949)
 * Add snitch, schema version, cluster, partitioner to JMX (CASSANDRA-5881)
 * Allow disabling SlabAllocator (CASSANDRA-5935)
 * Make user-defined compaction JMX blocking (CASSANDRA-4952)
 * Fix streaming does not transfer wrapped range (CASSANDRA-5948)
 * Fix loading index summary containing empty key (CASSANDRA-5965)
 * Correctly handle limits in CompositesSearcher (CASSANDRA-5975)
 * Pig: handle CQL collections (CASSANDRA-5867)
 * Pass the updated cf to the PRSI index() method (CASSANDRA-5999)
 * Allow empty CQL3 batches (as no-op) (CASSANDRA-5994)
 * Support null in CQL3 functions (CASSANDRA-5910)
 * Replace the deprecated MapMaker with CacheLoader (CASSANDRA-6007)
 * Add SSTableDeletingNotification to DataTracker (CASSANDRA-6010)
 * Fix snapshots in use get deleted during snapshot repair (CASSANDRA-6011)
 * Move hints and exception count to o.a.c.metrics (CASSANDRA-6017)
 * Fix memory leak in snapshot repair (CASSANDRA-6047)
 * Fix sstable2sjon for CQL3 tables (CASSANDRA-5852)


2.0.0
 * Fix thrift validation when inserting into CQL3 tables (CASSANDRA-5138)
 * Fix periodic memtable flushing behavior with clean memtables (CASSANDRA-5931)
 * Fix dateOf() function for pre-2.0 timestamp columns (CASSANDRA-5928)
 * Fix SSTable unintentionally loads BF when opened for batch (CASSANDRA-5938)
 * Add stream session progress to JMX (CASSANDRA-4757)
 * Fix NPE during CAS operation (CASSANDRA-5925)
Merged from 1.2:
 * Fix getBloomFilterDiskSpaceUsed for AlwaysPresentFilter (CASSANDRA-5900)
 * Don't announce schema version until we've loaded the changes locally
   (CASSANDRA-5904)
 * Fix to support off heap bloom filters size greater than 2 GB (CASSANDRA-5903)
 * Properly handle parsing huge map and set literals (CASSANDRA-5893)


2.0.0-rc2
 * enable vnodes by default (CASSANDRA-5869)
 * fix CAS contention timeout (CASSANDRA-5830)
 * fix HsHa to respect max frame size (CASSANDRA-4573)
 * Fix (some) 2i on composite components omissions (CASSANDRA-5851)
 * cqlsh: add DESCRIBE FULL SCHEMA variant (CASSANDRA-5880)
Merged from 1.2:
 * Correctly validate sparse composite cells in scrub (CASSANDRA-5855)
 * Add KeyCacheHitRate metric to CF metrics (CASSANDRA-5868)
 * cqlsh: add support for multiline comments (CASSANDRA-5798)
 * Handle CQL3 SELECT duplicate IN restrictions on clustering columns
   (CASSANDRA-5856)


2.0.0-rc1
 * improve DecimalSerializer performance (CASSANDRA-5837)
 * fix potential spurious wakeup in AsyncOneResponse (CASSANDRA-5690)
 * fix schema-related trigger issues (CASSANDRA-5774)
 * Better validation when accessing CQL3 table from thrift (CASSANDRA-5138)
 * Fix assertion error during repair (CASSANDRA-5801)
 * Fix range tombstone bug (CASSANDRA-5805)
 * DC-local CAS (CASSANDRA-5797)
 * Add a native_protocol_version column to the system.local table (CASSANRDA-5819)
 * Use index_interval from cassandra.yaml when upgraded (CASSANDRA-5822)
 * Fix buffer underflow on socket close (CASSANDRA-5792)
Merged from 1.2:
 * Fix reading DeletionTime from 1.1-format sstables (CASSANDRA-5814)
 * cqlsh: add collections support to COPY (CASSANDRA-5698)
 * retry important messages for any IOException (CASSANDRA-5804)
 * Allow empty IN relations in SELECT/UPDATE/DELETE statements (CASSANDRA-5626)
 * cqlsh: fix crashing on Windows due to libedit detection (CASSANDRA-5812)
 * fix bulk-loading compressed sstables (CASSANDRA-5820)
 * (Hadoop) fix quoting in CqlPagingRecordReader and CqlRecordWriter
   (CASSANDRA-5824)
 * update default LCS sstable size to 160MB (CASSANDRA-5727)
 * Allow compacting 2Is via nodetool (CASSANDRA-5670)
 * Hex-encode non-String keys in OPP (CASSANDRA-5793)
 * nodetool history logging (CASSANDRA-5823)
 * (Hadoop) fix support for Thrift tables in CqlPagingRecordReader
   (CASSANDRA-5752)
 * add "all time blocked" to StatusLogger output (CASSANDRA-5825)
 * Future-proof inter-major-version schema migrations (CASSANDRA-5845)
 * (Hadoop) add CqlPagingRecordReader support for ReversedType in Thrift table
   (CASSANDRA-5718)
 * Add -no-snapshot option to scrub (CASSANDRA-5891)
 * Fix to support off heap bloom filters size greater than 2 GB (CASSANDRA-5903)
 * Properly handle parsing huge map and set literals (CASSANDRA-5893)
 * Fix LCS L0 compaction may overlap in L1 (CASSANDRA-5907)
 * New sstablesplit tool to split large sstables offline (CASSANDRA-4766)
 * Fix potential deadlock in native protocol server (CASSANDRA-5926)
 * Disallow incompatible type change in CQL3 (CASSANDRA-5882)
Merged from 1.1:
 * Correctly validate sparse composite cells in scrub (CASSANDRA-5855)


2.0.0-beta2
 * Replace countPendingHints with Hints Created metric (CASSANDRA-5746)
 * Allow nodetool with no args, and with help to run without a server (CASSANDRA-5734)
 * Cleanup AbstractType/TypeSerializer classes (CASSANDRA-5744)
 * Remove unimplemented cli option schema-mwt (CASSANDRA-5754)
 * Support range tombstones in thrift (CASSANDRA-5435)
 * Normalize table-manipulating CQL3 statements' class names (CASSANDRA-5759)
 * cqlsh: add missing table options to DESCRIBE output (CASSANDRA-5749)
 * Fix assertion error during repair (CASSANDRA-5757)
 * Fix bulkloader (CASSANDRA-5542)
 * Add LZ4 compression to the native protocol (CASSANDRA-5765)
 * Fix bugs in the native protocol v2 (CASSANDRA-5770)
 * CAS on 'primary key only' table (CASSANDRA-5715)
 * Support streaming SSTables of old versions (CASSANDRA-5772)
 * Always respect protocol version in native protocol (CASSANDRA-5778)
 * Fix ConcurrentModificationException during streaming (CASSANDRA-5782)
 * Update deletion timestamp in Commit#updatesWithPaxosTime (CASSANDRA-5787)
 * Thrift cas() method crashes if input columns are not sorted (CASSANDRA-5786)
 * Order columns names correctly when querying for CAS (CASSANDRA-5788)
 * Fix streaming retry (CASSANDRA-5775)
Merged from 1.2:
 * if no seeds can be a reached a node won't start in a ring by itself (CASSANDRA-5768)
 * add cassandra.unsafesystem property (CASSANDRA-5704)
 * (Hadoop) quote identifiers in CqlPagingRecordReader (CASSANDRA-5763)
 * Add replace_node functionality for vnodes (CASSANDRA-5337)
 * Add timeout events to query traces (CASSANDRA-5520)
 * Fix serialization of the LEFT gossip value (CASSANDRA-5696)
 * Pig: support for cql3 tables (CASSANDRA-5234)
 * Fix skipping range tombstones with reverse queries (CASSANDRA-5712)
 * Expire entries out of ThriftSessionManager (CASSANDRA-5719)
 * Don't keep ancestor information in memory (CASSANDRA-5342)
 * Expose native protocol server status in nodetool info (CASSANDRA-5735)
 * Fix pathetic performance of range tombstones (CASSANDRA-5677)
 * Fix querying with an empty (impossible) range (CASSANDRA-5573)
 * cqlsh: handle CUSTOM 2i in DESCRIBE output (CASSANDRA-5760)
 * Fix minor bug in Range.intersects(Bound) (CASSANDRA-5771)
 * cqlsh: handle disabled compression in DESCRIBE output (CASSANDRA-5766)
 * Ensure all UP events are notified on the native protocol (CASSANDRA-5769)
 * Fix formatting of sstable2json with multiple -k arguments (CASSANDRA-5781)
 * Don't rely on row marker for queries in general to hide lost markers
   after TTL expires (CASSANDRA-5762)
 * Sort nodetool help output (CASSANDRA-5776)
 * Fix column expiring during 2 phases compaction (CASSANDRA-5799)
 * now() is being rejected in INSERTs when inside collections (CASSANDRA-5795)


2.0.0-beta1
 * Add support for indexing clustered columns (CASSANDRA-5125)
 * Removed on-heap row cache (CASSANDRA-5348)
 * use nanotime consistently for node-local timeouts (CASSANDRA-5581)
 * Avoid unnecessary second pass on name-based queries (CASSANDRA-5577)
 * Experimental triggers (CASSANDRA-1311)
 * JEMalloc support for off-heap allocation (CASSANDRA-3997)
 * Single-pass compaction (CASSANDRA-4180)
 * Removed token range bisection (CASSANDRA-5518)
 * Removed compatibility with pre-1.2.5 sstables and network messages
   (CASSANDRA-5511)
 * removed PBSPredictor (CASSANDRA-5455)
 * CAS support (CASSANDRA-5062, 5441, 5442, 5443, 5619, 5667)
 * Leveled compaction performs size-tiered compactions in L0
   (CASSANDRA-5371, 5439)
 * Add yaml network topology snitch for mixed ec2/other envs (CASSANDRA-5339)
 * Log when a node is down longer than the hint window (CASSANDRA-4554)
 * Optimize tombstone creation for ExpiringColumns (CASSANDRA-4917)
 * Improve LeveledScanner work estimation (CASSANDRA-5250, 5407)
 * Replace compaction lock with runWithCompactionsDisabled (CASSANDRA-3430)
 * Change Message IDs to ints (CASSANDRA-5307)
 * Move sstable level information into the Stats component, removing the
   need for a separate Manifest file (CASSANDRA-4872)
 * avoid serializing to byte[] on commitlog append (CASSANDRA-5199)
 * make index_interval configurable per columnfamily (CASSANDRA-3961, CASSANDRA-5650)
 * add default_time_to_live (CASSANDRA-3974)
 * add memtable_flush_period_in_ms (CASSANDRA-4237)
 * replace supercolumns internally by composites (CASSANDRA-3237, 5123)
 * upgrade thrift to 0.9.0 (CASSANDRA-3719)
 * drop unnecessary keyspace parameter from user-defined compaction API
   (CASSANDRA-5139)
 * more robust solution to incomplete compactions + counters (CASSANDRA-5151)
 * Change order of directory searching for c*.in.sh (CASSANDRA-3983)
 * Add tool to reset SSTable compaction level for LCS (CASSANDRA-5271)
 * Allow custom configuration loader (CASSANDRA-5045)
 * Remove memory emergency pressure valve logic (CASSANDRA-3534)
 * Reduce request latency with eager retry (CASSANDRA-4705)
 * cqlsh: Remove ASSUME command (CASSANDRA-5331)
 * Rebuild BF when loading sstables if bloom_filter_fp_chance
   has changed since compaction (CASSANDRA-5015)
 * remove row-level bloom filters (CASSANDRA-4885)
 * Change Kernel Page Cache skipping into row preheating (disabled by default)
   (CASSANDRA-4937)
 * Improve repair by deciding on a gcBefore before sending
   out TreeRequests (CASSANDRA-4932)
 * Add an official way to disable compactions (CASSANDRA-5074)
 * Reenable ALTER TABLE DROP with new semantics (CASSANDRA-3919)
 * Add binary protocol versioning (CASSANDRA-5436)
 * Swap THshaServer for TThreadedSelectorServer (CASSANDRA-5530)
 * Add alias support to SELECT statement (CASSANDRA-5075)
 * Don't create empty RowMutations in CommitLogReplayer (CASSANDRA-5541)
 * Use range tombstones when dropping cfs/columns from schema (CASSANDRA-5579)
 * cqlsh: drop CQL2/CQL3-beta support (CASSANDRA-5585)
 * Track max/min column names in sstables to be able to optimize slice
   queries (CASSANDRA-5514, CASSANDRA-5595, CASSANDRA-5600)
 * Binary protocol: allow batching already prepared statements (CASSANDRA-4693)
 * Allow preparing timestamp, ttl and limit in CQL3 queries (CASSANDRA-4450)
 * Support native link w/o JNA in Java7 (CASSANDRA-3734)
 * Use SASL authentication in binary protocol v2 (CASSANDRA-5545)
 * Replace Thrift HsHa with LMAX Disruptor based implementation (CASSANDRA-5582)
 * cqlsh: Add row count to SELECT output (CASSANDRA-5636)
 * Include a timestamp with all read commands to determine column expiration
   (CASSANDRA-5149)
 * Streaming 2.0 (CASSANDRA-5286, 5699)
 * Conditional create/drop ks/table/index statements in CQL3 (CASSANDRA-2737)
 * more pre-table creation property validation (CASSANDRA-5693)
 * Redesign repair messages (CASSANDRA-5426)
 * Fix ALTER RENAME post-5125 (CASSANDRA-5702)
 * Disallow renaming a 2ndary indexed column (CASSANDRA-5705)
 * Rename Table to Keyspace (CASSANDRA-5613)
 * Ensure changing column_index_size_in_kb on different nodes don't corrupt the
   sstable (CASSANDRA-5454)
 * Move resultset type information into prepare, not execute (CASSANDRA-5649)
 * Auto paging in binary protocol (CASSANDRA-4415, 5714)
 * Don't tie client side use of AbstractType to JDBC (CASSANDRA-4495)
 * Adds new TimestampType to replace DateType (CASSANDRA-5723, CASSANDRA-5729)
Merged from 1.2:
 * make starting native protocol server idempotent (CASSANDRA-5728)
 * Fix loading key cache when a saved entry is no longer valid (CASSANDRA-5706)
 * Fix serialization of the LEFT gossip value (CASSANDRA-5696)
 * cqlsh: Don't show 'null' in place of empty values (CASSANDRA-5675)
 * Race condition in detecting version on a mixed 1.1/1.2 cluster
   (CASSANDRA-5692)
 * Fix skipping range tombstones with reverse queries (CASSANDRA-5712)
 * Expire entries out of ThriftSessionManager (CASSANRDA-5719)
 * Don't keep ancestor information in memory (CASSANDRA-5342)
 * cqlsh: fix handling of semicolons inside BATCH queries (CASSANDRA-5697)


1.2.6
 * Fix tracing when operation completes before all responses arrive
   (CASSANDRA-5668)
 * Fix cross-DC mutation forwarding (CASSANDRA-5632)
 * Reduce SSTableLoader memory usage (CASSANDRA-5555)
 * Scale hinted_handoff_throttle_in_kb to cluster size (CASSANDRA-5272)
 * (Hadoop) Add CQL3 input/output formats (CASSANDRA-4421, 5622)
 * (Hadoop) Fix InputKeyRange in CFIF (CASSANDRA-5536)
 * Fix dealing with ridiculously large max sstable sizes in LCS (CASSANDRA-5589)
 * Ignore pre-truncate hints (CASSANDRA-4655)
 * Move System.exit on OOM into a separate thread (CASSANDRA-5273)
 * Write row markers when serializing schema (CASSANDRA-5572)
 * Check only SSTables for the requested range when streaming (CASSANDRA-5569)
 * Improve batchlog replay behavior and hint ttl handling (CASSANDRA-5314)
 * Exclude localTimestamp from validation for tombstones (CASSANDRA-5398)
 * cqlsh: add custom prompt support (CASSANDRA-5539)
 * Reuse prepared statements in hot auth queries (CASSANDRA-5594)
 * cqlsh: add vertical output option (see EXPAND) (CASSANDRA-5597)
 * Add a rate limit option to stress (CASSANDRA-5004)
 * have BulkLoader ignore snapshots directories (CASSANDRA-5587)
 * fix SnitchProperties logging context (CASSANDRA-5602)
 * Expose whether jna is enabled and memory is locked via JMX (CASSANDRA-5508)
 * cqlsh: fix COPY FROM with ReversedType (CASSANDRA-5610)
 * Allow creating CUSTOM indexes on collections (CASSANDRA-5615)
 * Evaluate now() function at execution time (CASSANDRA-5616)
 * Expose detailed read repair metrics (CASSANDRA-5618)
 * Correct blob literal + ReversedType parsing (CASSANDRA-5629)
 * Allow GPFS to prefer the internal IP like EC2MRS (CASSANDRA-5630)
 * fix help text for -tspw cassandra-cli (CASSANDRA-5643)
 * don't throw away initial causes exceptions for internode encryption issues
   (CASSANDRA-5644)
 * Fix message spelling errors for cql select statements (CASSANDRA-5647)
 * Suppress custom exceptions thru jmx (CASSANDRA-5652)
 * Update CREATE CUSTOM INDEX syntax (CASSANDRA-5639)
 * Fix PermissionDetails.equals() method (CASSANDRA-5655)
 * Never allow partition key ranges in CQL3 without token() (CASSANDRA-5666)
 * Gossiper incorrectly drops AppState for an upgrading node (CASSANDRA-5660)
 * Connection thrashing during multi-region ec2 during upgrade, due to
   messaging version (CASSANDRA-5669)
 * Avoid over reconnecting in EC2MRS (CASSANDRA-5678)
 * Fix ReadResponseSerializer.serializedSize() for digest reads (CASSANDRA-5476)
 * allow sstable2json on 2i CFs (CASSANDRA-5694)
Merged from 1.1:
 * Remove buggy thrift max message length option (CASSANDRA-5529)
 * Fix NPE in Pig's widerow mode (CASSANDRA-5488)
 * Add split size parameter to Pig and disable split combination (CASSANDRA-5544)


1.2.5
 * make BytesToken.toString only return hex bytes (CASSANDRA-5566)
 * Ensure that submitBackground enqueues at least one task (CASSANDRA-5554)
 * fix 2i updates with identical values and timestamps (CASSANDRA-5540)
 * fix compaction throttling bursty-ness (CASSANDRA-4316)
 * reduce memory consumption of IndexSummary (CASSANDRA-5506)
 * remove per-row column name bloom filters (CASSANDRA-5492)
 * Include fatal errors in trace events (CASSANDRA-5447)
 * Ensure that PerRowSecondaryIndex is notified of row-level deletes
   (CASSANDRA-5445)
 * Allow empty blob literals in CQL3 (CASSANDRA-5452)
 * Fix streaming RangeTombstones at column index boundary (CASSANDRA-5418)
 * Fix preparing statements when current keyspace is not set (CASSANDRA-5468)
 * Fix SemanticVersion.isSupportedBy minor/patch handling (CASSANDRA-5496)
 * Don't provide oldCfId for post-1.1 system cfs (CASSANDRA-5490)
 * Fix primary range ignores replication strategy (CASSANDRA-5424)
 * Fix shutdown of binary protocol server (CASSANDRA-5507)
 * Fix repair -snapshot not working (CASSANDRA-5512)
 * Set isRunning flag later in binary protocol server (CASSANDRA-5467)
 * Fix use of CQL3 functions with descending clustering order (CASSANDRA-5472)
 * Disallow renaming columns one at a time for thrift table in CQL3
   (CASSANDRA-5531)
 * cqlsh: add CLUSTERING ORDER BY support to DESCRIBE (CASSANDRA-5528)
 * Add custom secondary index support to CQL3 (CASSANDRA-5484)
 * Fix repair hanging silently on unexpected error (CASSANDRA-5229)
 * Fix Ec2Snitch regression introduced by CASSANDRA-5171 (CASSANDRA-5432)
 * Add nodetool enablebackup/disablebackup (CASSANDRA-5556)
 * cqlsh: fix DESCRIBE after case insensitive USE (CASSANDRA-5567)
Merged from 1.1
 * Add retry mechanism to OTC for non-droppable_verbs (CASSANDRA-5393)
 * Use allocator information to improve memtable memory usage estimate
   (CASSANDRA-5497)
 * Fix trying to load deleted row into row cache on startup (CASSANDRA-4463)
 * fsync leveled manifest to avoid corruption (CASSANDRA-5535)
 * Fix Bound intersection computation (CASSANDRA-5551)
 * sstablescrub now respects max memory size in cassandra.in.sh (CASSANDRA-5562)


1.2.4
 * Ensure that PerRowSecondaryIndex updates see the most recent values
   (CASSANDRA-5397)
 * avoid duplicate index entries ind PrecompactedRow and
   ParallelCompactionIterable (CASSANDRA-5395)
 * remove the index entry on oldColumn when new column is a tombstone
   (CASSANDRA-5395)
 * Change default stream throughput from 400 to 200 mbps (CASSANDRA-5036)
 * Gossiper logs DOWN for symmetry with UP (CASSANDRA-5187)
 * Fix mixing prepared statements between keyspaces (CASSANDRA-5352)
 * Fix consistency level during bootstrap - strike 3 (CASSANDRA-5354)
 * Fix transposed arguments in AlreadyExistsException (CASSANDRA-5362)
 * Improve asynchronous hint delivery (CASSANDRA-5179)
 * Fix Guava dependency version (12.0 -> 13.0.1) for Maven (CASSANDRA-5364)
 * Validate that provided CQL3 collection value are < 64K (CASSANDRA-5355)
 * Make upgradeSSTable skip current version sstables by default (CASSANDRA-5366)
 * Optimize min/max timestamp collection (CASSANDRA-5373)
 * Invalid streamId in cql binary protocol when using invalid CL
   (CASSANDRA-5164)
 * Fix validation for IN where clauses with collections (CASSANDRA-5376)
 * Copy resultSet on count query to avoid ConcurrentModificationException
   (CASSANDRA-5382)
 * Correctly typecheck in CQL3 even with ReversedType (CASSANDRA-5386)
 * Fix streaming compressed files when using encryption (CASSANDRA-5391)
 * cassandra-all 1.2.0 pom missing netty dependency (CASSANDRA-5392)
 * Fix writetime/ttl functions on null values (CASSANDRA-5341)
 * Fix NPE during cql3 select with token() (CASSANDRA-5404)
 * IndexHelper.skipBloomFilters won't skip non-SHA filters (CASSANDRA-5385)
 * cqlsh: Print maps ordered by key, sort sets (CASSANDRA-5413)
 * Add null syntax support in CQL3 for inserts (CASSANDRA-3783)
 * Allow unauthenticated set_keyspace() calls (CASSANDRA-5423)
 * Fix potential incremental backups race (CASSANDRA-5410)
 * Fix prepared BATCH statements with batch-level timestamps (CASSANDRA-5415)
 * Allow overriding superuser setup delay (CASSANDRA-5430)
 * cassandra-shuffle with JMX usernames and passwords (CASSANDRA-5431)
Merged from 1.1:
 * cli: Quote ks and cf names in schema output when needed (CASSANDRA-5052)
 * Fix bad default for min/max timestamp in SSTableMetadata (CASSANDRA-5372)
 * Fix cf name extraction from manifest in Directories.migrateFile()
   (CASSANDRA-5242)
 * Support pluggable internode authentication (CASSANDRA-5401)


1.2.3
 * add check for sstable overlap within a level on startup (CASSANDRA-5327)
 * replace ipv6 colons in jmx object names (CASSANDRA-5298, 5328)
 * Avoid allocating SSTableBoundedScanner during repair when the range does
   not intersect the sstable (CASSANDRA-5249)
 * Don't lowercase property map keys (this breaks NTS) (CASSANDRA-5292)
 * Fix composite comparator with super columns (CASSANDRA-5287)
 * Fix insufficient validation of UPDATE queries against counter cfs
   (CASSANDRA-5300)
 * Fix PropertyFileSnitch default DC/Rack behavior (CASSANDRA-5285)
 * Handle null values when executing prepared statement (CASSANDRA-5081)
 * Add netty to pom dependencies (CASSANDRA-5181)
 * Include type arguments in Thrift CQLPreparedResult (CASSANDRA-5311)
 * Fix compaction not removing columns when bf_fp_ratio is 1 (CASSANDRA-5182)
 * cli: Warn about missing CQL3 tables in schema descriptions (CASSANDRA-5309)
 * Re-enable unknown option in replication/compaction strategies option for
   backward compatibility (CASSANDRA-4795)
 * Add binary protocol support to stress (CASSANDRA-4993)
 * cqlsh: Fix COPY FROM value quoting and null handling (CASSANDRA-5305)
 * Fix repair -pr for vnodes (CASSANDRA-5329)
 * Relax CL for auth queries for non-default users (CASSANDRA-5310)
 * Fix AssertionError during repair (CASSANDRA-5245)
 * Don't announce migrations to pre-1.2 nodes (CASSANDRA-5334)
Merged from 1.1:
 * Update offline scrub for 1.0 -> 1.1 directory structure (CASSANDRA-5195)
 * add tmp flag to Descriptor hashcode (CASSANDRA-4021)
 * fix logging of "Found table data in data directories" when only system tables
   are present (CASSANDRA-5289)
 * cli: Add JMX authentication support (CASSANDRA-5080)
 * nodetool: ability to repair specific range (CASSANDRA-5280)
 * Fix possible assertion triggered in SliceFromReadCommand (CASSANDRA-5284)
 * cqlsh: Add inet type support on Windows (ipv4-only) (CASSANDRA-4801)
 * Fix race when initializing ColumnFamilyStore (CASSANDRA-5350)
 * Add UseTLAB JVM flag (CASSANDRA-5361)


1.2.2
 * fix potential for multiple concurrent compactions of the same sstables
   (CASSANDRA-5256)
 * avoid no-op caching of byte[] on commitlog append (CASSANDRA-5199)
 * fix symlinks under data dir not working (CASSANDRA-5185)
 * fix bug in compact storage metadata handling (CASSANDRA-5189)
 * Validate login for USE queries (CASSANDRA-5207)
 * cli: remove default username and password (CASSANDRA-5208)
 * configure populate_io_cache_on_flush per-CF (CASSANDRA-4694)
 * allow configuration of internode socket buffer (CASSANDRA-3378)
 * Make sstable directory picking blacklist-aware again (CASSANDRA-5193)
 * Correctly expire gossip states for edge cases (CASSANDRA-5216)
 * Improve handling of directory creation failures (CASSANDRA-5196)
 * Expose secondary indicies to the rest of nodetool (CASSANDRA-4464)
 * Binary protocol: avoid sending notification for 0.0.0.0 (CASSANDRA-5227)
 * add UseCondCardMark XX jvm settings on jdk 1.7 (CASSANDRA-4366)
 * CQL3 refactor to allow conversion function (CASSANDRA-5226)
 * Fix drop of sstables in some circumstance (CASSANDRA-5232)
 * Implement caching of authorization results (CASSANDRA-4295)
 * Add support for LZ4 compression (CASSANDRA-5038)
 * Fix missing columns in wide rows queries (CASSANDRA-5225)
 * Simplify auth setup and make system_auth ks alterable (CASSANDRA-5112)
 * Stop compactions from hanging during bootstrap (CASSANDRA-5244)
 * fix compressed streaming sending extra chunk (CASSANDRA-5105)
 * Add CQL3-based implementations of IAuthenticator and IAuthorizer
   (CASSANDRA-4898)
 * Fix timestamp-based tomstone removal logic (CASSANDRA-5248)
 * cli: Add JMX authentication support (CASSANDRA-5080)
 * Fix forceFlush behavior (CASSANDRA-5241)
 * cqlsh: Add username autocompletion (CASSANDRA-5231)
 * Fix CQL3 composite partition key error (CASSANDRA-5240)
 * Allow IN clause on last clustering key (CASSANDRA-5230)
Merged from 1.1:
 * fix start key/end token validation for wide row iteration (CASSANDRA-5168)
 * add ConfigHelper support for Thrift frame and max message sizes (CASSANDRA-5188)
 * fix nodetool repair not fail on node down (CASSANDRA-5203)
 * always collect tombstone hints (CASSANDRA-5068)
 * Fix error when sourcing file in cqlsh (CASSANDRA-5235)


1.2.1
 * stream undelivered hints on decommission (CASSANDRA-5128)
 * GossipingPropertyFileSnitch loads saved dc/rack info if needed (CASSANDRA-5133)
 * drain should flush system CFs too (CASSANDRA-4446)
 * add inter_dc_tcp_nodelay setting (CASSANDRA-5148)
 * re-allow wrapping ranges for start_token/end_token range pairitspwng (CASSANDRA-5106)
 * fix validation compaction of empty rows (CASSANDRA-5136)
 * nodetool methods to enable/disable hint storage/delivery (CASSANDRA-4750)
 * disallow bloom filter false positive chance of 0 (CASSANDRA-5013)
 * add threadpool size adjustment methods to JMXEnabledThreadPoolExecutor and
   CompactionManagerMBean (CASSANDRA-5044)
 * fix hinting for dropped local writes (CASSANDRA-4753)
 * off-heap cache doesn't need mutable column container (CASSANDRA-5057)
 * apply disk_failure_policy to bad disks on initial directory creation
   (CASSANDRA-4847)
 * Optimize name-based queries to use ArrayBackedSortedColumns (CASSANDRA-5043)
 * Fall back to old manifest if most recent is unparseable (CASSANDRA-5041)
 * pool [Compressed]RandomAccessReader objects on the partitioned read path
   (CASSANDRA-4942)
 * Add debug logging to list filenames processed by Directories.migrateFile
   method (CASSANDRA-4939)
 * Expose black-listed directories via JMX (CASSANDRA-4848)
 * Log compaction merge counts (CASSANDRA-4894)
 * Minimize byte array allocation by AbstractData{Input,Output} (CASSANDRA-5090)
 * Add SSL support for the binary protocol (CASSANDRA-5031)
 * Allow non-schema system ks modification for shuffle to work (CASSANDRA-5097)
 * cqlsh: Add default limit to SELECT statements (CASSANDRA-4972)
 * cqlsh: fix DESCRIBE for 1.1 cfs in CQL3 (CASSANDRA-5101)
 * Correctly gossip with nodes >= 1.1.7 (CASSANDRA-5102)
 * Ensure CL guarantees on digest mismatch (CASSANDRA-5113)
 * Validate correctly selects on composite partition key (CASSANDRA-5122)
 * Fix exception when adding collection (CASSANDRA-5117)
 * Handle states for non-vnode clusters correctly (CASSANDRA-5127)
 * Refuse unrecognized replication and compaction strategy options (CASSANDRA-4795)
 * Pick the correct value validator in sstable2json for cql3 tables (CASSANDRA-5134)
 * Validate login for describe_keyspace, describe_keyspaces and set_keyspace
   (CASSANDRA-5144)
 * Fix inserting empty maps (CASSANDRA-5141)
 * Don't remove tokens from System table for node we know (CASSANDRA-5121)
 * fix streaming progress report for compresed files (CASSANDRA-5130)
 * Coverage analysis for low-CL queries (CASSANDRA-4858)
 * Stop interpreting dates as valid timeUUID value (CASSANDRA-4936)
 * Adds E notation for floating point numbers (CASSANDRA-4927)
 * Detect (and warn) unintentional use of the cql2 thrift methods when cql3 was
   intended (CASSANDRA-5172)
 * cli: Quote ks and cf names in schema output when needed (CASSANDRA-5052)
 * Fix cf name extraction from manifest in Directories.migrateFile() (CASSANDRA-5242)
 * Replace mistaken usage of commons-logging with slf4j (CASSANDRA-5464)
 * Ensure Jackson dependency matches lib (CASSANDRA-5126)
 * Expose droppable tombstone ratio stats over JMX (CASSANDRA-5159)
Merged from 1.1:
 * Simplify CompressedRandomAccessReader to work around JDK FD bug (CASSANDRA-5088)
 * Improve handling a changing target throttle rate mid-compaction (CASSANDRA-5087)
 * Pig: correctly decode row keys in widerow mode (CASSANDRA-5098)
 * nodetool repair command now prints progress (CASSANDRA-4767)
 * fix user defined compaction to run against 1.1 data directory (CASSANDRA-5118)
 * Fix CQL3 BATCH authorization caching (CASSANDRA-5145)
 * fix get_count returns incorrect value with TTL (CASSANDRA-5099)
 * better handling for mid-compaction failure (CASSANDRA-5137)
 * convert default marshallers list to map for better readability (CASSANDRA-5109)
 * fix ConcurrentModificationException in getBootstrapSource (CASSANDRA-5170)
 * fix sstable maxtimestamp for row deletes and pre-1.1.1 sstables (CASSANDRA-5153)
 * Fix thread growth on node removal (CASSANDRA-5175)
 * Make Ec2Region's datacenter name configurable (CASSANDRA-5155)


1.2.0
 * Disallow counters in collections (CASSANDRA-5082)
 * cqlsh: add unit tests (CASSANDRA-3920)
 * fix default bloom_filter_fp_chance for LeveledCompactionStrategy (CASSANDRA-5093)
Merged from 1.1:
 * add validation for get_range_slices with start_key and end_token (CASSANDRA-5089)


1.2.0-rc2
 * fix nodetool ownership display with vnodes (CASSANDRA-5065)
 * cqlsh: add DESCRIBE KEYSPACES command (CASSANDRA-5060)
 * Fix potential infinite loop when reloading CFS (CASSANDRA-5064)
 * Fix SimpleAuthorizer example (CASSANDRA-5072)
 * cqlsh: force CL.ONE for tracing and system.schema* queries (CASSANDRA-5070)
 * Includes cassandra-shuffle in the debian package (CASSANDRA-5058)
Merged from 1.1:
 * fix multithreaded compaction deadlock (CASSANDRA-4492)
 * fix temporarily missing schema after upgrade from pre-1.1.5 (CASSANDRA-5061)
 * Fix ALTER TABLE overriding compression options with defaults
   (CASSANDRA-4996, 5066)
 * fix specifying and altering crc_check_chance (CASSANDRA-5053)
 * fix Murmur3Partitioner ownership% calculation (CASSANDRA-5076)
 * Don't expire columns sooner than they should in 2ndary indexes (CASSANDRA-5079)


1.2-rc1
 * rename rpc_timeout settings to request_timeout (CASSANDRA-5027)
 * add BF with 0.1 FP to LCS by default (CASSANDRA-5029)
 * Fix preparing insert queries (CASSANDRA-5016)
 * Fix preparing queries with counter increment (CASSANDRA-5022)
 * Fix preparing updates with collections (CASSANDRA-5017)
 * Don't generate UUID based on other node address (CASSANDRA-5002)
 * Fix message when trying to alter a clustering key type (CASSANDRA-5012)
 * Update IAuthenticator to match the new IAuthorizer (CASSANDRA-5003)
 * Fix inserting only a key in CQL3 (CASSANDRA-5040)
 * Fix CQL3 token() function when used with strings (CASSANDRA-5050)
Merged from 1.1:
 * reduce log spam from invalid counter shards (CASSANDRA-5026)
 * Improve schema propagation performance (CASSANDRA-5025)
 * Fix for IndexHelper.IndexFor throws OOB Exception (CASSANDRA-5030)
 * cqlsh: make it possible to describe thrift CFs (CASSANDRA-4827)
 * cqlsh: fix timestamp formatting on some platforms (CASSANDRA-5046)


1.2-beta3
 * make consistency level configurable in cqlsh (CASSANDRA-4829)
 * fix cqlsh rendering of blob fields (CASSANDRA-4970)
 * fix cqlsh DESCRIBE command (CASSANDRA-4913)
 * save truncation position in system table (CASSANDRA-4906)
 * Move CompressionMetadata off-heap (CASSANDRA-4937)
 * allow CLI to GET cql3 columnfamily data (CASSANDRA-4924)
 * Fix rare race condition in getExpireTimeForEndpoint (CASSANDRA-4402)
 * acquire references to overlapping sstables during compaction so bloom filter
   doesn't get free'd prematurely (CASSANDRA-4934)
 * Don't share slice query filter in CQL3 SelectStatement (CASSANDRA-4928)
 * Separate tracing from Log4J (CASSANDRA-4861)
 * Exclude gcable tombstones from merkle-tree computation (CASSANDRA-4905)
 * Better printing of AbstractBounds for tracing (CASSANDRA-4931)
 * Optimize mostRecentTombstone check in CC.collectAllData (CASSANDRA-4883)
 * Change stream session ID to UUID to avoid collision from same node (CASSANDRA-4813)
 * Use Stats.db when bulk loading if present (CASSANDRA-4957)
 * Skip repair on system_trace and keyspaces with RF=1 (CASSANDRA-4956)
 * (cql3) Remove arbitrary SELECT limit (CASSANDRA-4918)
 * Correctly handle prepared operation on collections (CASSANDRA-4945)
 * Fix CQL3 LIMIT (CASSANDRA-4877)
 * Fix Stress for CQL3 (CASSANDRA-4979)
 * Remove cassandra specific exceptions from JMX interface (CASSANDRA-4893)
 * (CQL3) Force using ALLOW FILTERING on potentially inefficient queries (CASSANDRA-4915)
 * (cql3) Fix adding column when the table has collections (CASSANDRA-4982)
 * (cql3) Fix allowing collections with compact storage (CASSANDRA-4990)
 * (cql3) Refuse ttl/writetime function on collections (CASSANDRA-4992)
 * Replace IAuthority with new IAuthorizer (CASSANDRA-4874)
 * clqsh: fix KEY pseudocolumn escaping when describing Thrift tables
   in CQL3 mode (CASSANDRA-4955)
 * add basic authentication support for Pig CassandraStorage (CASSANDRA-3042)
 * fix CQL2 ALTER TABLE compaction_strategy_class altering (CASSANDRA-4965)
Merged from 1.1:
 * Fall back to old describe_splits if d_s_ex is not available (CASSANDRA-4803)
 * Improve error reporting when streaming ranges fail (CASSANDRA-5009)
 * Fix cqlsh timestamp formatting of timezone info (CASSANDRA-4746)
 * Fix assertion failure with leveled compaction (CASSANDRA-4799)
 * Check for null end_token in get_range_slice (CASSANDRA-4804)
 * Remove all remnants of removed nodes (CASSANDRA-4840)
 * Add aut-reloading of the log4j file in debian package (CASSANDRA-4855)
 * Fix estimated row cache entry size (CASSANDRA-4860)
 * reset getRangeSlice filter after finishing a row for get_paged_slice
   (CASSANDRA-4919)
 * expunge row cache post-truncate (CASSANDRA-4940)
 * Allow static CF definition with compact storage (CASSANDRA-4910)
 * Fix endless loop/compaction of schema_* CFs due to broken timestamps (CASSANDRA-4880)
 * Fix 'wrong class type' assertion in CounterColumn (CASSANDRA-4976)


1.2-beta2
 * fp rate of 1.0 disables BF entirely; LCS defaults to 1.0 (CASSANDRA-4876)
 * off-heap bloom filters for row keys (CASSANDRA_4865)
 * add extension point for sstable components (CASSANDRA-4049)
 * improve tracing output (CASSANDRA-4852, 4862)
 * make TRACE verb droppable (CASSANDRA-4672)
 * fix BulkLoader recognition of CQL3 columnfamilies (CASSANDRA-4755)
 * Sort commitlog segments for replay by id instead of mtime (CASSANDRA-4793)
 * Make hint delivery asynchronous (CASSANDRA-4761)
 * Pluggable Thrift transport factories for CLI and cqlsh (CASSANDRA-4609, 4610)
 * cassandra-cli: allow Double value type to be inserted to a column (CASSANDRA-4661)
 * Add ability to use custom TServerFactory implementations (CASSANDRA-4608)
 * optimize batchlog flushing to skip successful batches (CASSANDRA-4667)
 * include metadata for system keyspace itself in schema tables (CASSANDRA-4416)
 * add check to PropertyFileSnitch to verify presence of location for
   local node (CASSANDRA-4728)
 * add PBSPredictor consistency modeler (CASSANDRA-4261)
 * remove vestiges of Thrift unframed mode (CASSANDRA-4729)
 * optimize single-row PK lookups (CASSANDRA-4710)
 * adjust blockFor calculation to account for pending ranges due to node
   movement (CASSANDRA-833)
 * Change CQL version to 3.0.0 and stop accepting 3.0.0-beta1 (CASSANDRA-4649)
 * (CQL3) Make prepared statement global instead of per connection
   (CASSANDRA-4449)
 * Fix scrubbing of CQL3 created tables (CASSANDRA-4685)
 * (CQL3) Fix validation when using counter and regular columns in the same
   table (CASSANDRA-4706)
 * Fix bug starting Cassandra with simple authentication (CASSANDRA-4648)
 * Add support for batchlog in CQL3 (CASSANDRA-4545, 4738)
 * Add support for multiple column family outputs in CFOF (CASSANDRA-4208)
 * Support repairing only the local DC nodes (CASSANDRA-4747)
 * Use rpc_address for binary protocol and change default port (CASSANDRA-4751)
 * Fix use of collections in prepared statements (CASSANDRA-4739)
 * Store more information into peers table (CASSANDRA-4351, 4814)
 * Configurable bucket size for size tiered compaction (CASSANDRA-4704)
 * Run leveled compaction in parallel (CASSANDRA-4310)
 * Fix potential NPE during CFS reload (CASSANDRA-4786)
 * Composite indexes may miss results (CASSANDRA-4796)
 * Move consistency level to the protocol level (CASSANDRA-4734, 4824)
 * Fix Subcolumn slice ends not respected (CASSANDRA-4826)
 * Fix Assertion error in cql3 select (CASSANDRA-4783)
 * Fix list prepend logic (CQL3) (CASSANDRA-4835)
 * Add booleans as literals in CQL3 (CASSANDRA-4776)
 * Allow renaming PK columns in CQL3 (CASSANDRA-4822)
 * Fix binary protocol NEW_NODE event (CASSANDRA-4679)
 * Fix potential infinite loop in tombstone compaction (CASSANDRA-4781)
 * Remove system tables accounting from schema (CASSANDRA-4850)
 * (cql3) Force provided columns in clustering key order in
   'CLUSTERING ORDER BY' (CASSANDRA-4881)
 * Fix composite index bug (CASSANDRA-4884)
 * Fix short read protection for CQL3 (CASSANDRA-4882)
 * Add tracing support to the binary protocol (CASSANDRA-4699)
 * (cql3) Don't allow prepared marker inside collections (CASSANDRA-4890)
 * Re-allow order by on non-selected columns (CASSANDRA-4645)
 * Bug when composite index is created in a table having collections (CASSANDRA-4909)
 * log index scan subject in CompositesSearcher (CASSANDRA-4904)
Merged from 1.1:
 * add get[Row|Key]CacheEntries to CacheServiceMBean (CASSANDRA-4859)
 * fix get_paged_slice to wrap to next row correctly (CASSANDRA-4816)
 * fix indexing empty column values (CASSANDRA-4832)
 * allow JdbcDate to compose null Date objects (CASSANDRA-4830)
 * fix possible stackoverflow when compacting 1000s of sstables
   (CASSANDRA-4765)
 * fix wrong leveled compaction progress calculation (CASSANDRA-4807)
 * add a close() method to CRAR to prevent leaking file descriptors (CASSANDRA-4820)
 * fix potential infinite loop in get_count (CASSANDRA-4833)
 * fix compositeType.{get/from}String methods (CASSANDRA-4842)
 * (CQL) fix CREATE COLUMNFAMILY permissions check (CASSANDRA-4864)
 * Fix DynamicCompositeType same type comparison (CASSANDRA-4711)
 * Fix duplicate SSTable reference when stream session failed (CASSANDRA-3306)
 * Allow static CF definition with compact storage (CASSANDRA-4910)
 * Fix endless loop/compaction of schema_* CFs due to broken timestamps (CASSANDRA-4880)
 * Fix 'wrong class type' assertion in CounterColumn (CASSANDRA-4976)


1.2-beta1
 * add atomic_batch_mutate (CASSANDRA-4542, -4635)
 * increase default max_hint_window_in_ms to 3h (CASSANDRA-4632)
 * include message initiation time to replicas so they can more
   accurately drop timed-out requests (CASSANDRA-2858)
 * fix clientutil.jar dependencies (CASSANDRA-4566)
 * optimize WriteResponse (CASSANDRA-4548)
 * new metrics (CASSANDRA-4009)
 * redesign KEYS indexes to avoid read-before-write (CASSANDRA-2897)
 * debug tracing (CASSANDRA-1123)
 * parallelize row cache loading (CASSANDRA-4282)
 * Make compaction, flush JBOD-aware (CASSANDRA-4292)
 * run local range scans on the read stage (CASSANDRA-3687)
 * clean up ioexceptions (CASSANDRA-2116)
 * add disk_failure_policy (CASSANDRA-2118)
 * Introduce new json format with row level deletion (CASSANDRA-4054)
 * remove redundant "name" column from schema_keyspaces (CASSANDRA-4433)
 * improve "nodetool ring" handling of multi-dc clusters (CASSANDRA-3047)
 * update NTS calculateNaturalEndpoints to be O(N log N) (CASSANDRA-3881)
 * split up rpc timeout by operation type (CASSANDRA-2819)
 * rewrite key cache save/load to use only sequential i/o (CASSANDRA-3762)
 * update MS protocol with a version handshake + broadcast address id
   (CASSANDRA-4311)
 * multithreaded hint replay (CASSANDRA-4189)
 * add inter-node message compression (CASSANDRA-3127)
 * remove COPP (CASSANDRA-2479)
 * Track tombstone expiration and compact when tombstone content is
   higher than a configurable threshold, default 20% (CASSANDRA-3442, 4234)
 * update MurmurHash to version 3 (CASSANDRA-2975)
 * (CLI) track elapsed time for `delete' operation (CASSANDRA-4060)
 * (CLI) jline version is bumped to 1.0 to properly  support
   'delete' key function (CASSANDRA-4132)
 * Save IndexSummary into new SSTable 'Summary' component (CASSANDRA-2392, 4289)
 * Add support for range tombstones (CASSANDRA-3708)
 * Improve MessagingService efficiency (CASSANDRA-3617)
 * Avoid ID conflicts from concurrent schema changes (CASSANDRA-3794)
 * Set thrift HSHA server thread limit to unlimited by default (CASSANDRA-4277)
 * Avoids double serialization of CF id in RowMutation messages
   (CASSANDRA-4293)
 * stream compressed sstables directly with java nio (CASSANDRA-4297)
 * Support multiple ranges in SliceQueryFilter (CASSANDRA-3885)
 * Add column metadata to system column families (CASSANDRA-4018)
 * (cql3) Always use composite types by default (CASSANDRA-4329)
 * (cql3) Add support for set, map and list (CASSANDRA-3647)
 * Validate date type correctly (CASSANDRA-4441)
 * (cql3) Allow definitions with only a PK (CASSANDRA-4361)
 * (cql3) Add support for row key composites (CASSANDRA-4179)
 * improve DynamicEndpointSnitch by using reservoir sampling (CASSANDRA-4038)
 * (cql3) Add support for 2ndary indexes (CASSANDRA-3680)
 * (cql3) fix defining more than one PK to be invalid (CASSANDRA-4477)
 * remove schema agreement checking from all external APIs (Thrift, CQL and CQL3) (CASSANDRA-4487)
 * add Murmur3Partitioner and make it default for new installations (CASSANDRA-3772, 4621)
 * (cql3) update pseudo-map syntax to use map syntax (CASSANDRA-4497)
 * Finer grained exceptions hierarchy and provides error code with exceptions (CASSANDRA-3979)
 * Adds events push to binary protocol (CASSANDRA-4480)
 * Rewrite nodetool help (CASSANDRA-2293)
 * Make CQL3 the default for CQL (CASSANDRA-4640)
 * update stress tool to be able to use CQL3 (CASSANDRA-4406)
 * Accept all thrift update on CQL3 cf but don't expose their metadata (CASSANDRA-4377)
 * Replace Throttle with Guava's RateLimiter for HintedHandOff (CASSANDRA-4541)
 * fix counter add/get using CQL2 and CQL3 in stress tool (CASSANDRA-4633)
 * Add sstable count per level to cfstats (CASSANDRA-4537)
 * (cql3) Add ALTER KEYSPACE statement (CASSANDRA-4611)
 * (cql3) Allow defining default consistency levels (CASSANDRA-4448)
 * (cql3) Fix queries using LIMIT missing results (CASSANDRA-4579)
 * fix cross-version gossip messaging (CASSANDRA-4576)
 * added inet data type (CASSANDRA-4627)


1.1.6
 * Wait for writes on synchronous read digest mismatch (CASSANDRA-4792)
 * fix commitlog replay for nanotime-infected sstables (CASSANDRA-4782)
 * preflight check ttl for maximum of 20 years (CASSANDRA-4771)
 * (Pig) fix widerow input with single column rows (CASSANDRA-4789)
 * Fix HH to compact with correct gcBefore, which avoids wiping out
   undelivered hints (CASSANDRA-4772)
 * LCS will merge up to 32 L0 sstables as intended (CASSANDRA-4778)
 * NTS will default unconfigured DC replicas to zero (CASSANDRA-4675)
 * use default consistency level in counter validation if none is
   explicitly provide (CASSANDRA-4700)
 * Improve IAuthority interface by introducing fine-grained
   access permissions and grant/revoke commands (CASSANDRA-4490, 4644)
 * fix assumption error in CLI when updating/describing keyspace
   (CASSANDRA-4322)
 * Adds offline sstablescrub to debian packaging (CASSANDRA-4642)
 * Automatic fixing of overlapping leveled sstables (CASSANDRA-4644)
 * fix error when using ORDER BY with extended selections (CASSANDRA-4689)
 * (CQL3) Fix validation for IN queries for non-PK cols (CASSANDRA-4709)
 * fix re-created keyspace disappering after 1.1.5 upgrade
   (CASSANDRA-4698, 4752)
 * (CLI) display elapsed time in 2 fraction digits (CASSANDRA-3460)
 * add authentication support to sstableloader (CASSANDRA-4712)
 * Fix CQL3 'is reversed' logic (CASSANDRA-4716, 4759)
 * (CQL3) Don't return ReversedType in result set metadata (CASSANDRA-4717)
 * Backport adding AlterKeyspace statement (CASSANDRA-4611)
 * (CQL3) Correcty accept upper-case data types (CASSANDRA-4770)
 * Add binary protocol events for schema changes (CASSANDRA-4684)
Merged from 1.0:
 * Switch from NBHM to CHM in MessagingService's callback map, which
   prevents OOM in long-running instances (CASSANDRA-4708)


1.1.5
 * add SecondaryIndex.reload API (CASSANDRA-4581)
 * use millis + atomicint for commitlog segment creation instead of
   nanotime, which has issues under some hypervisors (CASSANDRA-4601)
 * fix FD leak in slice queries (CASSANDRA-4571)
 * avoid recursion in leveled compaction (CASSANDRA-4587)
 * increase stack size under Java7 to 180K
 * Log(info) schema changes (CASSANDRA-4547)
 * Change nodetool setcachecapcity to manipulate global caches (CASSANDRA-4563)
 * (cql3) fix setting compaction strategy (CASSANDRA-4597)
 * fix broken system.schema_* timestamps on system startup (CASSANDRA-4561)
 * fix wrong skip of cache saving (CASSANDRA-4533)
 * Avoid NPE when lost+found is in data dir (CASSANDRA-4572)
 * Respect five-minute flush moratorium after initial CL replay (CASSANDRA-4474)
 * Adds ntp as recommended in debian packaging (CASSANDRA-4606)
 * Configurable transport in CF Record{Reader|Writer} (CASSANDRA-4558)
 * (cql3) fix potential NPE with both equal and unequal restriction (CASSANDRA-4532)
 * (cql3) improves ORDER BY validation (CASSANDRA-4624)
 * Fix potential deadlock during counter writes (CASSANDRA-4578)
 * Fix cql error with ORDER BY when using IN (CASSANDRA-4612)
Merged from 1.0:
 * increase Xss to 160k to accomodate latest 1.6 JVMs (CASSANDRA-4602)
 * fix toString of hint destination tokens (CASSANDRA-4568)
 * Fix multiple values for CurrentLocal NodeID (CASSANDRA-4626)


1.1.4
 * fix offline scrub to catch >= out of order rows (CASSANDRA-4411)
 * fix cassandra-env.sh on RHEL and other non-dash-based systems
   (CASSANDRA-4494)
Merged from 1.0:
 * (Hadoop) fix setting key length for old-style mapred api (CASSANDRA-4534)
 * (Hadoop) fix iterating through a resultset consisting entirely
   of tombstoned rows (CASSANDRA-4466)


1.1.3
 * (cqlsh) add COPY TO (CASSANDRA-4434)
 * munmap commitlog segments before rename (CASSANDRA-4337)
 * (JMX) rename getRangeKeySample to sampleKeyRange to avoid returning
   multi-MB results as an attribute (CASSANDRA-4452)
 * flush based on data size, not throughput; overwritten columns no
   longer artificially inflate liveRatio (CASSANDRA-4399)
 * update default commitlog segment size to 32MB and total commitlog
   size to 32/1024 MB for 32/64 bit JVMs, respectively (CASSANDRA-4422)
 * avoid using global partitioner to estimate ranges in index sstables
   (CASSANDRA-4403)
 * restore pre-CASSANDRA-3862 approach to removing expired tombstones
   from row cache during compaction (CASSANDRA-4364)
 * (stress) support for CQL prepared statements (CASSANDRA-3633)
 * Correctly catch exception when Snappy cannot be loaded (CASSANDRA-4400)
 * (cql3) Support ORDER BY when IN condition is given in WHERE clause (CASSANDRA-4327)
 * (cql3) delete "component_index" column on DROP TABLE call (CASSANDRA-4420)
 * change nanoTime() to currentTimeInMillis() in schema related code (CASSANDRA-4432)
 * add a token generation tool (CASSANDRA-3709)
 * Fix LCS bug with sstable containing only 1 row (CASSANDRA-4411)
 * fix "Can't Modify Index Name" problem on CF update (CASSANDRA-4439)
 * Fix assertion error in getOverlappingSSTables during repair (CASSANDRA-4456)
 * fix nodetool's setcompactionthreshold command (CASSANDRA-4455)
 * Ensure compacted files are never used, to avoid counter overcount (CASSANDRA-4436)
Merged from 1.0:
 * Push the validation of secondary index values to the SecondaryIndexManager (CASSANDRA-4240)
 * allow dropping columns shadowed by not-yet-expired supercolumn or row
   tombstones in PrecompactedRow (CASSANDRA-4396)


1.1.2
 * Fix cleanup not deleting index entries (CASSANDRA-4379)
 * Use correct partitioner when saving + loading caches (CASSANDRA-4331)
 * Check schema before trying to export sstable (CASSANDRA-2760)
 * Raise a meaningful exception instead of NPE when PFS encounters
   an unconfigured node + no default (CASSANDRA-4349)
 * fix bug in sstable blacklisting with LCS (CASSANDRA-4343)
 * LCS no longer promotes tiny sstables out of L0 (CASSANDRA-4341)
 * skip tombstones during hint replay (CASSANDRA-4320)
 * fix NPE in compactionstats (CASSANDRA-4318)
 * enforce 1m min keycache for auto (CASSANDRA-4306)
 * Have DeletedColumn.isMFD always return true (CASSANDRA-4307)
 * (cql3) exeption message for ORDER BY constraints said primary filter can be
    an IN clause, which is misleading (CASSANDRA-4319)
 * (cql3) Reject (not yet supported) creation of 2ndardy indexes on tables with
   composite primary keys (CASSANDRA-4328)
 * Set JVM stack size to 160k for java 7 (CASSANDRA-4275)
 * cqlsh: add COPY command to load data from CSV flat files (CASSANDRA-4012)
 * CFMetaData.fromThrift to throw ConfigurationException upon error (CASSANDRA-4353)
 * Use CF comparator to sort indexed columns in SecondaryIndexManager
   (CASSANDRA-4365)
 * add strategy_options to the KSMetaData.toString() output (CASSANDRA-4248)
 * (cql3) fix range queries containing unqueried results (CASSANDRA-4372)
 * (cql3) allow updating column_alias types (CASSANDRA-4041)
 * (cql3) Fix deletion bug (CASSANDRA-4193)
 * Fix computation of overlapping sstable for leveled compaction (CASSANDRA-4321)
 * Improve scrub and allow to run it offline (CASSANDRA-4321)
 * Fix assertionError in StorageService.bulkLoad (CASSANDRA-4368)
 * (cqlsh) add option to authenticate to a keyspace at startup (CASSANDRA-4108)
 * (cqlsh) fix ASSUME functionality (CASSANDRA-4352)
 * Fix ColumnFamilyRecordReader to not return progress > 100% (CASSANDRA-3942)
Merged from 1.0:
 * Set gc_grace on index CF to 0 (CASSANDRA-4314)


1.1.1
 * add populate_io_cache_on_flush option (CASSANDRA-2635)
 * allow larger cache capacities than 2GB (CASSANDRA-4150)
 * add getsstables command to nodetool (CASSANDRA-4199)
 * apply parent CF compaction settings to secondary index CFs (CASSANDRA-4280)
 * preserve commitlog size cap when recycling segments at startup
   (CASSANDRA-4201)
 * (Hadoop) fix split generation regression (CASSANDRA-4259)
 * ignore min/max compactions settings in LCS, while preserving
   behavior that min=max=0 disables autocompaction (CASSANDRA-4233)
 * log number of rows read from saved cache (CASSANDRA-4249)
 * calculate exact size required for cleanup operations (CASSANDRA-1404)
 * avoid blocking additional writes during flush when the commitlog
   gets behind temporarily (CASSANDRA-1991)
 * enable caching on index CFs based on data CF cache setting (CASSANDRA-4197)
 * warn on invalid replication strategy creation options (CASSANDRA-4046)
 * remove [Freeable]Memory finalizers (CASSANDRA-4222)
 * include tombstone size in ColumnFamily.size, which can prevent OOM
   during sudden mass delete operations by yielding a nonzero liveRatio
   (CASSANDRA-3741)
 * Open 1 sstableScanner per level for leveled compaction (CASSANDRA-4142)
 * Optimize reads when row deletion timestamps allow us to restrict
   the set of sstables we check (CASSANDRA-4116)
 * add support for commitlog archiving and point-in-time recovery
   (CASSANDRA-3690)
 * avoid generating redundant compaction tasks during streaming
   (CASSANDRA-4174)
 * add -cf option to nodetool snapshot, and takeColumnFamilySnapshot to
   StorageService mbean (CASSANDRA-556)
 * optimize cleanup to drop entire sstables where possible (CASSANDRA-4079)
 * optimize truncate when autosnapshot is disabled (CASSANDRA-4153)
 * update caches to use byte[] keys to reduce memory overhead (CASSANDRA-3966)
 * add column limit to cli (CASSANDRA-3012, 4098)
 * clean up and optimize DataOutputBuffer, used by CQL compression and
   CompositeType (CASSANDRA-4072)
 * optimize commitlog checksumming (CASSANDRA-3610)
 * identify and blacklist corrupted SSTables from future compactions
   (CASSANDRA-2261)
 * Move CfDef and KsDef validation out of thrift (CASSANDRA-4037)
 * Expose API to repair a user provided range (CASSANDRA-3912)
 * Add way to force the cassandra-cli to refresh its schema (CASSANDRA-4052)
 * Avoid having replicate on write tasks stacking up at CL.ONE (CASSANDRA-2889)
 * (cql3) Backwards compatibility for composite comparators in non-cql3-aware
   clients (CASSANDRA-4093)
 * (cql3) Fix order by for reversed queries (CASSANDRA-4160)
 * (cql3) Add ReversedType support (CASSANDRA-4004)
 * (cql3) Add timeuuid type (CASSANDRA-4194)
 * (cql3) Minor fixes (CASSANDRA-4185)
 * (cql3) Fix prepared statement in BATCH (CASSANDRA-4202)
 * (cql3) Reduce the list of reserved keywords (CASSANDRA-4186)
 * (cql3) Move max/min compaction thresholds to compaction strategy options
   (CASSANDRA-4187)
 * Fix exception during move when localhost is the only source (CASSANDRA-4200)
 * (cql3) Allow paging through non-ordered partitioner results (CASSANDRA-3771)
 * (cql3) Fix drop index (CASSANDRA-4192)
 * (cql3) Don't return range ghosts anymore (CASSANDRA-3982)
 * fix re-creating Keyspaces/ColumnFamilies with the same name as dropped
   ones (CASSANDRA-4219)
 * fix SecondaryIndex LeveledManifest save upon snapshot (CASSANDRA-4230)
 * fix missing arrayOffset in FBUtilities.hash (CASSANDRA-4250)
 * (cql3) Add name of parameters in CqlResultSet (CASSANDRA-4242)
 * (cql3) Correctly validate order by queries (CASSANDRA-4246)
 * rename stress to cassandra-stress for saner packaging (CASSANDRA-4256)
 * Fix exception on colum metadata with non-string comparator (CASSANDRA-4269)
 * Check for unknown/invalid compression options (CASSANDRA-4266)
 * (cql3) Adds simple access to column timestamp and ttl (CASSANDRA-4217)
 * (cql3) Fix range queries with secondary indexes (CASSANDRA-4257)
 * Better error messages from improper input in cli (CASSANDRA-3865)
 * Try to stop all compaction upon Keyspace or ColumnFamily drop (CASSANDRA-4221)
 * (cql3) Allow keyspace properties to contain hyphens (CASSANDRA-4278)
 * (cql3) Correctly validate keyspace access in create table (CASSANDRA-4296)
 * Avoid deadlock in migration stage (CASSANDRA-3882)
 * Take supercolumn names and deletion info into account in memtable throughput
   (CASSANDRA-4264)
 * Add back backward compatibility for old style replication factor (CASSANDRA-4294)
 * Preserve compatibility with pre-1.1 index queries (CASSANDRA-4262)
Merged from 1.0:
 * Fix super columns bug where cache is not updated (CASSANDRA-4190)
 * fix maxTimestamp to include row tombstones (CASSANDRA-4116)
 * (CLI) properly handle quotes in create/update keyspace commands (CASSANDRA-4129)
 * Avoids possible deadlock during bootstrap (CASSANDRA-4159)
 * fix stress tool that hangs forever on timeout or error (CASSANDRA-4128)
 * stress tool to return appropriate exit code on failure (CASSANDRA-4188)
 * fix compaction NPE when out of disk space and assertions disabled
   (CASSANDRA-3985)
 * synchronize LCS getEstimatedTasks to avoid CME (CASSANDRA-4255)
 * ensure unique streaming session id's (CASSANDRA-4223)
 * kick off background compaction when min/max thresholds change
   (CASSANDRA-4279)
 * improve ability of STCS.getBuckets to deal with 100s of 1000s of
   sstables, such as when convertinb back from LCS (CASSANDRA-4287)
 * Oversize integer in CQL throws NumberFormatException (CASSANDRA-4291)
 * fix 1.0.x node join to mixed version cluster, other nodes >= 1.1 (CASSANDRA-4195)
 * Fix LCS splitting sstable base on uncompressed size (CASSANDRA-4419)
 * Push the validation of secondary index values to the SecondaryIndexManager (CASSANDRA-4240)
 * Don't purge columns during upgradesstables (CASSANDRA-4462)
 * Make cqlsh work with piping (CASSANDRA-4113)
 * Validate arguments for nodetool decommission (CASSANDRA-4061)
 * Report thrift status in nodetool info (CASSANDRA-4010)


1.1.0-final
 * average a reduced liveRatio estimate with the previous one (CASSANDRA-4065)
 * Allow KS and CF names up to 48 characters (CASSANDRA-4157)
 * fix stress build (CASSANDRA-4140)
 * add time remaining estimate to nodetool compactionstats (CASSANDRA-4167)
 * (cql) fix NPE in cql3 ALTER TABLE (CASSANDRA-4163)
 * (cql) Add support for CL.TWO and CL.THREE in CQL (CASSANDRA-4156)
 * (cql) Fix type in CQL3 ALTER TABLE preventing update (CASSANDRA-4170)
 * (cql) Throw invalid exception from CQL3 on obsolete options (CASSANDRA-4171)
 * (cqlsh) fix recognizing uppercase SELECT keyword (CASSANDRA-4161)
 * Pig: wide row support (CASSANDRA-3909)
Merged from 1.0:
 * avoid streaming empty files with bulk loader if sstablewriter errors out
   (CASSANDRA-3946)


1.1-rc1
 * Include stress tool in binary builds (CASSANDRA-4103)
 * (Hadoop) fix wide row iteration when last row read was deleted
   (CASSANDRA-4154)
 * fix read_repair_chance to really default to 0.1 in the cli (CASSANDRA-4114)
 * Adds caching and bloomFilterFpChange to CQL options (CASSANDRA-4042)
 * Adds posibility to autoconfigure size of the KeyCache (CASSANDRA-4087)
 * fix KEYS index from skipping results (CASSANDRA-3996)
 * Remove sliced_buffer_size_in_kb dead option (CASSANDRA-4076)
 * make loadNewSStable preserve sstable version (CASSANDRA-4077)
 * Respect 1.0 cache settings as much as possible when upgrading
   (CASSANDRA-4088)
 * relax path length requirement for sstable files when upgrading on
   non-Windows platforms (CASSANDRA-4110)
 * fix terminination of the stress.java when errors were encountered
   (CASSANDRA-4128)
 * Move CfDef and KsDef validation out of thrift (CASSANDRA-4037)
 * Fix get_paged_slice (CASSANDRA-4136)
 * CQL3: Support slice with exclusive start and stop (CASSANDRA-3785)
Merged from 1.0:
 * support PropertyFileSnitch in bulk loader (CASSANDRA-4145)
 * add auto_snapshot option allowing disabling snapshot before drop/truncate
   (CASSANDRA-3710)
 * allow short snitch names (CASSANDRA-4130)


1.1-beta2
 * rename loaded sstables to avoid conflicts with local snapshots
   (CASSANDRA-3967)
 * start hint replay as soon as FD notifies that the target is back up
   (CASSANDRA-3958)
 * avoid unproductive deserializing of cached rows during compaction
   (CASSANDRA-3921)
 * fix concurrency issues with CQL keyspace creation (CASSANDRA-3903)
 * Show Effective Owership via Nodetool ring <keyspace> (CASSANDRA-3412)
 * Update ORDER BY syntax for CQL3 (CASSANDRA-3925)
 * Fix BulkRecordWriter to not throw NPE if reducer gets no map data from Hadoop (CASSANDRA-3944)
 * Fix bug with counters in super columns (CASSANDRA-3821)
 * Remove deprecated merge_shard_chance (CASSANDRA-3940)
 * add a convenient way to reset a node's schema (CASSANDRA-2963)
 * fix for intermittent SchemaDisagreementException (CASSANDRA-3884)
 * CLI `list <CF>` to limit number of columns and their order (CASSANDRA-3012)
 * ignore deprecated KsDef/CfDef/ColumnDef fields in native schema (CASSANDRA-3963)
 * CLI to report when unsupported column_metadata pair was given (CASSANDRA-3959)
 * reincarnate removed and deprecated KsDef/CfDef attributes (CASSANDRA-3953)
 * Fix race between writes and read for cache (CASSANDRA-3862)
 * perform static initialization of StorageProxy on start-up (CASSANDRA-3797)
 * support trickling fsync() on writes (CASSANDRA-3950)
 * expose counters for unavailable/timeout exceptions given to thrift clients (CASSANDRA-3671)
 * avoid quadratic startup time in LeveledManifest (CASSANDRA-3952)
 * Add type information to new schema_ columnfamilies and remove thrift
   serialization for schema (CASSANDRA-3792)
 * add missing column validator options to the CLI help (CASSANDRA-3926)
 * skip reading saved key cache if CF's caching strategy is NONE or ROWS_ONLY (CASSANDRA-3954)
 * Unify migration code (CASSANDRA-4017)
Merged from 1.0:
 * cqlsh: guess correct version of Python for Arch Linux (CASSANDRA-4090)
 * (CLI) properly handle quotes in create/update keyspace commands (CASSANDRA-4129)
 * Avoids possible deadlock during bootstrap (CASSANDRA-4159)
 * fix stress tool that hangs forever on timeout or error (CASSANDRA-4128)
 * Fix super columns bug where cache is not updated (CASSANDRA-4190)
 * stress tool to return appropriate exit code on failure (CASSANDRA-4188)


1.0.9
 * improve index sampling performance (CASSANDRA-4023)
 * always compact away deleted hints immediately after handoff (CASSANDRA-3955)
 * delete hints from dropped ColumnFamilies on handoff instead of
   erroring out (CASSANDRA-3975)
 * add CompositeType ref to the CLI doc for create/update column family (CASSANDRA-3980)
 * Pig: support Counter ColumnFamilies (CASSANDRA-3973)
 * Pig: Composite column support (CASSANDRA-3684)
 * Avoid NPE during repair when a keyspace has no CFs (CASSANDRA-3988)
 * Fix division-by-zero error on get_slice (CASSANDRA-4000)
 * don't change manifest level for cleanup, scrub, and upgradesstables
   operations under LeveledCompactionStrategy (CASSANDRA-3989, 4112)
 * fix race leading to super columns assertion failure (CASSANDRA-3957)
 * fix NPE on invalid CQL delete command (CASSANDRA-3755)
 * allow custom types in CLI's assume command (CASSANDRA-4081)
 * fix totalBytes count for parallel compactions (CASSANDRA-3758)
 * fix intermittent NPE in get_slice (CASSANDRA-4095)
 * remove unnecessary asserts in native code interfaces (CASSANDRA-4096)
 * Validate blank keys in CQL to avoid assertion errors (CASSANDRA-3612)
 * cqlsh: fix bad decoding of some column names (CASSANDRA-4003)
 * cqlsh: fix incorrect padding with unicode chars (CASSANDRA-4033)
 * Fix EC2 snitch incorrectly reporting region (CASSANDRA-4026)
 * Shut down thrift during decommission (CASSANDRA-4086)
 * Expose nodetool cfhistograms for 2ndary indexes (CASSANDRA-4063)
Merged from 0.8:
 * Fix ConcurrentModificationException in gossiper (CASSANDRA-4019)


1.1-beta1
 * (cqlsh)
   + add SOURCE and CAPTURE commands, and --file option (CASSANDRA-3479)
   + add ALTER COLUMNFAMILY WITH (CASSANDRA-3523)
   + bundle Python dependencies with Cassandra (CASSANDRA-3507)
   + added to Debian package (CASSANDRA-3458)
   + display byte data instead of erroring out on decode failure
     (CASSANDRA-3874)
 * add nodetool rebuild_index (CASSANDRA-3583)
 * add nodetool rangekeysample (CASSANDRA-2917)
 * Fix streaming too much data during move operations (CASSANDRA-3639)
 * Nodetool and CLI connect to localhost by default (CASSANDRA-3568)
 * Reduce memory used by primary index sample (CASSANDRA-3743)
 * (Hadoop) separate input/output configurations (CASSANDRA-3197, 3765)
 * avoid returning internal Cassandra classes over JMX (CASSANDRA-2805)
 * add row-level isolation via SnapTree (CASSANDRA-2893)
 * Optimize key count estimation when opening sstable on startup
   (CASSANDRA-2988)
 * multi-dc replication optimization supporting CL > ONE (CASSANDRA-3577)
 * add command to stop compactions (CASSANDRA-1740, 3566, 3582)
 * multithreaded streaming (CASSANDRA-3494)
 * removed in-tree redhat spec (CASSANDRA-3567)
 * "defragment" rows for name-based queries under STCS, again (CASSANDRA-2503)
 * Recycle commitlog segments for improved performance
   (CASSANDRA-3411, 3543, 3557, 3615)
 * update size-tiered compaction to prioritize small tiers (CASSANDRA-2407)
 * add message expiration logic to OutboundTcpConnection (CASSANDRA-3005)
 * off-heap cache to use sun.misc.Unsafe instead of JNA (CASSANDRA-3271)
 * EACH_QUORUM is only supported for writes (CASSANDRA-3272)
 * replace compactionlock use in schema migration by checking CFS.isValid
   (CASSANDRA-3116)
 * recognize that "SELECT first ... *" isn't really "SELECT *" (CASSANDRA-3445)
 * Use faster bytes comparison (CASSANDRA-3434)
 * Bulk loader is no longer a fat client, (HADOOP) bulk load output format
   (CASSANDRA-3045)
 * (Hadoop) add support for KeyRange.filter
 * remove assumption that keys and token are in bijection
   (CASSANDRA-1034, 3574, 3604)
 * always remove endpoints from delevery queue in HH (CASSANDRA-3546)
 * fix race between cf flush and its 2ndary indexes flush (CASSANDRA-3547)
 * fix potential race in AES when a repair fails (CASSANDRA-3548)
 * Remove columns shadowed by a deleted container even when we cannot purge
   (CASSANDRA-3538)
 * Improve memtable slice iteration performance (CASSANDRA-3545)
 * more efficient allocation of small bloom filters (CASSANDRA-3618)
 * Use separate writer thread in SSTableSimpleUnsortedWriter (CASSANDRA-3619)
 * fsync the directory after new sstable or commitlog segment are created (CASSANDRA-3250)
 * fix minor issues reported by FindBugs (CASSANDRA-3658)
 * global key/row caches (CASSANDRA-3143, 3849)
 * optimize memtable iteration during range scan (CASSANDRA-3638)
 * introduce 'crc_check_chance' in CompressionParameters to support
   a checksum percentage checking chance similarly to read-repair (CASSANDRA-3611)
 * a way to deactivate global key/row cache on per-CF basis (CASSANDRA-3667)
 * fix LeveledCompactionStrategy broken because of generation pre-allocation
   in LeveledManifest (CASSANDRA-3691)
 * finer-grained control over data directories (CASSANDRA-2749)
 * Fix ClassCastException during hinted handoff (CASSANDRA-3694)
 * Upgrade Thrift to 0.7 (CASSANDRA-3213)
 * Make stress.java insert operation to use microseconds (CASSANDRA-3725)
 * Allows (internally) doing a range query with a limit of columns instead of
   rows (CASSANDRA-3742)
 * Allow rangeSlice queries to be start/end inclusive/exclusive (CASSANDRA-3749)
 * Fix BulkLoader to support new SSTable layout and add stream
   throttling to prevent an NPE when there is no yaml config (CASSANDRA-3752)
 * Allow concurrent schema migrations (CASSANDRA-1391, 3832)
 * Add SnapshotCommand to trigger snapshot on remote node (CASSANDRA-3721)
 * Make CFMetaData conversions to/from thrift/native schema inverses
   (CASSANDRA_3559)
 * Add initial code for CQL 3.0-beta (CASSANDRA-2474, 3781, 3753)
 * Add wide row support for ColumnFamilyInputFormat (CASSANDRA-3264)
 * Allow extending CompositeType comparator (CASSANDRA-3657)
 * Avoids over-paging during get_count (CASSANDRA-3798)
 * Add new command to rebuild a node without (repair) merkle tree calculations
   (CASSANDRA-3483, 3922)
 * respect not only row cache capacity but caching mode when
   trying to read data (CASSANDRA-3812)
 * fix system tests (CASSANDRA-3827)
 * CQL support for altering row key type in ALTER TABLE (CASSANDRA-3781)
 * turn compression on by default (CASSANDRA-3871)
 * make hexToBytes refuse invalid input (CASSANDRA-2851)
 * Make secondary indexes CF inherit compression and compaction from their
   parent CF (CASSANDRA-3877)
 * Finish cleanup up tombstone purge code (CASSANDRA-3872)
 * Avoid NPE on aboarted stream-out sessions (CASSANDRA-3904)
 * BulkRecordWriter throws NPE for counter columns (CASSANDRA-3906)
 * Support compression using BulkWriter (CASSANDRA-3907)


1.0.8
 * fix race between cleanup and flush on secondary index CFSes (CASSANDRA-3712)
 * avoid including non-queried nodes in rangeslice read repair
   (CASSANDRA-3843)
 * Only snapshot CF being compacted for snapshot_before_compaction
   (CASSANDRA-3803)
 * Log active compactions in StatusLogger (CASSANDRA-3703)
 * Compute more accurate compaction score per level (CASSANDRA-3790)
 * Return InvalidRequest when using a keyspace that doesn't exist
   (CASSANDRA-3764)
 * disallow user modification of System keyspace (CASSANDRA-3738)
 * allow using sstable2json on secondary index data (CASSANDRA-3738)
 * (cqlsh) add DESCRIBE COLUMNFAMILIES (CASSANDRA-3586)
 * (cqlsh) format blobs correctly and use colors to improve output
   readability (CASSANDRA-3726)
 * synchronize BiMap of bootstrapping tokens (CASSANDRA-3417)
 * show index options in CLI (CASSANDRA-3809)
 * add optional socket timeout for streaming (CASSANDRA-3838)
 * fix truncate not to leave behind non-CFS backed secondary indexes
   (CASSANDRA-3844)
 * make CLI `show schema` to use output stream directly instead
   of StringBuilder (CASSANDRA-3842)
 * remove the wait on hint future during write (CASSANDRA-3870)
 * (cqlsh) ignore missing CfDef opts (CASSANDRA-3933)
 * (cqlsh) look for cqlshlib relative to realpath (CASSANDRA-3767)
 * Fix short read protection (CASSANDRA-3934)
 * Make sure infered and actual schema match (CASSANDRA-3371)
 * Fix NPE during HH delivery (CASSANDRA-3677)
 * Don't put boostrapping node in 'hibernate' status (CASSANDRA-3737)
 * Fix double quotes in windows bat files (CASSANDRA-3744)
 * Fix bad validator lookup (CASSANDRA-3789)
 * Fix soft reset in EC2MultiRegionSnitch (CASSANDRA-3835)
 * Don't leave zombie connections with THSHA thrift server (CASSANDRA-3867)
 * (cqlsh) fix deserialization of data (CASSANDRA-3874)
 * Fix removetoken force causing an inconsistent state (CASSANDRA-3876)
 * Fix ahndling of some types with Pig (CASSANDRA-3886)
 * Don't allow to drop the system keyspace (CASSANDRA-3759)
 * Make Pig deletes disabled by default and configurable (CASSANDRA-3628)
Merged from 0.8:
 * (Pig) fix CassandraStorage to use correct comparator in Super ColumnFamily
   case (CASSANDRA-3251)
 * fix thread safety issues in commitlog replay, primarily affecting
   systems with many (100s) of CF definitions (CASSANDRA-3751)
 * Fix relevant tombstone ignored with super columns (CASSANDRA-3875)


1.0.7
 * fix regression in HH page size calculation (CASSANDRA-3624)
 * retry failed stream on IOException (CASSANDRA-3686)
 * allow configuring bloom_filter_fp_chance (CASSANDRA-3497)
 * attempt hint delivery every ten minutes, or when failure detector
   notifies us that a node is back up, whichever comes first.  hint
   handoff throttle delay default changed to 1ms, from 50 (CASSANDRA-3554)
 * add nodetool setstreamthroughput (CASSANDRA-3571)
 * fix assertion when dropping a columnfamily with no sstables (CASSANDRA-3614)
 * more efficient allocation of small bloom filters (CASSANDRA-3618)
 * CLibrary.createHardLinkWithExec() to check for errors (CASSANDRA-3101)
 * Avoid creating empty and non cleaned writer during compaction (CASSANDRA-3616)
 * stop thrift service in shutdown hook so we can quiesce MessagingService
   (CASSANDRA-3335)
 * (CQL) compaction_strategy_options and compression_parameters for
   CREATE COLUMNFAMILY statement (CASSANDRA-3374)
 * Reset min/max compaction threshold when creating size tiered compaction
   strategy (CASSANDRA-3666)
 * Don't ignore IOException during compaction (CASSANDRA-3655)
 * Fix assertion error for CF with gc_grace=0 (CASSANDRA-3579)
 * Shutdown ParallelCompaction reducer executor after use (CASSANDRA-3711)
 * Avoid < 0 value for pending tasks in leveled compaction (CASSANDRA-3693)
 * (Hadoop) Support TimeUUID in Pig CassandraStorage (CASSANDRA-3327)
 * Check schema is ready before continuing boostrapping (CASSANDRA-3629)
 * Catch overflows during parsing of chunk_length_kb (CASSANDRA-3644)
 * Improve stream protocol mismatch errors (CASSANDRA-3652)
 * Avoid multiple thread doing HH to the same target (CASSANDRA-3681)
 * Add JMX property for rp_timeout_in_ms (CASSANDRA-2940)
 * Allow DynamicCompositeType to compare component of different types
   (CASSANDRA-3625)
 * Flush non-cfs backed secondary indexes (CASSANDRA-3659)
 * Secondary Indexes should report memory consumption (CASSANDRA-3155)
 * fix for SelectStatement start/end key are not set correctly
   when a key alias is involved (CASSANDRA-3700)
 * fix CLI `show schema` command insert of an extra comma in
   column_metadata (CASSANDRA-3714)
Merged from 0.8:
 * avoid logging (harmless) exception when GC takes < 1ms (CASSANDRA-3656)
 * prevent new nodes from thinking down nodes are up forever (CASSANDRA-3626)
 * use correct list of replicas for LOCAL_QUORUM reads when read repair
   is disabled (CASSANDRA-3696)
 * block on flush before compacting hints (may prevent OOM) (CASSANDRA-3733)


1.0.6
 * (CQL) fix cqlsh support for replicate_on_write (CASSANDRA-3596)
 * fix adding to leveled manifest after streaming (CASSANDRA-3536)
 * filter out unavailable cipher suites when using encryption (CASSANDRA-3178)
 * (HADOOP) add old-style api support for CFIF and CFRR (CASSANDRA-2799)
 * Support TimeUUIDType column names in Stress.java tool (CASSANDRA-3541)
 * (CQL) INSERT/UPDATE/DELETE/TRUNCATE commands should allow CF names to
   be qualified by keyspace (CASSANDRA-3419)
 * always remove endpoints from delevery queue in HH (CASSANDRA-3546)
 * fix race between cf flush and its 2ndary indexes flush (CASSANDRA-3547)
 * fix potential race in AES when a repair fails (CASSANDRA-3548)
 * fix default value validation usage in CLI SET command (CASSANDRA-3553)
 * Optimize componentsFor method for compaction and startup time
   (CASSANDRA-3532)
 * (CQL) Proper ColumnFamily metadata validation on CREATE COLUMNFAMILY
   (CASSANDRA-3565)
 * fix compression "chunk_length_kb" option to set correct kb value for
   thrift/avro (CASSANDRA-3558)
 * fix missing response during range slice repair (CASSANDRA-3551)
 * 'describe ring' moved from CLI to nodetool and available through JMX (CASSANDRA-3220)
 * add back partitioner to sstable metadata (CASSANDRA-3540)
 * fix NPE in get_count for counters (CASSANDRA-3601)
Merged from 0.8:
 * remove invalid assertion that table was opened before dropping it
   (CASSANDRA-3580)
 * range and index scans now only send requests to enough replicas to
   satisfy requested CL + RR (CASSANDRA-3598)
 * use cannonical host for local node in nodetool info (CASSANDRA-3556)
 * remove nonlocal DC write optimization since it only worked with
   CL.ONE or CL.LOCAL_QUORUM (CASSANDRA-3577, 3585)
 * detect misuses of CounterColumnType (CASSANDRA-3422)
 * turn off string interning in json2sstable, take 2 (CASSANDRA-2189)
 * validate compression parameters on add/update of the ColumnFamily
   (CASSANDRA-3573)
 * Check for 0.0.0.0 is incorrect in CFIF (CASSANDRA-3584)
 * Increase vm.max_map_count in debian packaging (CASSANDRA-3563)
 * gossiper will never add itself to saved endpoints (CASSANDRA-3485)


1.0.5
 * revert CASSANDRA-3407 (see CASSANDRA-3540)
 * fix assertion error while forwarding writes to local nodes (CASSANDRA-3539)


1.0.4
 * fix self-hinting of timed out read repair updates and make hinted handoff
   less prone to OOMing a coordinator (CASSANDRA-3440)
 * expose bloom filter sizes via JMX (CASSANDRA-3495)
 * enforce RP tokens 0..2**127 (CASSANDRA-3501)
 * canonicalize paths exposed through JMX (CASSANDRA-3504)
 * fix "liveSize" stat when sstables are removed (CASSANDRA-3496)
 * add bloom filter FP rates to nodetool cfstats (CASSANDRA-3347)
 * record partitioner in sstable metadata component (CASSANDRA-3407)
 * add new upgradesstables nodetool command (CASSANDRA-3406)
 * skip --debug requirement to see common exceptions in CLI (CASSANDRA-3508)
 * fix incorrect query results due to invalid max timestamp (CASSANDRA-3510)
 * make sstableloader recognize compressed sstables (CASSANDRA-3521)
 * avoids race in OutboundTcpConnection in multi-DC setups (CASSANDRA-3530)
 * use SETLOCAL in cassandra.bat (CASSANDRA-3506)
 * fix ConcurrentModificationException in Table.all() (CASSANDRA-3529)
Merged from 0.8:
 * fix concurrence issue in the FailureDetector (CASSANDRA-3519)
 * fix array out of bounds error in counter shard removal (CASSANDRA-3514)
 * avoid dropping tombstones when they might still be needed to shadow
   data in a different sstable (CASSANDRA-2786)


1.0.3
 * revert name-based query defragmentation aka CASSANDRA-2503 (CASSANDRA-3491)
 * fix invalidate-related test failures (CASSANDRA-3437)
 * add next-gen cqlsh to bin/ (CASSANDRA-3188, 3131, 3493)
 * (CQL) fix handling of rows with no columns (CASSANDRA-3424, 3473)
 * fix querying supercolumns by name returning only a subset of
   subcolumns or old subcolumn versions (CASSANDRA-3446)
 * automatically compute sha1 sum for uncompressed data files (CASSANDRA-3456)
 * fix reading metadata/statistics component for version < h (CASSANDRA-3474)
 * add sstable forward-compatibility (CASSANDRA-3478)
 * report compression ratio in CFSMBean (CASSANDRA-3393)
 * fix incorrect size exception during streaming of counters (CASSANDRA-3481)
 * (CQL) fix for counter decrement syntax (CASSANDRA-3418)
 * Fix race introduced by CASSANDRA-2503 (CASSANDRA-3482)
 * Fix incomplete deletion of delivered hints (CASSANDRA-3466)
 * Avoid rescheduling compactions when no compaction was executed
   (CASSANDRA-3484)
 * fix handling of the chunk_length_kb compression options (CASSANDRA-3492)
Merged from 0.8:
 * fix updating CF row_cache_provider (CASSANDRA-3414)
 * CFMetaData.convertToThrift method to set RowCacheProvider (CASSANDRA-3405)
 * acquire compactionlock during truncate (CASSANDRA-3399)
 * fix displaying cfdef entries for super columnfamilies (CASSANDRA-3415)
 * Make counter shard merging thread safe (CASSANDRA-3178)
 * Revert CASSANDRA-2855
 * Fix bug preventing the use of efficient cross-DC writes (CASSANDRA-3472)
 * `describe ring` command for CLI (CASSANDRA-3220)
 * (Hadoop) skip empty rows when entire row is requested, redux (CASSANDRA-2855)


1.0.2
 * "defragment" rows for name-based queries under STCS (CASSANDRA-2503)
 * Add timing information to cassandra-cli GET/SET/LIST queries (CASSANDRA-3326)
 * Only create one CompressionMetadata object per sstable (CASSANDRA-3427)
 * cleanup usage of StorageService.setMode() (CASSANDRA-3388)
 * Avoid large array allocation for compressed chunk offsets (CASSANDRA-3432)
 * fix DecimalType bytebuffer marshalling (CASSANDRA-3421)
 * fix bug that caused first column in per row indexes to be ignored
   (CASSANDRA-3441)
 * add JMX call to clean (failed) repair sessions (CASSANDRA-3316)
 * fix sstableloader reference acquisition bug (CASSANDRA-3438)
 * fix estimated row size regression (CASSANDRA-3451)
 * make sure we don't return more columns than asked (CASSANDRA-3303, 3395)
Merged from 0.8:
 * acquire compactionlock during truncate (CASSANDRA-3399)
 * fix displaying cfdef entries for super columnfamilies (CASSANDRA-3415)


1.0.1
 * acquire references during index build to prevent delete problems
   on Windows (CASSANDRA-3314)
 * describe_ring should include datacenter/topology information (CASSANDRA-2882)
 * Thrift sockets are not properly buffered (CASSANDRA-3261)
 * performance improvement for bytebufferutil compare function (CASSANDRA-3286)
 * add system.versions ColumnFamily (CASSANDRA-3140)
 * reduce network copies (CASSANDRA-3333, 3373)
 * limit nodetool to 32MB of heap (CASSANDRA-3124)
 * (CQL) update parser to accept "timestamp" instead of "date" (CASSANDRA-3149)
 * Fix CLI `show schema` to include "compression_options" (CASSANDRA-3368)
 * Snapshot to include manifest under LeveledCompactionStrategy (CASSANDRA-3359)
 * (CQL) SELECT query should allow CF name to be qualified by keyspace (CASSANDRA-3130)
 * (CQL) Fix internal application error specifying 'using consistency ...'
   in lower case (CASSANDRA-3366)
 * fix Deflate compression when compression actually makes the data bigger
   (CASSANDRA-3370)
 * optimize UUIDGen to avoid lock contention on InetAddress.getLocalHost
   (CASSANDRA-3387)
 * tolerate index being dropped mid-mutation (CASSANDRA-3334, 3313)
 * CompactionManager is now responsible for checking for new candidates
   post-task execution, enabling more consistent leveled compaction
   (CASSANDRA-3391)
 * Cache HSHA threads (CASSANDRA-3372)
 * use CF/KS names as snapshot prefix for drop + truncate operations
   (CASSANDRA-2997)
 * Break bloom filters up to avoid heap fragmentation (CASSANDRA-2466)
 * fix cassandra hanging on jsvc stop (CASSANDRA-3302)
 * Avoid leveled compaction getting blocked on errors (CASSANDRA-3408)
 * Make reloading the compaction strategy safe (CASSANDRA-3409)
 * ignore 0.8 hints even if compaction begins before we try to purge
   them (CASSANDRA-3385)
 * remove procrun (bin\daemon) from Cassandra source tree and
   artifacts (CASSANDRA-3331)
 * make cassandra compile under JDK7 (CASSANDRA-3275)
 * remove dependency of clientutil.jar to FBUtilities (CASSANDRA-3299)
 * avoid truncation errors by using long math on long values (CASSANDRA-3364)
 * avoid clock drift on some Windows machine (CASSANDRA-3375)
 * display cache provider in cli 'describe keyspace' command (CASSANDRA-3384)
 * fix incomplete topology information in describe_ring (CASSANDRA-3403)
 * expire dead gossip states based on time (CASSANDRA-2961)
 * improve CompactionTask extensibility (CASSANDRA-3330)
 * Allow one leveled compaction task to kick off another (CASSANDRA-3363)
 * allow encryption only between datacenters (CASSANDRA-2802)
Merged from 0.8:
 * fix truncate allowing data to be replayed post-restart (CASSANDRA-3297)
 * make iwriter final in IndexWriter to avoid NPE (CASSANDRA-2863)
 * (CQL) update grammar to require key clause in DELETE statement
   (CASSANDRA-3349)
 * (CQL) allow numeric keyspace names in USE statement (CASSANDRA-3350)
 * (Hadoop) skip empty rows when slicing the entire row (CASSANDRA-2855)
 * Fix handling of tombstone by SSTableExport/Import (CASSANDRA-3357)
 * fix ColumnIndexer to use long offsets (CASSANDRA-3358)
 * Improved CLI exceptions (CASSANDRA-3312)
 * Fix handling of tombstone by SSTableExport/Import (CASSANDRA-3357)
 * Only count compaction as active (for throttling) when they have
   successfully acquired the compaction lock (CASSANDRA-3344)
 * Display CLI version string on startup (CASSANDRA-3196)
 * (Hadoop) make CFIF try rpc_address or fallback to listen_address
   (CASSANDRA-3214)
 * (Hadoop) accept comma delimited lists of initial thrift connections
   (CASSANDRA-3185)
 * ColumnFamily min_compaction_threshold should be >= 2 (CASSANDRA-3342)
 * (Pig) add 0.8+ types and key validation type in schema (CASSANDRA-3280)
 * Fix completely removing column metadata using CLI (CASSANDRA-3126)
 * CLI `describe cluster;` output should be on separate lines for separate versions
   (CASSANDRA-3170)
 * fix changing durable_writes keyspace option during CF creation
   (CASSANDRA-3292)
 * avoid locking on update when no indexes are involved (CASSANDRA-3386)
 * fix assertionError during repair with ordered partitioners (CASSANDRA-3369)
 * correctly serialize key_validation_class for avro (CASSANDRA-3391)
 * don't expire counter tombstone after streaming (CASSANDRA-3394)
 * prevent nodes that failed to join from hanging around forever
   (CASSANDRA-3351)
 * remove incorrect optimization from slice read path (CASSANDRA-3390)
 * Fix race in AntiEntropyService (CASSANDRA-3400)


1.0.0-final
 * close scrubbed sstable fd before deleting it (CASSANDRA-3318)
 * fix bug preventing obsolete commitlog segments from being removed
   (CASSANDRA-3269)
 * tolerate whitespace in seed CDL (CASSANDRA-3263)
 * Change default heap thresholds to max(min(1/2 ram, 1G), min(1/4 ram, 8GB))
   (CASSANDRA-3295)
 * Fix broken CompressedRandomAccessReaderTest (CASSANDRA-3298)
 * (CQL) fix type information returned for wildcard queries (CASSANDRA-3311)
 * add estimated tasks to LeveledCompactionStrategy (CASSANDRA-3322)
 * avoid including compaction cache-warming in keycache stats (CASSANDRA-3325)
 * run compaction and hinted handoff threads at MIN_PRIORITY (CASSANDRA-3308)
 * default hsha thrift server to cpu core count in rpc pool (CASSANDRA-3329)
 * add bin\daemon to binary tarball for Windows service (CASSANDRA-3331)
 * Fix places where uncompressed size of sstables was use in place of the
   compressed one (CASSANDRA-3338)
 * Fix hsha thrift server (CASSANDRA-3346)
 * Make sure repair only stream needed sstables (CASSANDRA-3345)


1.0.0-rc2
 * Log a meaningful warning when a node receives a message for a repair session
   that doesn't exist anymore (CASSANDRA-3256)
 * test for NUMA policy support as well as numactl presence (CASSANDRA-3245)
 * Fix FD leak when internode encryption is enabled (CASSANDRA-3257)
 * Remove incorrect assertion in mergeIterator (CASSANDRA-3260)
 * FBUtilities.hexToBytes(String) to throw NumberFormatException when string
   contains non-hex characters (CASSANDRA-3231)
 * Keep SimpleSnitch proximity ordering unchanged from what the Strategy
   generates, as intended (CASSANDRA-3262)
 * remove Scrub from compactionstats when finished (CASSANDRA-3255)
 * fix counter entry in jdbc TypesMap (CASSANDRA-3268)
 * fix full queue scenario for ParallelCompactionIterator (CASSANDRA-3270)
 * fix bootstrap process (CASSANDRA-3285)
 * don't try delivering hints if when there isn't any (CASSANDRA-3176)
 * CLI documentation change for ColumnFamily `compression_options` (CASSANDRA-3282)
 * ignore any CF ids sent by client for adding CF/KS (CASSANDRA-3288)
 * remove obsolete hints on first startup (CASSANDRA-3291)
 * use correct ISortedColumns for time-optimized reads (CASSANDRA-3289)
 * Evict gossip state immediately when a token is taken over by a new IP
   (CASSANDRA-3259)


1.0.0-rc1
 * Update CQL to generate microsecond timestamps by default (CASSANDRA-3227)
 * Fix counting CFMetadata towards Memtable liveRatio (CASSANDRA-3023)
 * Kill server on wrapped OOME such as from FileChannel.map (CASSANDRA-3201)
 * remove unnecessary copy when adding to row cache (CASSANDRA-3223)
 * Log message when a full repair operation completes (CASSANDRA-3207)
 * Fix streamOutSession keeping sstables references forever if the remote end
   dies (CASSANDRA-3216)
 * Remove dynamic_snitch boolean from example configuration (defaulting to
   true) and set default badness threshold to 0.1 (CASSANDRA-3229)
 * Base choice of random or "balanced" token on bootstrap on whether
   schema definitions were found (CASSANDRA-3219)
 * Fixes for LeveledCompactionStrategy score computation, prioritization,
   scheduling, and performance (CASSANDRA-3224, 3234)
 * parallelize sstable open at server startup (CASSANDRA-2988)
 * fix handling of exceptions writing to OutboundTcpConnection (CASSANDRA-3235)
 * Allow using quotes in "USE <keyspace>;" CLI command (CASSANDRA-3208)
 * Don't allow any cache loading exceptions to halt startup (CASSANDRA-3218)
 * Fix sstableloader --ignores option (CASSANDRA-3247)
 * File descriptor limit increased in packaging (CASSANDRA-3206)
 * Fix deadlock in commit log during flush (CASSANDRA-3253)


1.0.0-beta1
 * removed binarymemtable (CASSANDRA-2692)
 * add commitlog_total_space_in_mb to prevent fragmented logs (CASSANDRA-2427)
 * removed commitlog_rotation_threshold_in_mb configuration (CASSANDRA-2771)
 * make AbstractBounds.normalize de-overlapp overlapping ranges (CASSANDRA-2641)
 * replace CollatingIterator, ReducingIterator with MergeIterator
   (CASSANDRA-2062)
 * Fixed the ability to set compaction strategy in cli using create column
   family command (CASSANDRA-2778)
 * clean up tmp files after failed compaction (CASSANDRA-2468)
 * restrict repair streaming to specific columnfamilies (CASSANDRA-2280)
 * don't bother persisting columns shadowed by a row tombstone (CASSANDRA-2589)
 * reset CF and SC deletion times after gc_grace (CASSANDRA-2317)
 * optimize away seek when compacting wide rows (CASSANDRA-2879)
 * single-pass streaming (CASSANDRA-2677, 2906, 2916, 3003)
 * use reference counting for deleting sstables instead of relying on GC
   (CASSANDRA-2521, 3179)
 * store hints as serialized mutations instead of pointers to data row
   (CASSANDRA-2045)
 * store hints in the coordinator node instead of in the closest replica
   (CASSANDRA-2914)
 * add row_cache_keys_to_save CF option (CASSANDRA-1966)
 * check column family validity in nodetool repair (CASSANDRA-2933)
 * use lazy initialization instead of class initialization in NodeId
   (CASSANDRA-2953)
 * add paging to get_count (CASSANDRA-2894)
 * fix "short reads" in [multi]get (CASSANDRA-2643, 3157, 3192)
 * add optional compression for sstables (CASSANDRA-47, 2994, 3001, 3128)
 * add scheduler JMX metrics (CASSANDRA-2962)
 * add block level checksum for compressed data (CASSANDRA-1717)
 * make column family backed column map pluggable and introduce unsynchronized
   ArrayList backed one to speedup reads (CASSANDRA-2843, 3165, 3205)
 * refactoring of the secondary index api (CASSANDRA-2982)
 * make CL > ONE reads wait for digest reconciliation before returning
   (CASSANDRA-2494)
 * fix missing logging for some exceptions (CASSANDRA-2061)
 * refactor and optimize ColumnFamilyStore.files(...) and Descriptor.fromFilename(String)
   and few other places responsible for work with SSTable files (CASSANDRA-3040)
 * Stop reading from sstables once we know we have the most recent columns,
   for query-by-name requests (CASSANDRA-2498)
 * Add query-by-column mode to stress.java (CASSANDRA-3064)
 * Add "install" command to cassandra.bat (CASSANDRA-292)
 * clean up KSMetadata, CFMetadata from unnecessary
   Thrift<->Avro conversion methods (CASSANDRA-3032)
 * Add timeouts to client request schedulers (CASSANDRA-3079, 3096)
 * Cli to use hashes rather than array of hashes for strategy options (CASSANDRA-3081)
 * LeveledCompactionStrategy (CASSANDRA-1608, 3085, 3110, 3087, 3145, 3154, 3182)
 * Improvements of the CLI `describe` command (CASSANDRA-2630)
 * reduce window where dropped CF sstables may not be deleted (CASSANDRA-2942)
 * Expose gossip/FD info to JMX (CASSANDRA-2806)
 * Fix streaming over SSL when compressed SSTable involved (CASSANDRA-3051)
 * Add support for pluggable secondary index implementations (CASSANDRA-3078)
 * remove compaction_thread_priority setting (CASSANDRA-3104)
 * generate hints for replicas that timeout, not just replicas that are known
   to be down before starting (CASSANDRA-2034)
 * Add throttling for internode streaming (CASSANDRA-3080)
 * make the repair of a range repair all replica (CASSANDRA-2610, 3194)
 * expose the ability to repair the first range (as returned by the
   partitioner) of a node (CASSANDRA-2606)
 * Streams Compression (CASSANDRA-3015)
 * add ability to use multiple threads during a single compaction
   (CASSANDRA-2901)
 * make AbstractBounds.normalize support overlapping ranges (CASSANDRA-2641)
 * fix of the CQL count() behavior (CASSANDRA-3068)
 * use TreeMap backed column families for the SSTable simple writers
   (CASSANDRA-3148)
 * fix inconsistency of the CLI syntax when {} should be used instead of [{}]
   (CASSANDRA-3119)
 * rename CQL type names to match expected SQL behavior (CASSANDRA-3149, 3031)
 * Arena-based allocation for memtables (CASSANDRA-2252, 3162, 3163, 3168)
 * Default RR chance to 0.1 (CASSANDRA-3169)
 * Add RowLevel support to secondary index API (CASSANDRA-3147)
 * Make SerializingCacheProvider the default if JNA is available (CASSANDRA-3183)
 * Fix backwards compatibilty for CQL memtable properties (CASSANDRA-3190)
 * Add five-minute delay before starting compactions on a restarted server
   (CASSANDRA-3181)
 * Reduce copies done for intra-host messages (CASSANDRA-1788, 3144)
 * support of compaction strategy option for stress.java (CASSANDRA-3204)
 * make memtable throughput and column count thresholds no-ops (CASSANDRA-2449)
 * Return schema information along with the resultSet in CQL (CASSANDRA-2734)
 * Add new DecimalType (CASSANDRA-2883)
 * Fix assertion error in RowRepairResolver (CASSANDRA-3156)
 * Reduce unnecessary high buffer sizes (CASSANDRA-3171)
 * Pluggable compaction strategy (CASSANDRA-1610)
 * Add new broadcast_address config option (CASSANDRA-2491)


0.8.7
 * Kill server on wrapped OOME such as from FileChannel.map (CASSANDRA-3201)
 * Allow using quotes in "USE <keyspace>;" CLI command (CASSANDRA-3208)
 * Log message when a full repair operation completes (CASSANDRA-3207)
 * Don't allow any cache loading exceptions to halt startup (CASSANDRA-3218)
 * Fix sstableloader --ignores option (CASSANDRA-3247)
 * File descriptor limit increased in packaging (CASSANDRA-3206)
 * Log a meaningfull warning when a node receive a message for a repair session
   that doesn't exist anymore (CASSANDRA-3256)
 * Fix FD leak when internode encryption is enabled (CASSANDRA-3257)
 * FBUtilities.hexToBytes(String) to throw NumberFormatException when string
   contains non-hex characters (CASSANDRA-3231)
 * Keep SimpleSnitch proximity ordering unchanged from what the Strategy
   generates, as intended (CASSANDRA-3262)
 * remove Scrub from compactionstats when finished (CASSANDRA-3255)
 * Fix tool .bat files when CASSANDRA_HOME contains spaces (CASSANDRA-3258)
 * Force flush of status table when removing/updating token (CASSANDRA-3243)
 * Evict gossip state immediately when a token is taken over by a new IP (CASSANDRA-3259)
 * Fix bug where the failure detector can take too long to mark a host
   down (CASSANDRA-3273)
 * (Hadoop) allow wrapping ranges in queries (CASSANDRA-3137)
 * (Hadoop) check all interfaces for a match with split location
   before falling back to random replica (CASSANDRA-3211)
 * (Hadoop) Make Pig storage handle implements LoadMetadata (CASSANDRA-2777)
 * (Hadoop) Fix exception during PIG 'dump' (CASSANDRA-2810)
 * Fix stress COUNTER_GET option (CASSANDRA-3301)
 * Fix missing fields in CLI `show schema` output (CASSANDRA-3304)
 * Nodetool no longer leaks threads and closes JMX connections (CASSANDRA-3309)
 * fix truncate allowing data to be replayed post-restart (CASSANDRA-3297)
 * Move SimpleAuthority and SimpleAuthenticator to examples (CASSANDRA-2922)
 * Fix handling of tombstone by SSTableExport/Import (CASSANDRA-3357)
 * Fix transposition in cfHistograms (CASSANDRA-3222)
 * Allow using number as DC name when creating keyspace in CQL (CASSANDRA-3239)
 * Force flush of system table after updating/removing a token (CASSANDRA-3243)


0.8.6
 * revert CASSANDRA-2388
 * change TokenRange.endpoints back to listen/broadcast address to match
   pre-1777 behavior, and add TokenRange.rpc_endpoints instead (CASSANDRA-3187)
 * avoid trying to watch cassandra-topology.properties when loaded from jar
   (CASSANDRA-3138)
 * prevent users from creating keyspaces with LocalStrategy replication
   (CASSANDRA-3139)
 * fix CLI `show schema;` to output correct keyspace definition statement
   (CASSANDRA-3129)
 * CustomTThreadPoolServer to log TTransportException at DEBUG level
   (CASSANDRA-3142)
 * allow topology sort to work with non-unique rack names between
   datacenters (CASSANDRA-3152)
 * Improve caching of same-version Messages on digest and repair paths
   (CASSANDRA-3158)
 * Randomize choice of first replica for counter increment (CASSANDRA-2890)
 * Fix using read_repair_chance instead of merge_shard_change (CASSANDRA-3202)
 * Avoid streaming data to nodes that already have it, on move as well as
   decommission (CASSANDRA-3041)
 * Fix divide by zero error in GCInspector (CASSANDRA-3164)
 * allow quoting of the ColumnFamily name in CLI `create column family`
   statement (CASSANDRA-3195)
 * Fix rolling upgrade from 0.7 to 0.8 problem (CASSANDRA-3166)
 * Accomodate missing encryption_options in IncomingTcpConnection.stream
   (CASSANDRA-3212)


0.8.5
 * fix NPE when encryption_options is unspecified (CASSANDRA-3007)
 * include column name in validation failure exceptions (CASSANDRA-2849)
 * make sure truncate clears out the commitlog so replay won't re-
   populate with truncated data (CASSANDRA-2950)
 * fix NPE when debug logging is enabled and dropped CF is present
   in a commitlog segment (CASSANDRA-3021)
 * fix cassandra.bat when CASSANDRA_HOME contains spaces (CASSANDRA-2952)
 * fix to SSTableSimpleUnsortedWriter bufferSize calculation (CASSANDRA-3027)
 * make cleanup and normal compaction able to skip empty rows
   (rows containing nothing but expired tombstones) (CASSANDRA-3039)
 * work around native memory leak in com.sun.management.GarbageCollectorMXBean
   (CASSANDRA-2868)
 * validate that column names in column_metadata are not equal to key_alias
   on create/update of the ColumnFamily and CQL 'ALTER' statement (CASSANDRA-3036)
 * return an InvalidRequestException if an indexed column is assigned
   a value larger than 64KB (CASSANDRA-3057)
 * fix of numeric-only and string column names handling in CLI "drop index"
   (CASSANDRA-3054)
 * prune index scan resultset back to original request for lazy
   resultset expansion case (CASSANDRA-2964)
 * (Hadoop) fail jobs when Cassandra node has failed but TaskTracker
   has not (CASSANDRA-2388)
 * fix dynamic snitch ignoring nodes when read_repair_chance is zero
   (CASSANDRA-2662)
 * avoid retaining references to dropped CFS objects in
   CompactionManager.estimatedCompactions (CASSANDRA-2708)
 * expose rpc timeouts per host in MessagingServiceMBean (CASSANDRA-2941)
 * avoid including cwd in classpath for deb and rpm packages (CASSANDRA-2881)
 * remove gossip state when a new IP takes over a token (CASSANDRA-3071)
 * allow sstable2json to work on index sstable files (CASSANDRA-3059)
 * always hint counters (CASSANDRA-3099)
 * fix log4j initialization in EmbeddedCassandraService (CASSANDRA-2857)
 * remove gossip state when a new IP takes over a token (CASSANDRA-3071)
 * work around native memory leak in com.sun.management.GarbageCollectorMXBean
    (CASSANDRA-2868)
 * fix UnavailableException with writes at CL.EACH_QUORM (CASSANDRA-3084)
 * fix parsing of the Keyspace and ColumnFamily names in numeric
   and string representations in CLI (CASSANDRA-3075)
 * fix corner cases in Range.differenceToFetch (CASSANDRA-3084)
 * fix ip address String representation in the ring cache (CASSANDRA-3044)
 * fix ring cache compatibility when mixing pre-0.8.4 nodes with post-
   in the same cluster (CASSANDRA-3023)
 * make repair report failure when a node participating dies (instead of
   hanging forever) (CASSANDRA-2433)
 * fix handling of the empty byte buffer by ReversedType (CASSANDRA-3111)
 * Add validation that Keyspace names are case-insensitively unique (CASSANDRA-3066)
 * catch invalid key_validation_class before instantiating UpdateColumnFamily (CASSANDRA-3102)
 * make Range and Bounds objects client-safe (CASSANDRA-3108)
 * optionally skip log4j configuration (CASSANDRA-3061)
 * bundle sstableloader with the debian package (CASSANDRA-3113)
 * don't try to build secondary indexes when there is none (CASSANDRA-3123)
 * improve SSTableSimpleUnsortedWriter speed for large rows (CASSANDRA-3122)
 * handle keyspace arguments correctly in nodetool snapshot (CASSANDRA-3038)
 * Fix SSTableImportTest on windows (CASSANDRA-3043)
 * expose compactionThroughputMbPerSec through JMX (CASSANDRA-3117)
 * log keyspace and CF of large rows being compacted


0.8.4
 * change TokenRing.endpoints to be a list of rpc addresses instead of
   listen/broadcast addresses (CASSANDRA-1777)
 * include files-to-be-streamed in StreamInSession.getSources (CASSANDRA-2972)
 * use JAVA env var in cassandra-env.sh (CASSANDRA-2785, 2992)
 * avoid doing read for no-op replicate-on-write at CL=1 (CASSANDRA-2892)
 * refuse counter write for CL.ANY (CASSANDRA-2990)
 * switch back to only logging recent dropped messages (CASSANDRA-3004)
 * always deserialize RowMutation for counters (CASSANDRA-3006)
 * ignore saved replication_factor strategy_option for NTS (CASSANDRA-3011)
 * make sure pre-truncate CL segments are discarded (CASSANDRA-2950)


0.8.3
 * add ability to drop local reads/writes that are going to timeout
   (CASSANDRA-2943)
 * revamp token removal process, keep gossip states for 3 days (CASSANDRA-2496)
 * don't accept extra args for 0-arg nodetool commands (CASSANDRA-2740)
 * log unavailableexception details at debug level (CASSANDRA-2856)
 * expose data_dir though jmx (CASSANDRA-2770)
 * don't include tmp files as sstable when create cfs (CASSANDRA-2929)
 * log Java classpath on startup (CASSANDRA-2895)
 * keep gossipped version in sync with actual on migration coordinator
   (CASSANDRA-2946)
 * use lazy initialization instead of class initialization in NodeId
   (CASSANDRA-2953)
 * check column family validity in nodetool repair (CASSANDRA-2933)
 * speedup bytes to hex conversions dramatically (CASSANDRA-2850)
 * Flush memtables on shutdown when durable writes are disabled
   (CASSANDRA-2958)
 * improved POSIX compatibility of start scripts (CASsANDRA-2965)
 * add counter support to Hadoop InputFormat (CASSANDRA-2981)
 * fix bug where dirty commitlog segments were removed (and avoid keeping
   segments with no post-flush activity permanently dirty) (CASSANDRA-2829)
 * fix throwing exception with batch mutation of counter super columns
   (CASSANDRA-2949)
 * ignore system tables during repair (CASSANDRA-2979)
 * throw exception when NTS is given replication_factor as an option
   (CASSANDRA-2960)
 * fix assertion error during compaction of counter CFs (CASSANDRA-2968)
 * avoid trying to create index names, when no index exists (CASSANDRA-2867)
 * don't sample the system table when choosing a bootstrap token
   (CASSANDRA-2825)
 * gossiper notifies of local state changes (CASSANDRA-2948)
 * add asynchronous and half-sync/half-async (hsha) thrift servers
   (CASSANDRA-1405)
 * fix potential use of free'd native memory in SerializingCache
   (CASSANDRA-2951)
 * prune index scan resultset back to original request for lazy
   resultset expansion case (CASSANDRA-2964)
 * (Hadoop) fail jobs when Cassandra node has failed but TaskTracker
    has not (CASSANDRA-2388)


0.8.2
 * CQL:
   - include only one row per unique key for IN queries (CASSANDRA-2717)
   - respect client timestamp on full row deletions (CASSANDRA-2912)
 * improve thread-safety in StreamOutSession (CASSANDRA-2792)
 * allow deleting a row and updating indexed columns in it in the
   same mutation (CASSANDRA-2773)
 * Expose number of threads blocked on submitting memtable to flush
   in JMX (CASSANDRA-2817)
 * add ability to return "endpoints" to nodetool (CASSANDRA-2776)
 * Add support for multiple (comma-delimited) coordinator addresses
   to ColumnFamilyInputFormat (CASSANDRA-2807)
 * fix potential NPE while scheduling read repair for range slice
   (CASSANDRA-2823)
 * Fix race in SystemTable.getCurrentLocalNodeId (CASSANDRA-2824)
 * Correctly set default for replicate_on_write (CASSANDRA-2835)
 * improve nodetool compactionstats formatting (CASSANDRA-2844)
 * fix index-building status display (CASSANDRA-2853)
 * fix CLI perpetuating obsolete KsDef.replication_factor (CASSANDRA-2846)
 * improve cli treatment of multiline comments (CASSANDRA-2852)
 * handle row tombstones correctly in EchoedRow (CASSANDRA-2786)
 * add MessagingService.get[Recently]DroppedMessages and
   StorageService.getExceptionCount (CASSANDRA-2804)
 * fix possibility of spurious UnavailableException for LOCAL_QUORUM
   reads with dynamic snitch + read repair disabled (CASSANDRA-2870)
 * add ant-optional as dependence for the debian package (CASSANDRA-2164)
 * add option to specify limit for get_slice in the CLI (CASSANDRA-2646)
 * decrease HH page size (CASSANDRA-2832)
 * reset cli keyspace after dropping the current one (CASSANDRA-2763)
 * add KeyRange option to Hadoop inputformat (CASSANDRA-1125)
 * fix protocol versioning (CASSANDRA-2818, 2860)
 * support spaces in path to log4j configuration (CASSANDRA-2383)
 * avoid including inferred types in CF update (CASSANDRA-2809)
 * fix JMX bulkload call (CASSANDRA-2908)
 * fix updating KS with durable_writes=false (CASSANDRA-2907)
 * add simplified facade to SSTableWriter for bulk loading use
   (CASSANDRA-2911)
 * fix re-using index CF sstable names after drop/recreate (CASSANDRA-2872)
 * prepend CF to default index names (CASSANDRA-2903)
 * fix hint replay (CASSANDRA-2928)
 * Properly synchronize repair's merkle tree computation (CASSANDRA-2816)


0.8.1
 * CQL:
   - support for insert, delete in BATCH (CASSANDRA-2537)
   - support for IN to SELECT, UPDATE (CASSANDRA-2553)
   - timestamp support for INSERT, UPDATE, and BATCH (CASSANDRA-2555)
   - TTL support (CASSANDRA-2476)
   - counter support (CASSANDRA-2473)
   - ALTER COLUMNFAMILY (CASSANDRA-1709)
   - DROP INDEX (CASSANDRA-2617)
   - add SCHEMA/TABLE as aliases for KS/CF (CASSANDRA-2743)
   - server handles wait-for-schema-agreement (CASSANDRA-2756)
   - key alias support (CASSANDRA-2480)
 * add support for comparator parameters and a generic ReverseType
   (CASSANDRA-2355)
 * add CompositeType and DynamicCompositeType (CASSANDRA-2231)
 * optimize batches containing multiple updates to the same row
   (CASSANDRA-2583)
 * adjust hinted handoff page size to avoid OOM with large columns
   (CASSANDRA-2652)
 * mark BRAF buffer invalid post-flush so we don't re-flush partial
   buffers again, especially on CL writes (CASSANDRA-2660)
 * add DROP INDEX support to CLI (CASSANDRA-2616)
 * don't perform HH to client-mode [storageproxy] nodes (CASSANDRA-2668)
 * Improve forceDeserialize/getCompactedRow encapsulation (CASSANDRA-2659)
 * Don't write CounterUpdateColumn to disk in tests (CASSANDRA-2650)
 * Add sstable bulk loading utility (CASSANDRA-1278)
 * avoid replaying hints to dropped columnfamilies (CASSANDRA-2685)
 * add placeholders for missing rows in range query pseudo-RR (CASSANDRA-2680)
 * remove no-op HHOM.renameHints (CASSANDRA-2693)
 * clone super columns to avoid modifying them during flush (CASSANDRA-2675)
 * allow writes to bypass the commitlog for certain keyspaces (CASSANDRA-2683)
 * avoid NPE when bypassing commitlog during memtable flush (CASSANDRA-2781)
 * Added support for making bootstrap retry if nodes flap (CASSANDRA-2644)
 * Added statusthrift to nodetool to report if thrift server is running (CASSANDRA-2722)
 * Fixed rows being cached if they do not exist (CASSANDRA-2723)
 * Support passing tableName and cfName to RowCacheProviders (CASSANDRA-2702)
 * close scrub file handles (CASSANDRA-2669)
 * throttle migration replay (CASSANDRA-2714)
 * optimize column serializer creation (CASSANDRA-2716)
 * Added support for making bootstrap retry if nodes flap (CASSANDRA-2644)
 * Added statusthrift to nodetool to report if thrift server is running
   (CASSANDRA-2722)
 * Fixed rows being cached if they do not exist (CASSANDRA-2723)
 * fix truncate/compaction race (CASSANDRA-2673)
 * workaround large resultsets causing large allocation retention
   by nio sockets (CASSANDRA-2654)
 * fix nodetool ring use with Ec2Snitch (CASSANDRA-2733)
 * fix removing columns and subcolumns that are supressed by a row or
   supercolumn tombstone during replica resolution (CASSANDRA-2590)
 * support sstable2json against snapshot sstables (CASSANDRA-2386)
 * remove active-pull schema requests (CASSANDRA-2715)
 * avoid marking entire list of sstables as actively being compacted
   in multithreaded compaction (CASSANDRA-2765)
 * seek back after deserializing a row to update cache with (CASSANDRA-2752)
 * avoid skipping rows in scrub for counter column family (CASSANDRA-2759)
 * fix ConcurrentModificationException in repair when dealing with 0.7 node
   (CASSANDRA-2767)
 * use threadsafe collections for StreamInSession (CASSANDRA-2766)
 * avoid infinite loop when creating merkle tree (CASSANDRA-2758)
 * avoids unmarking compacting sstable prematurely in cleanup (CASSANDRA-2769)
 * fix NPE when the commit log is bypassed (CASSANDRA-2718)
 * don't throw an exception in SS.isRPCServerRunning (CASSANDRA-2721)
 * make stress.jar executable (CASSANDRA-2744)
 * add daemon mode to java stress (CASSANDRA-2267)
 * expose the DC and rack of a node through JMX and nodetool ring (CASSANDRA-2531)
 * fix cache mbean getSize (CASSANDRA-2781)
 * Add Date, Float, Double, and Boolean types (CASSANDRA-2530)
 * Add startup flag to renew counter node id (CASSANDRA-2788)
 * add jamm agent to cassandra.bat (CASSANDRA-2787)
 * fix repair hanging if a neighbor has nothing to send (CASSANDRA-2797)
 * purge tombstone even if row is in only one sstable (CASSANDRA-2801)
 * Fix wrong purge of deleted cf during compaction (CASSANDRA-2786)
 * fix race that could result in Hadoop writer failing to throw an
   exception encountered after close() (CASSANDRA-2755)
 * fix scan wrongly throwing assertion error (CASSANDRA-2653)
 * Always use even distribution for merkle tree with RandomPartitionner
   (CASSANDRA-2841)
 * fix describeOwnership for OPP (CASSANDRA-2800)
 * ensure that string tokens do not contain commas (CASSANDRA-2762)


0.8.0-final
 * fix CQL grammar warning and cqlsh regression from CASSANDRA-2622
 * add ant generate-cql-html target (CASSANDRA-2526)
 * update CQL consistency levels (CASSANDRA-2566)
 * debian packaging fixes (CASSANDRA-2481, 2647)
 * fix UUIDType, IntegerType for direct buffers (CASSANDRA-2682, 2684)
 * switch to native Thrift for Hadoop map/reduce (CASSANDRA-2667)
 * fix StackOverflowError when building from eclipse (CASSANDRA-2687)
 * only provide replication_factor to strategy_options "help" for
   SimpleStrategy, OldNetworkTopologyStrategy (CASSANDRA-2678, 2713)
 * fix exception adding validators to non-string columns (CASSANDRA-2696)
 * avoid instantiating DatabaseDescriptor in JDBC (CASSANDRA-2694)
 * fix potential stack overflow during compaction (CASSANDRA-2626)
 * clone super columns to avoid modifying them during flush (CASSANDRA-2675)
 * reset underlying iterator in EchoedRow constructor (CASSANDRA-2653)


0.8.0-rc1
 * faster flushes and compaction from fixing excessively pessimistic
   rebuffering in BRAF (CASSANDRA-2581)
 * fix returning null column values in the python cql driver (CASSANDRA-2593)
 * fix merkle tree splitting exiting early (CASSANDRA-2605)
 * snapshot_before_compaction directory name fix (CASSANDRA-2598)
 * Disable compaction throttling during bootstrap (CASSANDRA-2612)
 * fix CQL treatment of > and < operators in range slices (CASSANDRA-2592)
 * fix potential double-application of counter updates on commitlog replay
   by moving replay position from header to sstable metadata (CASSANDRA-2419)
 * JDBC CQL driver exposes getColumn for access to timestamp
 * JDBC ResultSetMetadata properties added to AbstractType
 * r/m clustertool (CASSANDRA-2607)
 * add support for presenting row key as a column in CQL result sets
   (CASSANDRA-2622)
 * Don't allow {LOCAL|EACH}_QUORUM unless strategy is NTS (CASSANDRA-2627)
 * validate keyspace strategy_options during CQL create (CASSANDRA-2624)
 * fix empty Result with secondary index when limit=1 (CASSANDRA-2628)
 * Fix regression where bootstrapping a node with no schema fails
   (CASSANDRA-2625)
 * Allow removing LocationInfo sstables (CASSANDRA-2632)
 * avoid attempting to replay mutations from dropped keyspaces (CASSANDRA-2631)
 * avoid using cached position of a key when GT is requested (CASSANDRA-2633)
 * fix counting bloom filter true positives (CASSANDRA-2637)
 * initialize local ep state prior to gossip startup if needed (CASSANDRA-2638)
 * fix counter increment lost after restart (CASSANDRA-2642)
 * add quote-escaping via backslash to CLI (CASSANDRA-2623)
 * fix pig example script (CASSANDRA-2487)
 * fix dynamic snitch race in adding latencies (CASSANDRA-2618)
 * Start/stop cassandra after more important services such as mdadm in
   debian packaging (CASSANDRA-2481)


0.8.0-beta2
 * fix NPE compacting index CFs (CASSANDRA-2528)
 * Remove checking all column families on startup for compaction candidates
   (CASSANDRA-2444)
 * validate CQL create keyspace options (CASSANDRA-2525)
 * fix nodetool setcompactionthroughput (CASSANDRA-2550)
 * move	gossip heartbeat back to its own thread (CASSANDRA-2554)
 * validate cql TRUNCATE columnfamily before truncating (CASSANDRA-2570)
 * fix batch_mutate for mixed standard-counter mutations (CASSANDRA-2457)
 * disallow making schema changes to system keyspace (CASSANDRA-2563)
 * fix sending mutation messages multiple times (CASSANDRA-2557)
 * fix incorrect use of NBHM.size in ReadCallback that could cause
   reads to time out even when responses were received (CASSANDRA-2552)
 * trigger read repair correctly for LOCAL_QUORUM reads (CASSANDRA-2556)
 * Allow configuring the number of compaction thread (CASSANDRA-2558)
 * forceUserDefinedCompaction will attempt to compact what it is given
   even if the pessimistic estimate is that there is not enough disk space;
   automatic compactions will only compact 2 or more sstables (CASSANDRA-2575)
 * refuse to apply migrations with older timestamps than the current
   schema (CASSANDRA-2536)
 * remove unframed Thrift transport option
 * include indexes in snapshots (CASSANDRA-2596)
 * improve ignoring of obsolete mutations in index maintenance (CASSANDRA-2401)
 * recognize attempt to drop just the index while leaving the column
   definition alone (CASSANDRA-2619)


0.8.0-beta1
 * remove Avro RPC support (CASSANDRA-926)
 * support for columns that act as incr/decr counters
   (CASSANDRA-1072, 1937, 1944, 1936, 2101, 2093, 2288, 2105, 2384, 2236, 2342,
   2454)
 * CQL (CASSANDRA-1703, 1704, 1705, 1706, 1707, 1708, 1710, 1711, 1940,
   2124, 2302, 2277, 2493)
 * avoid double RowMutation serialization on write path (CASSANDRA-1800)
 * make NetworkTopologyStrategy the default (CASSANDRA-1960)
 * configurable internode encryption (CASSANDRA-1567, 2152)
 * human readable column names in sstable2json output (CASSANDRA-1933)
 * change default JMX port to 7199 (CASSANDRA-2027)
 * backwards compatible internal messaging (CASSANDRA-1015)
 * atomic switch of memtables and sstables (CASSANDRA-2284)
 * add pluggable SeedProvider (CASSANDRA-1669)
 * Fix clustertool to not throw exception when calling get_endpoints (CASSANDRA-2437)
 * upgrade to thrift 0.6 (CASSANDRA-2412)
 * repair works on a token range instead of full ring (CASSANDRA-2324)
 * purge tombstones from row cache (CASSANDRA-2305)
 * push replication_factor into strategy_options (CASSANDRA-1263)
 * give snapshots the same name on each node (CASSANDRA-1791)
 * remove "nodetool loadbalance" (CASSANDRA-2448)
 * multithreaded compaction (CASSANDRA-2191)
 * compaction throttling (CASSANDRA-2156)
 * add key type information and alias (CASSANDRA-2311, 2396)
 * cli no longer divides read_repair_chance by 100 (CASSANDRA-2458)
 * made CompactionInfo.getTaskType return an enum (CASSANDRA-2482)
 * add a server-wide cap on measured memtable memory usage and aggressively
   flush to keep under that threshold (CASSANDRA-2006)
 * add unified UUIDType (CASSANDRA-2233)
 * add off-heap row cache support (CASSANDRA-1969)


0.7.5
 * improvements/fixes to PIG driver (CASSANDRA-1618, CASSANDRA-2387,
   CASSANDRA-2465, CASSANDRA-2484)
 * validate index names (CASSANDRA-1761)
 * reduce contention on Table.flusherLock (CASSANDRA-1954)
 * try harder to detect failures during streaming, cleaning up temporary
   files more reliably (CASSANDRA-2088)
 * shut down server for OOM on a Thrift thread (CASSANDRA-2269)
 * fix tombstone handling in repair and sstable2json (CASSANDRA-2279)
 * preserve version when streaming data from old sstables (CASSANDRA-2283)
 * don't start repair if a neighboring node is marked as dead (CASSANDRA-2290)
 * purge tombstones from row cache (CASSANDRA-2305)
 * Avoid seeking when sstable2json exports the entire file (CASSANDRA-2318)
 * clear Built flag in system table when dropping an index (CASSANDRA-2320)
 * don't allow arbitrary argument for stress.java (CASSANDRA-2323)
 * validate values for index predicates in get_indexed_slice (CASSANDRA-2328)
 * queue secondary indexes for flush before the parent (CASSANDRA-2330)
 * allow job configuration to set the CL used in Hadoop jobs (CASSANDRA-2331)
 * add memtable_flush_queue_size defaulting to 4 (CASSANDRA-2333)
 * Allow overriding of initial_token, storage_port and rpc_port from system
   properties (CASSANDRA-2343)
 * fix comparator used for non-indexed secondary expressions in index scan
   (CASSANDRA-2347)
 * ensure size calculation and write phase of large-row compaction use
   the same threshold for TTL expiration (CASSANDRA-2349)
 * fix race when iterating CFs during add/drop (CASSANDRA-2350)
 * add ConsistencyLevel command to CLI (CASSANDRA-2354)
 * allow negative numbers in the cli (CASSANDRA-2358)
 * hard code serialVersionUID for tokens class (CASSANDRA-2361)
 * fix potential infinite loop in ByteBufferUtil.inputStream (CASSANDRA-2365)
 * fix encoding bugs in HintedHandoffManager, SystemTable when default
   charset is not UTF8 (CASSANDRA-2367)
 * avoids having removed node reappearing in Gossip (CASSANDRA-2371)
 * fix incorrect truncation of long to int when reading columns via block
   index (CASSANDRA-2376)
 * fix NPE during stream session (CASSANDRA-2377)
 * fix race condition that could leave orphaned data files when dropping CF or
   KS (CASSANDRA-2381)
 * fsync statistics component on write (CASSANDRA-2382)
 * fix duplicate results from CFS.scan (CASSANDRA-2406)
 * add IntegerType to CLI help (CASSANDRA-2414)
 * avoid caching token-only decoratedkeys (CASSANDRA-2416)
 * convert mmap assertion to if/throw so scrub can catch it (CASSANDRA-2417)
 * don't overwrite gc log (CASSANDR-2418)
 * invalidate row cache for streamed row to avoid inconsitencies
   (CASSANDRA-2420)
 * avoid copies in range/index scans (CASSANDRA-2425)
 * make sure we don't wipe data during cleanup if the node has not join
   the ring (CASSANDRA-2428)
 * Try harder to close files after compaction (CASSANDRA-2431)
 * re-set bootstrapped flag after move finishes (CASSANDRA-2435)
 * display validation_class in CLI 'describe keyspace' (CASSANDRA-2442)
 * make cleanup compactions cleanup the row cache (CASSANDRA-2451)
 * add column fields validation to scrub (CASSANDRA-2460)
 * use 64KB flush buffer instead of in_memory_compaction_limit (CASSANDRA-2463)
 * fix backslash substitutions in CLI (CASSANDRA-2492)
 * disable cache saving for system CFS (CASSANDRA-2502)
 * fixes for verifying destination availability under hinted conditions
   so UE can be thrown intead of timing out (CASSANDRA-2514)
 * fix update of validation class in column metadata (CASSANDRA-2512)
 * support LOCAL_QUORUM, EACH_QUORUM CLs outside of NTS (CASSANDRA-2516)
 * preserve version when streaming data from old sstables (CASSANDRA-2283)
 * fix backslash substitutions in CLI (CASSANDRA-2492)
 * count a row deletion as one operation towards memtable threshold
   (CASSANDRA-2519)
 * support LOCAL_QUORUM, EACH_QUORUM CLs outside of NTS (CASSANDRA-2516)


0.7.4
 * add nodetool join command (CASSANDRA-2160)
 * fix secondary indexes on pre-existing or streamed data (CASSANDRA-2244)
 * initialize endpoint in gossiper earlier (CASSANDRA-2228)
 * add ability to write to Cassandra from Pig (CASSANDRA-1828)
 * add rpc_[min|max]_threads (CASSANDRA-2176)
 * add CL.TWO, CL.THREE (CASSANDRA-2013)
 * avoid exporting an un-requested row in sstable2json, when exporting
   a key that does not exist (CASSANDRA-2168)
 * add incremental_backups option (CASSANDRA-1872)
 * add configurable row limit to Pig loadfunc (CASSANDRA-2276)
 * validate column values in batches as well as single-Column inserts
   (CASSANDRA-2259)
 * move sample schema from cassandra.yaml to schema-sample.txt,
   a cli scripts (CASSANDRA-2007)
 * avoid writing empty rows when scrubbing tombstoned rows (CASSANDRA-2296)
 * fix assertion error in range and index scans for CL < ALL
   (CASSANDRA-2282)
 * fix commitlog replay when flush position refers to data that didn't
   get synced before server died (CASSANDRA-2285)
 * fix fd leak in sstable2json with non-mmap'd i/o (CASSANDRA-2304)
 * reduce memory use during streaming of multiple sstables (CASSANDRA-2301)
 * purge tombstoned rows from cache after GCGraceSeconds (CASSANDRA-2305)
 * allow zero replicas in a NTS datacenter (CASSANDRA-1924)
 * make range queries respect snitch for local replicas (CASSANDRA-2286)
 * fix HH delivery when column index is larger than 2GB (CASSANDRA-2297)
 * make 2ary indexes use parent CF flush thresholds during initial build
   (CASSANDRA-2294)
 * update memtable_throughput to be a long (CASSANDRA-2158)


0.7.3
 * Keep endpoint state until aVeryLongTime (CASSANDRA-2115)
 * lower-latency read repair (CASSANDRA-2069)
 * add hinted_handoff_throttle_delay_in_ms option (CASSANDRA-2161)
 * fixes for cache save/load (CASSANDRA-2172, -2174)
 * Handle whole-row deletions in CFOutputFormat (CASSANDRA-2014)
 * Make memtable_flush_writers flush in parallel (CASSANDRA-2178)
 * Add compaction_preheat_key_cache option (CASSANDRA-2175)
 * refactor stress.py to have only one copy of the format string
   used for creating row keys (CASSANDRA-2108)
 * validate index names for \w+ (CASSANDRA-2196)
 * Fix Cassandra cli to respect timeout if schema does not settle
   (CASSANDRA-2187)
 * fix for compaction and cleanup writing old-format data into new-version
   sstable (CASSANDRA-2211, -2216)
 * add nodetool scrub (CASSANDRA-2217, -2240)
 * fix sstable2json large-row pagination (CASSANDRA-2188)
 * fix EOFing on requests for the last bytes in a file (CASSANDRA-2213)
 * fix BufferedRandomAccessFile bugs (CASSANDRA-2218, -2241)
 * check for memtable flush_after_mins exceeded every 10s (CASSANDRA-2183)
 * fix cache saving on Windows (CASSANDRA-2207)
 * add validateSchemaAgreement call + synchronization to schema
   modification operations (CASSANDRA-2222)
 * fix for reversed slice queries on large rows (CASSANDRA-2212)
 * fat clients were writing local data (CASSANDRA-2223)
 * set DEFAULT_MEMTABLE_LIFETIME_IN_MINS to 24h
 * improve detection and cleanup of partially-written sstables
   (CASSANDRA-2206)
 * fix supercolumn de/serialization when subcolumn comparator is different
   from supercolumn's (CASSANDRA-2104)
 * fix starting up on Windows when CASSANDRA_HOME contains whitespace
   (CASSANDRA-2237)
 * add [get|set][row|key]cacheSavePeriod to JMX (CASSANDRA-2100)
 * fix Hadoop ColumnFamilyOutputFormat dropping of mutations
   when batch fills up (CASSANDRA-2255)
 * move file deletions off of scheduledtasks executor (CASSANDRA-2253)


0.7.2
 * copy DecoratedKey.key when inserting into caches to avoid retaining
   a reference to the underlying buffer (CASSANDRA-2102)
 * format subcolumn names with subcomparator (CASSANDRA-2136)
 * fix column bloom filter deserialization (CASSANDRA-2165)


0.7.1
 * refactor MessageDigest creation code. (CASSANDRA-2107)
 * buffer network stack to avoid inefficient small TCP messages while avoiding
   the nagle/delayed ack problem (CASSANDRA-1896)
 * check log4j configuration for changes every 10s (CASSANDRA-1525, 1907)
 * more-efficient cross-DC replication (CASSANDRA-1530, -2051, -2138)
 * avoid polluting page cache with commitlog or sstable writes
   and seq scan operations (CASSANDRA-1470)
 * add RMI authentication options to nodetool (CASSANDRA-1921)
 * make snitches configurable at runtime (CASSANDRA-1374)
 * retry hadoop split requests on connection failure (CASSANDRA-1927)
 * implement describeOwnership for BOP, COPP (CASSANDRA-1928)
 * make read repair behave as expected for ConsistencyLevel > ONE
   (CASSANDRA-982, 2038)
 * distributed test harness (CASSANDRA-1859, 1964)
 * reduce flush lock contention (CASSANDRA-1930)
 * optimize supercolumn deserialization (CASSANDRA-1891)
 * fix CFMetaData.apply to only compare objects of the same class
   (CASSANDRA-1962)
 * allow specifying specific SSTables to compact from JMX (CASSANDRA-1963)
 * fix race condition in MessagingService.targets (CASSANDRA-1959, 2094, 2081)
 * refuse to open sstables from a future version (CASSANDRA-1935)
 * zero-copy reads (CASSANDRA-1714)
 * fix copy bounds for word Text in wordcount demo (CASSANDRA-1993)
 * fixes for contrib/javautils (CASSANDRA-1979)
 * check more frequently for memtable expiration (CASSANDRA-2000)
 * fix writing SSTable column count statistics (CASSANDRA-1976)
 * fix streaming of multiple CFs during bootstrap (CASSANDRA-1992)
 * explicitly set JVM GC new generation size with -Xmn (CASSANDRA-1968)
 * add short options for CLI flags (CASSANDRA-1565)
 * make keyspace argument to "describe keyspace" in CLI optional
   when authenticated to keyspace already (CASSANDRA-2029)
 * added option to specify -Dcassandra.join_ring=false on startup
   to allow "warm spare" nodes or performing JMX maintenance before
   joining the ring (CASSANDRA-526)
 * log migrations at INFO (CASSANDRA-2028)
 * add CLI verbose option in file mode (CASSANDRA-2030)
 * add single-line "--" comments to CLI (CASSANDRA-2032)
 * message serialization tests (CASSANDRA-1923)
 * switch from ivy to maven-ant-tasks (CASSANDRA-2017)
 * CLI attempts to block for new schema to propagate (CASSANDRA-2044)
 * fix potential overflow in nodetool cfstats (CASSANDRA-2057)
 * add JVM shutdownhook to sync commitlog (CASSANDRA-1919)
 * allow nodes to be up without being part of  normal traffic (CASSANDRA-1951)
 * fix CLI "show keyspaces" with null options on NTS (CASSANDRA-2049)
 * fix possible ByteBuffer race conditions (CASSANDRA-2066)
 * reduce garbage generated by MessagingService to prevent load spikes
   (CASSANDRA-2058)
 * fix math in RandomPartitioner.describeOwnership (CASSANDRA-2071)
 * fix deletion of sstable non-data components (CASSANDRA-2059)
 * avoid blocking gossip while deleting handoff hints (CASSANDRA-2073)
 * ignore messages from newer versions, keep track of nodes in gossip
   regardless of version (CASSANDRA-1970)
 * cache writing moved to CompactionManager to reduce i/o contention and
   updated to use non-cache-polluting writes (CASSANDRA-2053)
 * page through large rows when exporting to JSON (CASSANDRA-2041)
 * add flush_largest_memtables_at and reduce_cache_sizes_at options
   (CASSANDRA-2142)
 * add cli 'describe cluster' command (CASSANDRA-2127)
 * add cli support for setting username/password at 'connect' command
   (CASSANDRA-2111)
 * add -D option to Stress.java to allow reading hosts from a file
   (CASSANDRA-2149)
 * bound hints CF throughput between 32M and 256M (CASSANDRA-2148)
 * continue starting when invalid saved cache entries are encountered
   (CASSANDRA-2076)
 * add max_hint_window_in_ms option (CASSANDRA-1459)


0.7.0-final
 * fix offsets to ByteBuffer.get (CASSANDRA-1939)


0.7.0-rc4
 * fix cli crash after backgrounding (CASSANDRA-1875)
 * count timeouts in storageproxy latencies, and include latency
   histograms in StorageProxyMBean (CASSANDRA-1893)
 * fix CLI get recognition of supercolumns (CASSANDRA-1899)
 * enable keepalive on intra-cluster sockets (CASSANDRA-1766)
 * count timeouts towards dynamicsnitch latencies (CASSANDRA-1905)
 * Expose index-building status in JMX + cli schema description
   (CASSANDRA-1871)
 * allow [LOCAL|EACH]_QUORUM to be used with non-NetworkTopology
   replication Strategies
 * increased amount of index locks for faster commitlog replay
 * collect secondary index tombstones immediately (CASSANDRA-1914)
 * revert commitlog changes from #1780 (CASSANDRA-1917)
 * change RandomPartitioner min token to -1 to avoid collision w/
   tokens on actual nodes (CASSANDRA-1901)
 * examine the right nibble when validating TimeUUID (CASSANDRA-1910)
 * include secondary indexes in cleanup (CASSANDRA-1916)
 * CFS.scrubDataDirectories should also cleanup invalid secondary indexes
   (CASSANDRA-1904)
 * ability to disable/enable gossip on nodes to force them down
   (CASSANDRA-1108)


0.7.0-rc3
 * expose getNaturalEndpoints in StorageServiceMBean taking byte[]
   key; RMI cannot serialize ByteBuffer (CASSANDRA-1833)
 * infer org.apache.cassandra.locator for replication strategy classes
   when not otherwise specified
 * validation that generates less garbage (CASSANDRA-1814)
 * add TTL support to CLI (CASSANDRA-1838)
 * cli defaults to bytestype for subcomparator when creating
   column families (CASSANDRA-1835)
 * unregister index MBeans when index is dropped (CASSANDRA-1843)
 * make ByteBufferUtil.clone thread-safe (CASSANDRA-1847)
 * change exception for read requests during bootstrap from
   InvalidRequest to Unavailable (CASSANDRA-1862)
 * respect row-level tombstones post-flush in range scans
   (CASSANDRA-1837)
 * ReadResponseResolver check digests against each other (CASSANDRA-1830)
 * return InvalidRequest when remove of subcolumn without supercolumn
   is requested (CASSANDRA-1866)
 * flush before repair (CASSANDRA-1748)
 * SSTableExport validates key order (CASSANDRA-1884)
 * large row support for SSTableExport (CASSANDRA-1867)
 * Re-cache hot keys post-compaction without hitting disk (CASSANDRA-1878)
 * manage read repair in coordinator instead of data source, to
   provide latency information to dynamic snitch (CASSANDRA-1873)


0.7.0-rc2
 * fix live-column-count of slice ranges including tombstoned supercolumn
   with live subcolumn (CASSANDRA-1591)
 * rename o.a.c.internal.AntientropyStage -> AntiEntropyStage,
   o.a.c.request.Request_responseStage -> RequestResponseStage,
   o.a.c.internal.Internal_responseStage -> InternalResponseStage
 * add AbstractType.fromString (CASSANDRA-1767)
 * require index_type to be present when specifying index_name
   on ColumnDef (CASSANDRA-1759)
 * fix add/remove index bugs in CFMetadata (CASSANDRA-1768)
 * rebuild Strategy during system_update_keyspace (CASSANDRA-1762)
 * cli updates prompt to ... in continuation lines (CASSANDRA-1770)
 * support multiple Mutations per key in hadoop ColumnFamilyOutputFormat
   (CASSANDRA-1774)
 * improvements to Debian init script (CASSANDRA-1772)
 * use local classloader to check for version.properties (CASSANDRA-1778)
 * Validate that column names in column_metadata are valid for the
   defined comparator, and decode properly in cli (CASSANDRA-1773)
 * use cross-platform newlines in cli (CASSANDRA-1786)
 * add ExpiringColumn support to sstable import/export (CASSANDRA-1754)
 * add flush for each append to periodic commitlog mode; added
   periodic_without_flush option to disable this (CASSANDRA-1780)
 * close file handle used for post-flush truncate (CASSANDRA-1790)
 * various code cleanup (CASSANDRA-1793, -1794, -1795)
 * fix range queries against wrapped range (CASSANDRA-1781)
 * fix consistencylevel calculations for NetworkTopologyStrategy
   (CASSANDRA-1804)
 * cli support index type enum names (CASSANDRA-1810)
 * improved validation of column_metadata (CASSANDRA-1813)
 * reads at ConsistencyLevel > 1 throw UnavailableException
   immediately if insufficient live nodes exist (CASSANDRA-1803)
 * copy bytebuffers for local writes to avoid retaining the entire
   Thrift frame (CASSANDRA-1801)
 * fix NPE adding index to column w/o prior metadata (CASSANDRA-1764)
 * reduce fat client timeout (CASSANDRA-1730)
 * fix botched merge of CASSANDRA-1316


0.7.0-rc1
 * fix compaction and flush races with schema updates (CASSANDRA-1715)
 * add clustertool, config-converter, sstablekeys, and schematool
   Windows .bat files (CASSANDRA-1723)
 * reject range queries received during bootstrap (CASSANDRA-1739)
 * fix wrapping-range queries on non-minimum token (CASSANDRA-1700)
 * add nodetool cfhistogram (CASSANDRA-1698)
 * limit repaired ranges to what the nodes have in common (CASSANDRA-1674)
 * index scan treats missing columns as not matching secondary
   expressions (CASSANDRA-1745)
 * Fix misuse of DataOutputBuffer.getData in AntiEntropyService
   (CASSANDRA-1729)
 * detect and warn when obsolete version of JNA is present (CASSANDRA-1760)
 * reduce fat client timeout (CASSANDRA-1730)
 * cleanup smallest CFs first to increase free temp space for larger ones
   (CASSANDRA-1811)
 * Update windows .bat files to work outside of main Cassandra
   directory (CASSANDRA-1713)
 * fix read repair regression from 0.6.7 (CASSANDRA-1727)
 * more-efficient read repair (CASSANDRA-1719)
 * fix hinted handoff replay (CASSANDRA-1656)
 * log type of dropped messages (CASSANDRA-1677)
 * upgrade to SLF4J 1.6.1
 * fix ByteBuffer bug in ExpiringColumn.updateDigest (CASSANDRA-1679)
 * fix IntegerType.getString (CASSANDRA-1681)
 * make -Djava.net.preferIPv4Stack=true the default (CASSANDRA-628)
 * add INTERNAL_RESPONSE verb to differentiate from responses related
   to client requests (CASSANDRA-1685)
 * log tpstats when dropping messages (CASSANDRA-1660)
 * include unreachable nodes in describeSchemaVersions (CASSANDRA-1678)
 * Avoid dropping messages off the client request path (CASSANDRA-1676)
 * fix jna errno reporting (CASSANDRA-1694)
 * add friendlier error for UnknownHostException on startup (CASSANDRA-1697)
 * include jna dependency in RPM package (CASSANDRA-1690)
 * add --skip-keys option to stress.py (CASSANDRA-1696)
 * improve cli handling of non-string keys and column names
   (CASSANDRA-1701, -1693)
 * r/m extra subcomparator line in cli keyspaces output (CASSANDRA-1712)
 * add read repair chance to cli "show keyspaces"
 * upgrade to ConcurrentLinkedHashMap 1.1 (CASSANDRA-975)
 * fix index scan routing (CASSANDRA-1722)
 * fix tombstoning of supercolumns in range queries (CASSANDRA-1734)
 * clear endpoint cache after updating keyspace metadata (CASSANDRA-1741)
 * fix wrapping-range queries on non-minimum token (CASSANDRA-1700)
 * truncate includes secondary indexes (CASSANDRA-1747)
 * retain reference to PendingFile sstables (CASSANDRA-1749)
 * fix sstableimport regression (CASSANDRA-1753)
 * fix for bootstrap when no non-system tables are defined (CASSANDRA-1732)
 * handle replica unavailability in index scan (CASSANDRA-1755)
 * fix service initialization order deadlock (CASSANDRA-1756)
 * multi-line cli commands (CASSANDRA-1742)
 * fix race between snapshot and compaction (CASSANDRA-1736)
 * add listEndpointsPendingHints, deleteHintsForEndpoint JMX methods
   (CASSANDRA-1551)


0.7.0-beta3
 * add strategy options to describe_keyspace output (CASSANDRA-1560)
 * log warning when using randomly generated token (CASSANDRA-1552)
 * re-organize JMX into .db, .net, .internal, .request (CASSANDRA-1217)
 * allow nodes to change IPs between restarts (CASSANDRA-1518)
 * remember ring state between restarts by default (CASSANDRA-1518)
 * flush index built flag so we can read it before log replay (CASSANDRA-1541)
 * lock row cache updates to prevent race condition (CASSANDRA-1293)
 * remove assertion causing rare (and harmless) error messages in
   commitlog (CASSANDRA-1330)
 * fix moving nodes with no keyspaces defined (CASSANDRA-1574)
 * fix unbootstrap when no data is present in a transfer range (CASSANDRA-1573)
 * take advantage of AVRO-495 to simplify our avro IDL (CASSANDRA-1436)
 * extend authorization hierarchy to column family (CASSANDRA-1554)
 * deletion support in secondary indexes (CASSANDRA-1571)
 * meaningful error message for invalid replication strategy class
   (CASSANDRA-1566)
 * allow keyspace creation with RF > N (CASSANDRA-1428)
 * improve cli error handling (CASSANDRA-1580)
 * add cache save/load ability (CASSANDRA-1417, 1606, 1647)
 * add StorageService.getDrainProgress (CASSANDRA-1588)
 * Disallow bootstrap to an in-use token (CASSANDRA-1561)
 * Allow dynamic secondary index creation and destruction (CASSANDRA-1532)
 * log auto-guessed memtable thresholds (CASSANDRA-1595)
 * add ColumnDef support to cli (CASSANDRA-1583)
 * reduce index sample time by 75% (CASSANDRA-1572)
 * add cli support for column, strategy metadata (CASSANDRA-1578, 1612)
 * add cli support for schema modification (CASSANDRA-1584)
 * delete temp files on failed compactions (CASSANDRA-1596)
 * avoid blocking for dead nodes during removetoken (CASSANDRA-1605)
 * remove ConsistencyLevel.ZERO (CASSANDRA-1607)
 * expose in-progress compaction type in jmx (CASSANDRA-1586)
 * removed IClock & related classes from internals (CASSANDRA-1502)
 * fix removing tokens from SystemTable on decommission and removetoken
   (CASSANDRA-1609)
 * include CF metadata in cli 'show keyspaces' (CASSANDRA-1613)
 * switch from Properties to HashMap in PropertyFileSnitch to
   avoid synchronization bottleneck (CASSANDRA-1481)
 * PropertyFileSnitch configuration file renamed to
   cassandra-topology.properties
 * add cli support for get_range_slices (CASSANDRA-1088, CASSANDRA-1619)
 * Make memtable flush thresholds per-CF instead of global
   (CASSANDRA-1007, 1637)
 * add cli support for binary data without CfDef hints (CASSANDRA-1603)
 * fix building SSTable statistics post-stream (CASSANDRA-1620)
 * fix potential infinite loop in 2ary index queries (CASSANDRA-1623)
 * allow creating NTS keyspaces with no replicas configured (CASSANDRA-1626)
 * add jmx histogram of sstables accessed per read (CASSANDRA-1624)
 * remove system_rename_column_family and system_rename_keyspace from the
   client API until races can be fixed (CASSANDRA-1630, CASSANDRA-1585)
 * add cli sanity tests (CASSANDRA-1582)
 * update GC settings in cassandra.bat (CASSANDRA-1636)
 * cli support for index queries (CASSANDRA-1635)
 * cli support for updating schema memtable settings (CASSANDRA-1634)
 * cli --file option (CASSANDRA-1616)
 * reduce automatically chosen memtable sizes by 50% (CASSANDRA-1641)
 * move endpoint cache from snitch to strategy (CASSANDRA-1643)
 * fix commitlog recovery deleting the newly-created segment as well as
   the old ones (CASSANDRA-1644)
 * upgrade to Thrift 0.5 (CASSANDRA-1367)
 * renamed CL.DCQUORUM to LOCAL_QUORUM and DCQUORUMSYNC to EACH_QUORUM
 * cli truncate support (CASSANDRA-1653)
 * update GC settings in cassandra.bat (CASSANDRA-1636)
 * avoid logging when a node's ip/token is gossipped back to it (CASSANDRA-1666)


0.7-beta2
 * always use UTF-8 for hint keys (CASSANDRA-1439)
 * remove cassandra.yaml dependency from Hadoop and Pig (CASSADRA-1322)
 * expose CfDef metadata in describe_keyspaces (CASSANDRA-1363)
 * restore use of mmap_index_only option (CASSANDRA-1241)
 * dropping a keyspace with no column families generated an error
   (CASSANDRA-1378)
 * rename RackAwareStrategy to OldNetworkTopologyStrategy, RackUnawareStrategy
   to SimpleStrategy, DatacenterShardStrategy to NetworkTopologyStrategy,
   AbstractRackAwareSnitch to AbstractNetworkTopologySnitch (CASSANDRA-1392)
 * merge StorageProxy.mutate, mutateBlocking (CASSANDRA-1396)
 * faster UUIDType, LongType comparisons (CASSANDRA-1386, 1393)
 * fix setting read_repair_chance from CLI addColumnFamily (CASSANDRA-1399)
 * fix updates to indexed columns (CASSANDRA-1373)
 * fix race condition leaving to FileNotFoundException (CASSANDRA-1382)
 * fix sharded lock hash on index write path (CASSANDRA-1402)
 * add support for GT/E, LT/E in subordinate index clauses (CASSANDRA-1401)
 * cfId counter got out of sync when CFs were added (CASSANDRA-1403)
 * less chatty schema updates (CASSANDRA-1389)
 * rename column family mbeans. 'type' will now include either
   'IndexColumnFamilies' or 'ColumnFamilies' depending on the CFS type.
   (CASSANDRA-1385)
 * disallow invalid keyspace and column family names. This includes name that
   matches a '^\w+' regex. (CASSANDRA-1377)
 * use JNA, if present, to take snapshots (CASSANDRA-1371)
 * truncate hints if starting 0.7 for the first time (CASSANDRA-1414)
 * fix FD leak in single-row slicepredicate queries (CASSANDRA-1416)
 * allow index expressions against columns that are not part of the
   SlicePredicate (CASSANDRA-1410)
 * config-converter properly handles snitches and framed support
   (CASSANDRA-1420)
 * remove keyspace argument from multiget_count (CASSANDRA-1422)
 * allow specifying cassandra.yaml location as (local or remote) URL
   (CASSANDRA-1126)
 * fix using DynamicEndpointSnitch with NetworkTopologyStrategy
   (CASSANDRA-1429)
 * Add CfDef.default_validation_class (CASSANDRA-891)
 * fix EstimatedHistogram.max (CASSANDRA-1413)
 * quorum read optimization (CASSANDRA-1622)
 * handle zero-length (or missing) rows during HH paging (CASSANDRA-1432)
 * include secondary indexes during schema migrations (CASSANDRA-1406)
 * fix commitlog header race during schema change (CASSANDRA-1435)
 * fix ColumnFamilyStoreMBeanIterator to use new type name (CASSANDRA-1433)
 * correct filename generated by xml->yaml converter (CASSANDRA-1419)
 * add CMSInitiatingOccupancyFraction=75 and UseCMSInitiatingOccupancyOnly
   to default JVM options
 * decrease jvm heap for cassandra-cli (CASSANDRA-1446)
 * ability to modify keyspaces and column family definitions on a live cluster
   (CASSANDRA-1285)
 * support for Hadoop Streaming [non-jvm map/reduce via stdin/out]
   (CASSANDRA-1368)
 * Move persistent sstable stats from the system table to an sstable component
   (CASSANDRA-1430)
 * remove failed bootstrap attempt from pending ranges when gossip times
   it out after 1h (CASSANDRA-1463)
 * eager-create tcp connections to other cluster members (CASSANDRA-1465)
 * enumerate stages and derive stage from message type instead of
   transmitting separately (CASSANDRA-1465)
 * apply reversed flag during collation from different data sources
   (CASSANDRA-1450)
 * make failure to remove commitlog segment non-fatal (CASSANDRA-1348)
 * correct ordering of drain operations so CL.recover is no longer
   necessary (CASSANDRA-1408)
 * removed keyspace from describe_splits method (CASSANDRA-1425)
 * rename check_schema_agreement to describe_schema_versions
   (CASSANDRA-1478)
 * fix QUORUM calculation for RF > 3 (CASSANDRA-1487)
 * remove tombstones during non-major compactions when bloom filter
   verifies that row does not exist in other sstables (CASSANDRA-1074)
 * nodes that coordinated a loadbalance in the past could not be seen by
   newly added nodes (CASSANDRA-1467)
 * exposed endpoint states (gossip details) via jmx (CASSANDRA-1467)
 * ensure that compacted sstables are not included when new readers are
   instantiated (CASSANDRA-1477)
 * by default, calculate heap size and memtable thresholds at runtime (CASSANDRA-1469)
 * fix races dealing with adding/dropping keyspaces and column families in
   rapid succession (CASSANDRA-1477)
 * clean up of Streaming system (CASSANDRA-1503, 1504, 1506)
 * add options to configure Thrift socket keepalive and buffer sizes (CASSANDRA-1426)
 * make contrib CassandraServiceDataCleaner recursive (CASSANDRA-1509)
 * min, max compaction threshold are configurable and persistent
   per-ColumnFamily (CASSANDRA-1468)
 * fix replaying the last mutation in a commitlog unnecessarily
   (CASSANDRA-1512)
 * invoke getDefaultUncaughtExceptionHandler from DTPE with the original
   exception rather than the ExecutionException wrapper (CASSANDRA-1226)
 * remove Clock from the Thrift (and Avro) API (CASSANDRA-1501)
 * Close intra-node sockets when connection is broken (CASSANDRA-1528)
 * RPM packaging spec file (CASSANDRA-786)
 * weighted request scheduler (CASSANDRA-1485)
 * treat expired columns as deleted (CASSANDRA-1539)
 * make IndexInterval configurable (CASSANDRA-1488)
 * add describe_snitch to Thrift API (CASSANDRA-1490)
 * MD5 authenticator compares plain text submitted password with MD5'd
   saved property, instead of vice versa (CASSANDRA-1447)
 * JMX MessagingService pending and completed counts (CASSANDRA-1533)
 * fix race condition processing repair responses (CASSANDRA-1511)
 * make repair blocking (CASSANDRA-1511)
 * create EndpointSnitchInfo and MBean to expose rack and DC (CASSANDRA-1491)
 * added option to contrib/word_count to output results back to Cassandra
   (CASSANDRA-1342)
 * rewrite Hadoop ColumnFamilyRecordWriter to pool connections, retry to
   multiple Cassandra nodes, and smooth impact on the Cassandra cluster
   by using smaller batch sizes (CASSANDRA-1434)
 * fix setting gc_grace_seconds via CLI (CASSANDRA-1549)
 * support TTL'd index values (CASSANDRA-1536)
 * make removetoken work like decommission (CASSANDRA-1216)
 * make cli comparator-aware and improve quote rules (CASSANDRA-1523,-1524)
 * make nodetool compact and cleanup blocking (CASSANDRA-1449)
 * add memtable, cache information to GCInspector logs (CASSANDRA-1558)
 * enable/disable HintedHandoff via JMX (CASSANDRA-1550)
 * Ignore stray files in the commit log directory (CASSANDRA-1547)
 * Disallow bootstrap to an in-use token (CASSANDRA-1561)


0.7-beta1
 * sstable versioning (CASSANDRA-389)
 * switched to slf4j logging (CASSANDRA-625)
 * add (optional) expiration time for column (CASSANDRA-699)
 * access levels for authentication/authorization (CASSANDRA-900)
 * add ReadRepairChance to CF definition (CASSANDRA-930)
 * fix heisenbug in system tests, especially common on OS X (CASSANDRA-944)
 * convert to byte[] keys internally and all public APIs (CASSANDRA-767)
 * ability to alter schema definitions on a live cluster (CASSANDRA-44)
 * renamed configuration file to cassandra.xml, and log4j.properties to
   log4j-server.properties, which must now be loaded from
   the classpath (which is how our scripts in bin/ have always done it)
   (CASSANDRA-971)
 * change get_count to require a SlicePredicate. create multi_get_count
   (CASSANDRA-744)
 * re-organized endpointsnitch implementations and added SimpleSnitch
   (CASSANDRA-994)
 * Added preload_row_cache option (CASSANDRA-946)
 * add CRC to commitlog header (CASSANDRA-999)
 * removed deprecated batch_insert and get_range_slice methods (CASSANDRA-1065)
 * add truncate thrift method (CASSANDRA-531)
 * http mini-interface using mx4j (CASSANDRA-1068)
 * optimize away copy of sliced row on memtable read path (CASSANDRA-1046)
 * replace constant-size 2GB mmaped segments and special casing for index
   entries spanning segment boundaries, with SegmentedFile that computes
   segments that always contain entire entries/rows (CASSANDRA-1117)
 * avoid reading large rows into memory during compaction (CASSANDRA-16)
 * added hadoop OutputFormat (CASSANDRA-1101)
 * efficient Streaming (no more anticompaction) (CASSANDRA-579)
 * split commitlog header into separate file and add size checksum to
   mutations (CASSANDRA-1179)
 * avoid allocating a new byte[] for each mutation on replay (CASSANDRA-1219)
 * revise HH schema to be per-endpoint (CASSANDRA-1142)
 * add joining/leaving status to nodetool ring (CASSANDRA-1115)
 * allow multiple repair sessions per node (CASSANDRA-1190)
 * optimize away MessagingService for local range queries (CASSANDRA-1261)
 * make framed transport the default so malformed requests can't OOM the
   server (CASSANDRA-475)
 * significantly faster reads from row cache (CASSANDRA-1267)
 * take advantage of row cache during range queries (CASSANDRA-1302)
 * make GCGraceSeconds a per-ColumnFamily value (CASSANDRA-1276)
 * keep persistent row size and column count statistics (CASSANDRA-1155)
 * add IntegerType (CASSANDRA-1282)
 * page within a single row during hinted handoff (CASSANDRA-1327)
 * push DatacenterShardStrategy configuration into keyspace definition,
   eliminating datacenter.properties. (CASSANDRA-1066)
 * optimize forward slices starting with '' and single-index-block name
   queries by skipping the column index (CASSANDRA-1338)
 * streaming refactor (CASSANDRA-1189)
 * faster comparison for UUID types (CASSANDRA-1043)
 * secondary index support (CASSANDRA-749 and subtasks)
 * make compaction buckets deterministic (CASSANDRA-1265)


0.6.6
 * Allow using DynamicEndpointSnitch with RackAwareStrategy (CASSANDRA-1429)
 * remove the remaining vestiges of the unfinished DatacenterShardStrategy
   (replaced by NetworkTopologyStrategy in 0.7)


0.6.5
 * fix key ordering in range query results with RandomPartitioner
   and ConsistencyLevel > ONE (CASSANDRA-1145)
 * fix for range query starting with the wrong token range (CASSANDRA-1042)
 * page within a single row during hinted handoff (CASSANDRA-1327)
 * fix compilation on non-sun JDKs (CASSANDRA-1061)
 * remove String.trim() call on row keys in batch mutations (CASSANDRA-1235)
 * Log summary of dropped messages instead of spamming log (CASSANDRA-1284)
 * add dynamic endpoint snitch (CASSANDRA-981)
 * fix streaming for keyspaces with hyphens in their name (CASSANDRA-1377)
 * fix errors in hard-coded bloom filter optKPerBucket by computing it
   algorithmically (CASSANDRA-1220
 * remove message deserialization stage, and uncap read/write stages
   so slow reads/writes don't block gossip processing (CASSANDRA-1358)
 * add jmx port configuration to Debian package (CASSANDRA-1202)
 * use mlockall via JNA, if present, to prevent Linux from swapping
   out parts of the JVM (CASSANDRA-1214)


0.6.4
 * avoid queuing multiple hint deliveries for the same endpoint
   (CASSANDRA-1229)
 * better performance for and stricter checking of UTF8 column names
   (CASSANDRA-1232)
 * extend option to lower compaction priority to hinted handoff
   as well (CASSANDRA-1260)
 * log errors in gossip instead of re-throwing (CASSANDRA-1289)
 * avoid aborting commitlog replay prematurely if a flushed-but-
   not-removed commitlog segment is encountered (CASSANDRA-1297)
 * fix duplicate rows being read during mapreduce (CASSANDRA-1142)
 * failure detection wasn't closing command sockets (CASSANDRA-1221)
 * cassandra-cli.bat works on windows (CASSANDRA-1236)
 * pre-emptively drop requests that cannot be processed within RPCTimeout
   (CASSANDRA-685)
 * add ack to Binary write verb and update CassandraBulkLoader
   to wait for acks for each row (CASSANDRA-1093)
 * added describe_partitioner Thrift method (CASSANDRA-1047)
 * Hadoop jobs no longer require the Cassandra storage-conf.xml
   (CASSANDRA-1280, CASSANDRA-1047)
 * log thread pool stats when GC is excessive (CASSANDRA-1275)
 * remove gossip message size limit (CASSANDRA-1138)
 * parallelize local and remote reads during multiget, and respect snitch
   when determining whether to do local read for CL.ONE (CASSANDRA-1317)
 * fix read repair to use requested consistency level on digest mismatch,
   rather than assuming QUORUM (CASSANDRA-1316)
 * process digest mismatch re-reads in parallel (CASSANDRA-1323)
 * switch hints CF comparator to BytesType (CASSANDRA-1274)


0.6.3
 * retry to make streaming connections up to 8 times. (CASSANDRA-1019)
 * reject describe_ring() calls on invalid keyspaces (CASSANDRA-1111)
 * fix cache size calculation for size of 100% (CASSANDRA-1129)
 * fix cache capacity only being recalculated once (CASSANDRA-1129)
 * remove hourly scan of all hints on the off chance that the gossiper
   missed a status change; instead, expose deliverHintsToEndpoint to JMX
   so it can be done manually, if necessary (CASSANDRA-1141)
 * don't reject reads at CL.ALL (CASSANDRA-1152)
 * reject deletions to supercolumns in CFs containing only standard
   columns (CASSANDRA-1139)
 * avoid preserving login information after client disconnects
   (CASSANDRA-1057)
 * prefer sun jdk to openjdk in debian init script (CASSANDRA-1174)
 * detect partioner config changes between restarts and fail fast
   (CASSANDRA-1146)
 * use generation time to resolve node token reassignment disagreements
   (CASSANDRA-1118)
 * restructure the startup ordering of Gossiper and MessageService to avoid
   timing anomalies (CASSANDRA-1160)
 * detect incomplete commit log hearders (CASSANDRA-1119)
 * force anti-entropy service to stream files on the stream stage to avoid
   sending streams out of order (CASSANDRA-1169)
 * remove inactive stream managers after AES streams files (CASSANDRA-1169)
 * allow removing entire row through batch_mutate Deletion (CASSANDRA-1027)
 * add JMX metrics for row-level bloom filter false positives (CASSANDRA-1212)
 * added a redhat init script to contrib (CASSANDRA-1201)
 * use midpoint when bootstrapping a new machine into range with not
   much data yet instead of random token (CASSANDRA-1112)
 * kill server on OOM in executor stage as well as Thrift (CASSANDRA-1226)
 * remove opportunistic repairs, when two machines with overlapping replica
   responsibilities happen to finish major compactions of the same CF near
   the same time.  repairs are now fully manual (CASSANDRA-1190)
 * add ability to lower compaction priority (default is no change from 0.6.2)
   (CASSANDRA-1181)


0.6.2
 * fix contrib/word_count build. (CASSANDRA-992)
 * split CommitLogExecutorService into BatchCommitLogExecutorService and
   PeriodicCommitLogExecutorService (CASSANDRA-1014)
 * add latency histograms to CFSMBean (CASSANDRA-1024)
 * make resolving timestamp ties deterministic by using value bytes
   as a tiebreaker (CASSANDRA-1039)
 * Add option to turn off Hinted Handoff (CASSANDRA-894)
 * fix windows startup (CASSANDRA-948)
 * make concurrent_reads, concurrent_writes configurable at runtime via JMX
   (CASSANDRA-1060)
 * disable GCInspector on non-Sun JVMs (CASSANDRA-1061)
 * fix tombstone handling in sstable rows with no other data (CASSANDRA-1063)
 * fix size of row in spanned index entries (CASSANDRA-1056)
 * install json2sstable, sstable2json, and sstablekeys to Debian package
 * StreamingService.StreamDestinations wouldn't empty itself after streaming
   finished (CASSANDRA-1076)
 * added Collections.shuffle(splits) before returning the splits in
   ColumnFamilyInputFormat (CASSANDRA-1096)
 * do not recalculate cache capacity post-compaction if it's been manually
   modified (CASSANDRA-1079)
 * better defaults for flush sorter + writer executor queue sizes
   (CASSANDRA-1100)
 * windows scripts for SSTableImport/Export (CASSANDRA-1051)
 * windows script for nodetool (CASSANDRA-1113)
 * expose PhiConvictThreshold (CASSANDRA-1053)
 * make repair of RF==1 a no-op (CASSANDRA-1090)
 * improve default JVM GC options (CASSANDRA-1014)
 * fix SlicePredicate serialization inside Hadoop jobs (CASSANDRA-1049)
 * close Thrift sockets in Hadoop ColumnFamilyRecordReader (CASSANDRA-1081)


0.6.1
 * fix NPE in sstable2json when no excluded keys are given (CASSANDRA-934)
 * keep the replica set constant throughout the read repair process
   (CASSANDRA-937)
 * allow querying getAllRanges with empty token list (CASSANDRA-933)
 * fix command line arguments inversion in clustertool (CASSANDRA-942)
 * fix race condition that could trigger a false-positive assertion
   during post-flush discard of old commitlog segments (CASSANDRA-936)
 * fix neighbor calculation for anti-entropy repair (CASSANDRA-924)
 * perform repair even for small entropy differences (CASSANDRA-924)
 * Use hostnames in CFInputFormat to allow Hadoop's naive string-based
   locality comparisons to work (CASSANDRA-955)
 * cache read-only BufferedRandomAccessFile length to avoid
   3 system calls per invocation (CASSANDRA-950)
 * nodes with IPv6 (and no IPv4) addresses could not join cluster
   (CASSANDRA-969)
 * Retrieve the correct number of undeleted columns, if any, from
   a supercolumn in a row that had been deleted previously (CASSANDRA-920)
 * fix index scans that cross the 2GB mmap boundaries for both mmap
   and standard i/o modes (CASSANDRA-866)
 * expose drain via nodetool (CASSANDRA-978)


0.6.0-RC1
 * JMX drain to flush memtables and run through commit log (CASSANDRA-880)
 * Bootstrapping can skip ranges under the right conditions (CASSANDRA-902)
 * fix merging row versions in range_slice for CL > ONE (CASSANDRA-884)
 * default write ConsistencyLeven chaned from ZERO to ONE
 * fix for index entries spanning mmap buffer boundaries (CASSANDRA-857)
 * use lexical comparison if time part of TimeUUIDs are the same
   (CASSANDRA-907)
 * bound read, mutation, and response stages to fix possible OOM
   during log replay (CASSANDRA-885)
 * Use microseconds-since-epoch (UTC) in cli, instead of milliseconds
 * Treat batch_mutate Deletion with null supercolumn as "apply this predicate
   to top level supercolumns" (CASSANDRA-834)
 * Streaming destination nodes do not update their JMX status (CASSANDRA-916)
 * Fix internal RPC timeout calculation (CASSANDRA-911)
 * Added Pig loadfunc to contrib/pig (CASSANDRA-910)


0.6.0-beta3
 * fix compaction bucketing bug (CASSANDRA-814)
 * update windows batch file (CASSANDRA-824)
 * deprecate KeysCachedFraction configuration directive in favor
   of KeysCached; move to unified-per-CF key cache (CASSANDRA-801)
 * add invalidateRowCache to ColumnFamilyStoreMBean (CASSANDRA-761)
 * send Handoff hints to natural locations to reduce load on
   remaining nodes in a failure scenario (CASSANDRA-822)
 * Add RowWarningThresholdInMB configuration option to warn before very
   large rows get big enough to threaten node stability, and -x option to
   be able to remove them with sstable2json if the warning is unheeded
   until it's too late (CASSANDRA-843)
 * Add logging of GC activity (CASSANDRA-813)
 * fix ConcurrentModificationException in commitlog discard (CASSANDRA-853)
 * Fix hardcoded row count in Hadoop RecordReader (CASSANDRA-837)
 * Add a jmx status to the streaming service and change several DEBUG
   messages to INFO (CASSANDRA-845)
 * fix classpath in cassandra-cli.bat for Windows (CASSANDRA-858)
 * allow re-specifying host, port to cassandra-cli if invalid ones
   are first tried (CASSANDRA-867)
 * fix race condition handling rpc timeout in the coordinator
   (CASSANDRA-864)
 * Remove CalloutLocation and StagingFileDirectory from storage-conf files
   since those settings are no longer used (CASSANDRA-878)
 * Parse a long from RowWarningThresholdInMB instead of an int (CASSANDRA-882)
 * Remove obsolete ControlPort code from DatabaseDescriptor (CASSANDRA-886)
 * move skipBytes side effect out of assert (CASSANDRA-899)
 * add "double getLoad" to StorageServiceMBean (CASSANDRA-898)
 * track row stats per CF at compaction time (CASSANDRA-870)
 * disallow CommitLogDirectory matching a DataFileDirectory (CASSANDRA-888)
 * default key cache size is 200k entries, changed from 10% (CASSANDRA-863)
 * add -Dcassandra-foreground=yes to cassandra.bat
 * exit if cluster name is changed unexpectedly (CASSANDRA-769)


0.6.0-beta1/beta2
 * add batch_mutate thrift command, deprecating batch_insert (CASSANDRA-336)
 * remove get_key_range Thrift API, deprecated in 0.5 (CASSANDRA-710)
 * add optional login() Thrift call for authentication (CASSANDRA-547)
 * support fat clients using gossiper and StorageProxy to perform
   replication in-process [jvm-only] (CASSANDRA-535)
 * support mmapped I/O for reads, on by default on 64bit JVMs
   (CASSANDRA-408, CASSANDRA-669)
 * improve insert concurrency, particularly during Hinted Handoff
   (CASSANDRA-658)
 * faster network code (CASSANDRA-675)
 * stress.py moved to contrib (CASSANDRA-635)
 * row caching [must be explicitly enabled per-CF in config] (CASSANDRA-678)
 * present a useful measure of compaction progress in JMX (CASSANDRA-599)
 * add bin/sstablekeys (CASSNADRA-679)
 * add ConsistencyLevel.ANY (CASSANDRA-687)
 * make removetoken remove nodes from gossip entirely (CASSANDRA-644)
 * add ability to set cache sizes at runtime (CASSANDRA-708)
 * report latency and cache hit rate statistics with lifetime totals
   instead of average over the last minute (CASSANDRA-702)
 * support get_range_slice for RandomPartitioner (CASSANDRA-745)
 * per-keyspace replication factory and replication strategy (CASSANDRA-620)
 * track latency in microseconds (CASSANDRA-733)
 * add describe_ Thrift methods, deprecating get_string_property and
   get_string_list_property
 * jmx interface for tracking operation mode and streams in general.
   (CASSANDRA-709)
 * keep memtables in sorted order to improve range query performance
   (CASSANDRA-799)
 * use while loop instead of recursion when trimming sstables compaction list
   to avoid blowing stack in pathological cases (CASSANDRA-804)
 * basic Hadoop map/reduce support (CASSANDRA-342)


0.5.1
 * ensure all files for an sstable are streamed to the same directory.
   (CASSANDRA-716)
 * more accurate load estimate for bootstrapping (CASSANDRA-762)
 * tolerate dead or unavailable bootstrap target on write (CASSANDRA-731)
 * allow larger numbers of keys (> 140M) in a sstable bloom filter
   (CASSANDRA-790)
 * include jvm argument improvements from CASSANDRA-504 in debian package
 * change streaming chunk size to 32MB to accomodate Windows XP limitations
   (was 64MB) (CASSANDRA-795)
 * fix get_range_slice returning results in the wrong order (CASSANDRA-781)


0.5.0 final
 * avoid attempting to delete temporary bootstrap files twice (CASSANDRA-681)
 * fix bogus NaN in nodeprobe cfstats output (CASSANDRA-646)
 * provide a policy for dealing with single thread executors w/ a full queue
   (CASSANDRA-694)
 * optimize inner read in MessagingService, vastly improving multiple-node
   performance (CASSANDRA-675)
 * wait for table flush before streaming data back to a bootstrapping node.
   (CASSANDRA-696)
 * keep track of bootstrapping sources by table so that bootstrapping doesn't
   give the indication of finishing early (CASSANDRA-673)


0.5.0 RC3
 * commit the correct version of the patch for CASSANDRA-663


0.5.0 RC2 (unreleased)
 * fix bugs in converting get_range_slice results to Thrift
   (CASSANDRA-647, CASSANDRA-649)
 * expose java.util.concurrent.TimeoutException in StorageProxy methods
   (CASSANDRA-600)
 * TcpConnectionManager was holding on to disconnected connections,
   giving the false indication they were being used. (CASSANDRA-651)
 * Remove duplicated write. (CASSANDRA-662)
 * Abort bootstrap if IP is already in the token ring (CASSANDRA-663)
 * increase default commitlog sync period, and wait for last sync to
   finish before submitting another (CASSANDRA-668)


0.5.0 RC1
 * Fix potential NPE in get_range_slice (CASSANDRA-623)
 * add CRC32 to commitlog entries (CASSANDRA-605)
 * fix data streaming on windows (CASSANDRA-630)
 * GC compacted sstables after cleanup and compaction (CASSANDRA-621)
 * Speed up anti-entropy validation (CASSANDRA-629)
 * Fix anti-entropy assertion error (CASSANDRA-639)
 * Fix pending range conflicts when bootstapping or moving
   multiple nodes at once (CASSANDRA-603)
 * Handle obsolete gossip related to node movement in the case where
   one or more nodes is down when the movement occurs (CASSANDRA-572)
 * Include dead nodes in gossip to avoid a variety of problems
   and fix HH to removed nodes (CASSANDRA-634)
 * return an InvalidRequestException for mal-formed SlicePredicates
   (CASSANDRA-643)
 * fix bug determining closest neighbor for use in multiple datacenters
   (CASSANDRA-648)
 * Vast improvements in anticompaction speed (CASSANDRA-607)
 * Speed up log replay and writes by avoiding redundant serializations
   (CASSANDRA-652)


0.5.0 beta 2
 * Bootstrap improvements (several tickets)
 * add nodeprobe repair anti-entropy feature (CASSANDRA-193, CASSANDRA-520)
 * fix possibility of partition when many nodes restart at once
   in clusters with multiple seeds (CASSANDRA-150)
 * fix NPE in get_range_slice when no data is found (CASSANDRA-578)
 * fix potential NPE in hinted handoff (CASSANDRA-585)
 * fix cleanup of local "system" keyspace (CASSANDRA-576)
 * improve computation of cluster load balance (CASSANDRA-554)
 * added super column read/write, column count, and column/row delete to
   cassandra-cli (CASSANDRA-567, CASSANDRA-594)
 * fix returning live subcolumns of deleted supercolumns (CASSANDRA-583)
 * respect JAVA_HOME in bin/ scripts (several tickets)
 * add StorageService.initClient for fat clients on the JVM (CASSANDRA-535)
   (see contrib/client_only for an example of use)
 * make consistency_level functional in get_range_slice (CASSANDRA-568)
 * optimize key deserialization for RandomPartitioner (CASSANDRA-581)
 * avoid GCing tombstones except on major compaction (CASSANDRA-604)
 * increase failure conviction threshold, resulting in less nodes
   incorrectly (and temporarily) marked as down (CASSANDRA-610)
 * respect memtable thresholds during log replay (CASSANDRA-609)
 * support ConsistencyLevel.ALL on read (CASSANDRA-584)
 * add nodeprobe removetoken command (CASSANDRA-564)


0.5.0 beta
 * Allow multiple simultaneous flushes, improving flush throughput
   on multicore systems (CASSANDRA-401)
 * Split up locks to improve write and read throughput on multicore systems
   (CASSANDRA-444, CASSANDRA-414)
 * More efficient use of memory during compaction (CASSANDRA-436)
 * autobootstrap option: when enabled, all non-seed nodes will attempt
   to bootstrap when started, until bootstrap successfully
   completes. -b option is removed.  (CASSANDRA-438)
 * Unless a token is manually specified in the configuration xml,
   a bootstraping node will use a token that gives it half the
   keys from the most-heavily-loaded node in the cluster,
   instead of generating a random token.
   (CASSANDRA-385, CASSANDRA-517)
 * Miscellaneous bootstrap fixes (several tickets)
 * Ability to change a node's token even after it has data on it
   (CASSANDRA-541)
 * Ability to decommission a live node from the ring (CASSANDRA-435)
 * Semi-automatic loadbalancing via nodeprobe (CASSANDRA-192)
 * Add ability to set compaction thresholds at runtime via
   JMX / nodeprobe.  (CASSANDRA-465)
 * Add "comment" field to ColumnFamily definition. (CASSANDRA-481)
 * Additional JMX metrics (CASSANDRA-482)
 * JSON based export and import tools (several tickets)
 * Hinted Handoff fixes (several tickets)
 * Add key cache to improve read performance (CASSANDRA-423)
 * Simplified construction of custom ReplicationStrategy classes
   (CASSANDRA-497)
 * Graphical application (Swing) for ring integrity verification and
   visualization was added to contrib (CASSANDRA-252)
 * Add DCQUORUM, DCQUORUMSYNC consistency levels and corresponding
   ReplicationStrategy / EndpointSnitch classes.  Experimental.
   (CASSANDRA-492)
 * Web client interface added to contrib (CASSANDRA-457)
 * More-efficient flush for Random, CollatedOPP partitioners
   for normal writes (CASSANDRA-446) and bulk load (CASSANDRA-420)
 * Add MemtableFlushAfterMinutes, a global replacement for the old
   per-CF FlushPeriodInMinutes setting (CASSANDRA-463)
 * optimizations to slice reading (CASSANDRA-350) and supercolumn
   queries (CASSANDRA-510)
 * force binding to given listenaddress for nodes with multiple
   interfaces (CASSANDRA-546)
 * stress.py benchmarking tool improvements (several tickets)
 * optimized replica placement code (CASSANDRA-525)
 * faster log replay on restart (CASSANDRA-539, CASSANDRA-540)
 * optimized local-node writes (CASSANDRA-558)
 * added get_range_slice, deprecating get_key_range (CASSANDRA-344)
 * expose TimedOutException to thrift (CASSANDRA-563)


0.4.2
 * Add validation disallowing null keys (CASSANDRA-486)
 * Fix race conditions in TCPConnectionManager (CASSANDRA-487)
 * Fix using non-utf8-aware comparison as a sanity check.
   (CASSANDRA-493)
 * Improve default garbage collector options (CASSANDRA-504)
 * Add "nodeprobe flush" (CASSANDRA-505)
 * remove NotFoundException from get_slice throws list (CASSANDRA-518)
 * fix get (not get_slice) of entire supercolumn (CASSANDRA-508)
 * fix null token during bootstrap (CASSANDRA-501)


0.4.1
 * Fix FlushPeriod columnfamily configuration regression
   (CASSANDRA-455)
 * Fix long column name support (CASSANDRA-460)
 * Fix for serializing a row that only contains tombstones
   (CASSANDRA-458)
 * Fix for discarding unneeded commitlog segments (CASSANDRA-459)
 * Add SnapshotBeforeCompaction configuration option (CASSANDRA-426)
 * Fix compaction abort under insufficient disk space (CASSANDRA-473)
 * Fix reading subcolumn slice from tombstoned CF (CASSANDRA-484)
 * Fix race condition in RVH causing occasional NPE (CASSANDRA-478)


0.4.0
 * fix get_key_range problems when a node is down (CASSANDRA-440)
   and add UnavailableException to more Thrift methods
 * Add example EndPointSnitch contrib code (several tickets)


0.4.0 RC2
 * fix SSTable generation clash during compaction (CASSANDRA-418)
 * reject method calls with null parameters (CASSANDRA-308)
 * properly order ranges in nodeprobe output (CASSANDRA-421)
 * fix logging of certain errors on executor threads (CASSANDRA-425)


0.4.0 RC1
 * Bootstrap feature is live; use -b on startup (several tickets)
 * Added multiget api (CASSANDRA-70)
 * fix Deadlock with SelectorManager.doProcess and TcpConnection.write
   (CASSANDRA-392)
 * remove key cache b/c of concurrency bugs in third-party
   CLHM library (CASSANDRA-405)
 * update non-major compaction logic to use two threshold values
   (CASSANDRA-407)
 * add periodic / batch commitlog sync modes (several tickets)
 * inline BatchMutation into batch_insert params (CASSANDRA-403)
 * allow setting the logging level at runtime via mbean (CASSANDRA-402)
 * change default comparator to BytesType (CASSANDRA-400)
 * add forwards-compatible ConsistencyLevel parameter to get_key_range
   (CASSANDRA-322)
 * r/m special case of blocking for local destination when writing with
   ConsistencyLevel.ZERO (CASSANDRA-399)
 * Fixes to make BinaryMemtable [bulk load interface] useful (CASSANDRA-337);
   see contrib/bmt_example for an example of using it.
 * More JMX properties added (several tickets)
 * Thrift changes (several tickets)
    - Merged _super get methods with the normal ones; return values
      are now of ColumnOrSuperColumn.
    - Similarly, merged batch_insert_super into batch_insert.



0.4.0 beta
 * On-disk data format has changed to allow billions of keys/rows per
   node instead of only millions
 * Multi-keyspace support
 * Scan all sstables for all queries to avoid situations where
   different types of operation on the same ColumnFamily could
   disagree on what data was present
 * Snapshot support via JMX
 * Thrift API has changed a _lot_:
    - removed time-sorted CFs; instead, user-defined comparators
      may be defined on the column names, which are now byte arrays.
      Default comparators are provided for UTF8, Bytes, Ascii, Long (i64),
      and UUID types.
    - removed colon-delimited strings in thrift api in favor of explicit
      structs such as ColumnPath, ColumnParent, etc.  Also normalized
      thrift struct and argument naming.
    - Added columnFamily argument to get_key_range.
    - Change signature of get_slice to accept starting and ending
      columns as well as an offset.  (This allows use of indexes.)
      Added "ascending" flag to allow reasonably-efficient reverse
      scans as well.  Removed get_slice_by_range as redundant.
    - get_key_range operates on one CF at a time
    - changed `block` boolean on insert methods to ConsistencyLevel enum,
      with options of NONE, ONE, QUORUM, and ALL.
    - added similar consistency_level parameter to read methods
    - column-name-set slice with no names given now returns zero columns
      instead of all of them.  ("all" can run your server out of memory.
      use a range-based slice with a high max column count instead.)
 * Removed the web interface. Node information can now be obtained by
   using the newly introduced nodeprobe utility.
 * More JMX stats
 * Remove magic values from internals (e.g. special key to indicate
   when to flush memtables)
 * Rename configuration "table" to "keyspace"
 * Moved to crash-only design; no more shutdown (just kill the process)
 * Lots of bug fixes

Full list of issues resolved in 0.4 is at https://issues.apache.org/jira/secure/IssueNavigator.jspa?reset=true&&pid=12310865&fixfor=12313862&resolution=1&sorter/field=issuekey&sorter/order=DESC


0.3.0 RC3
 * Fix potential deadlock under load in TCPConnection.
   (CASSANDRA-220)


0.3.0 RC2
 * Fix possible data loss when server is stopped after replaying
   log but before new inserts force memtable flush.
   (CASSANDRA-204)
 * Added BUGS file


0.3.0 RC1
 * Range queries on keys, including user-defined key collation
 * Remove support
 * Workarounds for a weird bug in JDK select/register that seems
   particularly common on VM environments. Cassandra should deploy
   fine on EC2 now
 * Much improved infrastructure: the beginnings of a decent test suite
   ("ant test" for unit tests; "nosetests" for system tests), code
   coverage reporting, etc.
 * Expanded node status reporting via JMX
 * Improved error reporting/logging on both server and client
 * Reduced memory footprint in default configuration
 * Combined blocking and non-blocking versions of insert APIs
 * Added FlushPeriodInMinutes configuration parameter to force
   flushing of infrequently-updated ColumnFamilies<|MERGE_RESOLUTION|>--- conflicted
+++ resolved
@@ -65,6 +65,7 @@
  * Calculate last compacted key on startup (CASSANDRA-6216)
  * Add schema to snapshot manifest, add USING TIMESTAMP clause to ALTER TABLE statements (CASSANDRA-7190)
 Merged from 2.2:
+ * Forward writes to replacement node when replace_address != broadcast_address (CASSANDRA-8523)
  * Fail repair on non-existing table (CASSANDRA-12279)
  * Enable repair -pr and -local together (fix regression of CASSANDRA-7450) (CASSANDRA-12522)
 
@@ -146,12 +147,6 @@
  * Fix upgrading schema with super columns with non-text subcomparators (CASSANDRA-12023)
  * Add TimeWindowCompactionStrategy (CASSANDRA-9666)
 Merged from 2.2:
-<<<<<<< HEAD
-=======
- * Forward writes to replacement node when replace_address != broadcast_address (CASSANDRA-8523)
- * Enable repair -pr and -local together (fix regression of CASSANDRA-7450) (CASSANDRA-12522)
- * Fail repair on non-existing table (CASSANDRA-12279)
->>>>>>> e4a53f4d
  * cqlsh copy: fix missing counter values (CASSANDRA-12476)
  * Move migration tasks to non-periodic queue, assure flush executor shutdown after non-periodic executor (CASSANDRA-12251)
  * cqlsh copy: fixed possible race in initializing feeding thread (CASSANDRA-11701)
