--- conflicted
+++ resolved
@@ -1,4 +1,3 @@
-<<<<<<< HEAD
 3.2
  * (cqlsh) allow setting TTL with COPY (CASSANDRA-9494)
  * Fix EstimatedHistogram creation in nodetool tablehistograms (CASSANDRA-10859)
@@ -23,10 +22,7 @@
  * Abort in-progress queries that time out (CASSANDRA-7392)
  * Add transparent data encryption core classes (CASSANDRA-9945)
 Merged from 3.0:
-=======
-3.0.3
  * Reduce heap spent when receiving many SSTables (CASSANDRA-10797)
->>>>>>> 0e63000c
  * Add back support for 3rd party auth providers to bulk loader (CASSANDRA-10873)
  * Eliminate the dependency on jgrapht for UDT resolution (CASSANDRA-10653)
  * (Hadoop) Close Clusters and Sessions in Hadoop Input/Output classes (CASSANDRA-1837)
