--- conflicted
+++ resolved
@@ -1,4 +1,3 @@
-<<<<<<< HEAD
 3.0-rc2
  * Revert CASSANDRA-7486, make CMS default GC, move GC config to
    conf/jvm.options (CASSANDRA-10403)
@@ -13,15 +12,12 @@
  * Provide additional metrics for materialized views (CASSANDRA-10323)
  * Flush system schema tables after local schema changes (CASSANDRA-10429)
 Merged from 2.2:
+ * Reduce contention getting instances of CompositeType (CASSANDRA-10433)
  * Fix the regression when using LIMIT with aggregates (CASSANDRA-10487)
  * Avoid NoClassDefFoundError during DataDescriptor initialization on windows (CASSANDRA-10412)
  * Preserve case of quoted Role & User names (CASSANDRA-10394)
  * cqlsh pg-style-strings broken (CASSANDRA-10484)
  * cqlsh prompt includes name of keyspace after failed `use` statement (CASSANDRA-10369)
-=======
-2.2.4
- * Reduce contention getting instances of CompositeType (CASSANDRA-10433)
->>>>>>> bee48ebe
 Merged from 2.1:
  * (cqlsh) Distinguish negative and positive infinity in output (CASSANDRA-10523)
  * (cqlsh) allow custom time_format for COPY TO (CASSANDRA-8970)
