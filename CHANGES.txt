4.0
 * Use compaction threshold for STCS in L0 (CASSANDRA-13861)
 * Fix problem with min_compress_ratio: 1 and disallow ratio < 1 (CASSANDRA-13703)
 * Add extra information to SASI timeout exception (CASSANDRA-13677)
 * Add incremental repair support for --hosts, --force, and subrange repair (CASSANDRA-13818)
 * Rework CompactionStrategyManager.getScanners synchronization (CASSANDRA-13786)
 * Add additional unit tests for batch behavior, TTLs, Timestamps (CASSANDRA-13846)
 * Add keyspace and table name in schema validation exception (CASSANDRA-13845)
 * Emit metrics whenever we hit tombstone failures and warn thresholds (CASSANDRA-13771)
 * Make netty EventLoopGroups daemon threads (CASSANDRA-13837)
 * Race condition when closing stream sessions (CASSANDRA-13852)
 * NettyFactoryTest is failing in trunk on macOS (CASSANDRA-13831)
 * Allow changing log levels via nodetool for related classes (CASSANDRA-12696)
 * Add stress profile yaml with LWT (CASSANDRA-7960)
 * Reduce memory copies and object creations when acting on ByteBufs (CASSANDRA-13789)
 * Simplify mx4j configuration (Cassandra-13578)
 * Fix trigger example on 4.0 (CASSANDRA-13796)
 * Force minumum timeout value (CASSANDRA-9375)
 * Use netty for streaming (CASSANDRA-12229)
 * Use netty for internode messaging (CASSANDRA-8457)
 * Add bytes repaired/unrepaired to nodetool tablestats (CASSANDRA-13774)
 * Don't delete incremental repair sessions if they still have sstables (CASSANDRA-13758)
 * Fix pending repair manager index out of bounds check (CASSANDRA-13769)
 * Don't use RangeFetchMapCalculator when RF=1 (CASSANDRA-13576)
 * Don't optimise trivial ranges in RangeFetchMapCalculator (CASSANDRA-13664)
 * Use an ExecutorService for repair commands instead of new Thread(..).start() (CASSANDRA-13594)
 * Fix race / ref leak in anticompaction (CASSANDRA-13688)
 * Expose tasks queue length via JMX (CASSANDRA-12758)
 * Fix race / ref leak in PendingRepairManager (CASSANDRA-13751)
 * Enable ppc64le runtime as unsupported architecture (CASSANDRA-13615)
 * Improve sstablemetadata output (CASSANDRA-11483)
 * Support for migrating legacy users to roles has been dropped (CASSANDRA-13371)
 * Introduce error metrics for repair (CASSANDRA-13387)
 * Refactoring to primitive functional interfaces in AuthCache (CASSANDRA-13732)
 * Update metrics to 3.1.5 (CASSANDRA-13648)
 * batch_size_warn_threshold_in_kb can now be set at runtime (CASSANDRA-13699)
 * Avoid always rebuilding secondary indexes at startup (CASSANDRA-13725)
 * Upgrade JMH from 1.13 to 1.19 (CASSANDRA-13727)
 * Upgrade SLF4J from 1.7.7 to 1.7.25 (CASSANDRA-12996)
 * Default for start_native_transport now true if not set in config (CASSANDRA-13656)
 * Don't add localhost to the graph when calculating where to stream from (CASSANDRA-13583)
 * Make CDC availability more deterministic via hard-linking (CASSANDRA-12148)
 * Allow skipping equality-restricted clustering columns in ORDER BY clause (CASSANDRA-10271)
 * Use common nowInSec for validation compactions (CASSANDRA-13671)
 * Improve handling of IR prepare failures (CASSANDRA-13672)
 * Send IR coordinator messages synchronously (CASSANDRA-13673)
 * Flush system.repair table before IR finalize promise (CASSANDRA-13660)
 * Fix column filter creation for wildcard queries (CASSANDRA-13650)
 * Add 'nodetool getbatchlogreplaythrottle' and 'nodetool setbatchlogreplaythrottle' (CASSANDRA-13614)
 * fix race condition in PendingRepairManager (CASSANDRA-13659)
 * Allow noop incremental repair state transitions (CASSANDRA-13658)
 * Run repair with down replicas (CASSANDRA-10446)
 * Added started & completed repair metrics (CASSANDRA-13598)
 * Added started & completed repair metrics (CASSANDRA-13598)
 * Improve secondary index (re)build failure and concurrency handling (CASSANDRA-10130)
 * Improve calculation of available disk space for compaction (CASSANDRA-13068)
 * Change the accessibility of RowCacheSerializer for third party row cache plugins (CASSANDRA-13579)
 * Allow sub-range repairs for a preview of repaired data (CASSANDRA-13570)
 * NPE in IR cleanup when columnfamily has no sstables (CASSANDRA-13585)
 * Fix Randomness of stress values (CASSANDRA-12744)
 * Allow selecting Map values and Set elements (CASSANDRA-7396)
 * Fast and garbage-free Streaming Histogram (CASSANDRA-13444)
 * Update repairTime for keyspaces on completion (CASSANDRA-13539)
 * Add configurable upper bound for validation executor threads (CASSANDRA-13521)
 * Bring back maxHintTTL propery (CASSANDRA-12982)
 * Add testing guidelines (CASSANDRA-13497)
 * Add more repair metrics (CASSANDRA-13531)
 * RangeStreamer should be smarter when picking endpoints for streaming (CASSANDRA-4650)
 * Avoid rewrapping an exception thrown for cache load functions (CASSANDRA-13367)
 * Log time elapsed for each incremental repair phase (CASSANDRA-13498)
 * Add multiple table operation support to cassandra-stress (CASSANDRA-8780)
 * Fix incorrect cqlsh results when selecting same columns multiple times (CASSANDRA-13262)
 * Fix WriteResponseHandlerTest is sensitive to test execution order (CASSANDRA-13421)
 * Improve incremental repair logging (CASSANDRA-13468)
 * Start compaction when incremental repair finishes (CASSANDRA-13454)
 * Add repair streaming preview (CASSANDRA-13257)
 * Cleanup isIncremental/repairedAt usage (CASSANDRA-13430)
 * Change protocol to allow sending key space independent of query string (CASSANDRA-10145)
 * Make gc_log and gc_warn settable at runtime (CASSANDRA-12661)
 * Take number of files in L0 in account when estimating remaining compaction tasks (CASSANDRA-13354)
 * Skip building views during base table streams on range movements (CASSANDRA-13065)
 * Improve error messages for +/- operations on maps and tuples (CASSANDRA-13197)
 * Remove deprecated repair JMX APIs (CASSANDRA-11530)
 * Fix version check to enable streaming keep-alive (CASSANDRA-12929)
 * Make it possible to monitor an ideal consistency level separate from actual consistency level (CASSANDRA-13289)
 * Outbound TCP connections ignore internode authenticator (CASSANDRA-13324)
 * Upgrade junit from 4.6 to 4.12 (CASSANDRA-13360)
 * Cleanup ParentRepairSession after repairs (CASSANDRA-13359)
 * Upgrade snappy-java to 1.1.2.6 (CASSANDRA-13336)
 * Incremental repair not streaming correct sstables (CASSANDRA-13328)
 * Upgrade the jna version to 4.3.0 (CASSANDRA-13300)
 * Add the currentTimestamp, currentDate, currentTime and currentTimeUUID functions (CASSANDRA-13132)
 * Remove config option index_interval (CASSANDRA-10671)
 * Reduce lock contention for collection types and serializers (CASSANDRA-13271)
 * Make it possible to override MessagingService.Verb ids (CASSANDRA-13283)
 * Avoid synchronized on prepareForRepair in ActiveRepairService (CASSANDRA-9292)
 * Adds the ability to use uncompressed chunks in compressed files (CASSANDRA-10520)
 * Don't flush sstables when streaming for incremental repair (CASSANDRA-13226)
 * Remove unused method (CASSANDRA-13227)
 * Fix minor bugs related to #9143 (CASSANDRA-13217)
 * Output warning if user increases RF (CASSANDRA-13079)
 * Remove pre-3.0 streaming compatibility code for 4.0 (CASSANDRA-13081)
 * Add support for + and - operations on dates (CASSANDRA-11936)
 * Fix consistency of incrementally repaired data (CASSANDRA-9143)
 * Increase commitlog version (CASSANDRA-13161)
 * Make TableMetadata immutable, optimize Schema (CASSANDRA-9425)
 * Refactor ColumnCondition (CASSANDRA-12981)
 * Parallelize streaming of different keyspaces (CASSANDRA-4663)
 * Improved compactions metrics (CASSANDRA-13015)
 * Speed-up start-up sequence by avoiding un-needed flushes (CASSANDRA-13031)
 * Use Caffeine (W-TinyLFU) for on-heap caches (CASSANDRA-10855)
 * Thrift removal (CASSANDRA-11115)
 * Remove pre-3.0 compatibility code for 4.0 (CASSANDRA-12716)
 * Add column definition kind to dropped columns in schema (CASSANDRA-12705)
 * Add (automate) Nodetool Documentation (CASSANDRA-12672)
 * Update bundled cqlsh python driver to 3.7.0 (CASSANDRA-12736)
 * Reject invalid replication settings when creating or altering a keyspace (CASSANDRA-12681)
 * Clean up the SSTableReader#getScanner API wrt removal of RateLimiter (CASSANDRA-12422)
 * Use new token allocation for non bootstrap case as well (CASSANDRA-13080)
 * Avoid byte-array copy when key cache is disabled (CASSANDRA-13084)
 * Require forceful decommission if number of nodes is less than replication factor (CASSANDRA-12510)
 * Allow IN restrictions on column families with collections (CASSANDRA-12654)
 * Log message size in trace message in OutboundTcpConnection (CASSANDRA-13028)
 * Add timeUnit Days for cassandra-stress (CASSANDRA-13029)
 * Add mutation size and batch metrics (CASSANDRA-12649)
 * Add method to get size of endpoints to TokenMetadata (CASSANDRA-12999)
 * Expose time spent waiting in thread pool queue (CASSANDRA-8398)
 * Conditionally update index built status to avoid unnecessary flushes (CASSANDRA-12969)
 * cqlsh auto completion: refactor definition of compaction strategy options (CASSANDRA-12946)
 * Add support for arithmetic operators (CASSANDRA-11935)
 * Add histogram for delay to deliver hints (CASSANDRA-13234)
 * Fix cqlsh automatic protocol downgrade regression (CASSANDRA-13307)
 * Changing `max_hint_window_in_ms` at runtime (CASSANDRA-11720)
 * Trivial format error in StorageProxy (CASSANDRA-13551)
 * Nodetool repair can hang forever if we lose the notification for the repair completing/failing (CASSANDRA-13480)
 * Anticompaction can cause noisy log messages (CASSANDRA-13684)
 * Switch to client init for sstabledump (CASSANDRA-13683)
 * CQLSH: Don't pause when capturing data (CASSANDRA-13743)


3.11.1
<<<<<<< HEAD
=======
 * AbstractTokenTreeBuilder#serializedSize returns wrong value when there is a single leaf and overflow collisions (CASSANDRA-13869)
 * Add a compaction option to TWCS to ignore sstables overlapping checks (CASSANDRA-13418)
>>>>>>> 436761ed
 * BTree.Builder memory leak (CASSANDRA-13754)
 * Revert CASSANDRA-10368 of supporting non-pk column filtering due to correctness (CASSANDRA-13798)
 * Add a skip read validation flag to cassandra-stress (CASSANDRA-13772)
 * Fix cassandra-stress hang issues when an error during cluster connection happens (CASSANDRA-12938)
 * Better bootstrap failure message when blocked by (potential) range movement (CASSANDRA-13744)
 * "ignore" option is ignored in sstableloader (CASSANDRA-13721)
 * Deadlock in AbstractCommitLogSegmentManager (CASSANDRA-13652)
 * Duplicate the buffer before passing it to analyser in SASI operation (CASSANDRA-13512)
 * Properly evict pstmts from prepared statements cache (CASSANDRA-13641)
Merged from 3.0:
 * Fix counter application order in short read protection (CASSANDRA-12872)
 * Don't block RepairJob execution on validation futures (CASSANDRA-13797)
 * Wait for all management tasks to complete before shutting down CLSM (CASSANDRA-13123)
 * INSERT statement fails when Tuple type is used as clustering column with default DESC order (CASSANDRA-13717)
 * Fix pending view mutations handling and cleanup batchlog when there are local and remote paired mutations (CASSANDRA-13069)
 * Improve config validation and documentation on overflow and NPE (CASSANDRA-13622)
 * Range deletes in a CAS batch are ignored (CASSANDRA-13655)
 * Avoid assertion error when IndexSummary > 2G (CASSANDRA-12014)
 * Change repair midpoint logging for tiny ranges (CASSANDRA-13603)
 * Better handle corrupt final commitlog segment (CASSANDRA-11995)
 * StreamingHistogram is not thread safe (CASSANDRA-13756)
 * Fix MV timestamp issues (CASSANDRA-11500)
 * Better tolerate improperly formatted bcrypt hashes (CASSANDRA-13626)
 * Fix race condition in read command serialization (CASSANDRA-13363)
 * Fix AssertionError in short read protection (CASSANDRA-13747)
 * Don't skip corrupted sstables on startup (CASSANDRA-13620)
 * Fix the merging of cells with different user type versions (CASSANDRA-13776)
 * Copy session properties on cqlsh.py do_login (CASSANDRA-13640)
 * Potential AssertionError during ReadRepair of range tombstone and partition deletions (CASSANDRA-13719)
 * Don't let stress write warmup data if n=0 (CASSANDRA-13773)
 * Randomize batchlog endpoint selection with only 1 or 2 racks (CASSANDRA-12884)
 * Fix digest calculation for counter cells (CASSANDRA-13750)
 * Fix ColumnDefinition.cellValueType() for non-frozen collection and change SSTabledump to use type.toJSONString() (CASSANDRA-13573)
 * Skip materialized view addition if the base table doesn't exist (CASSANDRA-13737)
 * Drop table should remove corresponding entries in dropped_columns table (CASSANDRA-13730)
 * Log warn message until legacy auth tables have been migrated (CASSANDRA-13371)
 * Fix incorrect [2.1 <- 3.0] serialization of counter cells created in 2.0 (CASSANDRA-13691)
 * Fix invalid writetime for null cells (CASSANDRA-13711)
 * Fix ALTER TABLE statement to atomically propagate changes to the table and its MVs (CASSANDRA-12952)
 * Fixed ambiguous output of nodetool tablestats command (CASSANDRA-13722)
 * Fix Digest mismatch Exception if hints file has UnknownColumnFamily (CASSANDRA-13696)
 * Purge tombstones created by expired cells (CASSANDRA-13643)
 * Make concat work with iterators that have different subsets of columns (CASSANDRA-13482)
 * Set test.runners based on cores and memory size (CASSANDRA-13078)
 * Allow different NUMACTL_ARGS to be passed in (CASSANDRA-13557)
 * Fix secondary index queries on COMPACT tables (CASSANDRA-13627)
 * Nodetool listsnapshots output is missing a newline, if there are no snapshots (CASSANDRA-13568)
 * sstabledump reports incorrect usage for argument order (CASSANDRA-13532)
Merged from 2.2:
 * Safely handle empty buffers when outputting to JSON (CASSANDRA-13868)
 * Copy session properties on cqlsh.py do_login (CASSANDRA-13847)
 * Fix load over calculated issue in IndexSummaryRedistribution (CASSANDRA-13738)
 * Fix compaction and flush exception not captured (CASSANDRA-13833)
 * Uncaught exceptions in Netty pipeline (CASSANDRA-13649)
 * Prevent integer overflow on exabyte filesystems (CASSANDRA-13067)
 * Fix queries with LIMIT and filtering on clustering columns (CASSANDRA-11223)
 * Fix potential NPE when resume bootstrap fails (CASSANDRA-13272)
 * Fix toJSONString for the UDT, tuple and collection types (CASSANDRA-13592)
 * Fix nested Tuples/UDTs validation (CASSANDRA-13646)
Merged from 2.1:
 * Clone HeartBeatState when building gossip messages. Make its generation/version volatile (CASSANDRA-13700)


3.11.0
 * Allow native function calls in CQLSSTableWriter (CASSANDRA-12606)
 * Replace string comparison with regex/number checks in MessagingService test (CASSANDRA-13216)
 * Fix formatting of duration columns in CQLSH (CASSANDRA-13549)
 * Fix the problem with duplicated rows when using paging with SASI (CASSANDRA-13302)
 * Allow CONTAINS statements filtering on the partition key and it’s parts (CASSANDRA-13275)
 * Fall back to even ranges calculation in clusters with vnodes when tokens are distributed unevenly (CASSANDRA-13229)
 * Fix duration type validation to prevent overflow (CASSANDRA-13218)
 * Forbid unsupported creation of SASI indexes over partition key columns (CASSANDRA-13228)
 * Reject multiple values for a key in CQL grammar. (CASSANDRA-13369)
 * UDA fails without input rows (CASSANDRA-13399)
 * Fix compaction-stress by using daemonInitialization (CASSANDRA-13188)
 * V5 protocol flags decoding broken (CASSANDRA-13443)
 * Use write lock not read lock for removing sstables from compaction strategies. (CASSANDRA-13422)
 * Use corePoolSize equal to maxPoolSize in JMXEnabledThreadPoolExecutors (CASSANDRA-13329)
 * Avoid rebuilding SASI indexes containing no values (CASSANDRA-12962)
 * Add charset to Analyser input stream (CASSANDRA-13151)
 * Fix testLimitSSTables flake caused by concurrent flush (CASSANDRA-12820)
 * cdc column addition strikes again (CASSANDRA-13382)
 * Fix static column indexes (CASSANDRA-13277)
 * DataOutputBuffer.asNewBuffer broken (CASSANDRA-13298)
 * unittest CipherFactoryTest failed on MacOS (CASSANDRA-13370)
 * Forbid SELECT restrictions and CREATE INDEX over non-frozen UDT columns (CASSANDRA-13247)
 * Default logging we ship will incorrectly print "?:?" for "%F:%L" pattern (CASSANDRA-13317)
 * Possible AssertionError in UnfilteredRowIteratorWithLowerBound (CASSANDRA-13366)
 * Support unaligned memory access for AArch64 (CASSANDRA-13326)
 * Improve SASI range iterator efficiency on intersection with an empty range (CASSANDRA-12915).
 * Fix equality comparisons of columns using the duration type (CASSANDRA-13174)
 * Move to FastThreadLocalThread and FastThreadLocal (CASSANDRA-13034)
 * nodetool stopdaemon errors out (CASSANDRA-13030)
 * Tables in system_distributed should not use gcgs of 0 (CASSANDRA-12954)
 * Fix primary index calculation for SASI (CASSANDRA-12910)
 * More fixes to the TokenAllocator (CASSANDRA-12990)
 * NoReplicationTokenAllocator should work with zero replication factor (CASSANDRA-12983)
 * Address message coalescing regression (CASSANDRA-12676)
 * Delete illegal character from StandardTokenizerImpl.jflex (CASSANDRA-13417)
 * Fix cqlsh automatic protocol downgrade regression (CASSANDRA-13307)
 * Tracing payload not passed from QueryMessage to tracing session (CASSANDRA-12835)
Merged from 3.0:
 * Ensure int overflow doesn't occur when calculating large partition warning size (CASSANDRA-13172)
 * Ensure consistent view of partition columns between coordinator and replica in ColumnFilter (CASSANDRA-13004)
 * Failed unregistering mbean during drop keyspace (CASSANDRA-13346)
 * nodetool scrub/cleanup/upgradesstables exit code is wrong (CASSANDRA-13542)
 * Fix the reported number of sstable data files accessed per read (CASSANDRA-13120)
 * Fix schema digest mismatch during rolling upgrades from versions before 3.0.12 (CASSANDRA-13559)
 * Upgrade JNA version to 4.4.0 (CASSANDRA-13072)
 * Interned ColumnIdentifiers should use minimal ByteBuffers (CASSANDRA-13533)
 * Fix repair process violating start/end token limits for small ranges (CASSANDRA-13052)
 * Add storage port options to sstableloader (CASSANDRA-13518)
 * Properly handle quoted index names in cqlsh DESCRIBE output (CASSANDRA-12847)
 * Fix NPE in StorageService.excise() (CASSANDRA-13163)
 * Expire OutboundTcpConnection messages by a single Thread (CASSANDRA-13265)
 * Fail repair if insufficient responses received (CASSANDRA-13397)
 * Fix SSTableLoader fail when the loaded table contains dropped columns (CASSANDRA-13276)
 * Avoid name clashes in CassandraIndexTest (CASSANDRA-13427)
 * Handling partially written hint files (CASSANDRA-12728)
 * Interrupt replaying hints on decommission (CASSANDRA-13308)
 * Handling partially written hint files (CASSANDRA-12728)
 * Fix NPE issue in StorageService (CASSANDRA-13060)
 * Make reading of range tombstones more reliable (CASSANDRA-12811)
 * Fix startup problems due to schema tables not completely flushed (CASSANDRA-12213)
 * Fix view builder bug that can filter out data on restart (CASSANDRA-13405)
 * Fix 2i page size calculation when there are no regular columns (CASSANDRA-13400)
 * Fix the conversion of 2.X expired rows without regular column data (CASSANDRA-13395)
 * Fix hint delivery when using ext+internal IPs with prefer_local enabled (CASSANDRA-13020)
 * Legacy deserializer can create empty range tombstones (CASSANDRA-13341)
 * Legacy caching options can prevent 3.0 upgrade (CASSANDRA-13384)
 * Use the Kernel32 library to retrieve the PID on Windows and fix startup checks (CASSANDRA-13333)
 * Fix code to not exchange schema across major versions (CASSANDRA-13274)
 * Dropping column results in "corrupt" SSTable (CASSANDRA-13337)
 * Bugs handling range tombstones in the sstable iterators (CASSANDRA-13340)
 * Fix CONTAINS filtering for null collections (CASSANDRA-13246)
 * Applying: Use a unique metric reservoir per test run when using Cassandra-wide metrics residing in MBeans (CASSANDRA-13216)
 * Propagate row deletions in 2i tables on upgrade (CASSANDRA-13320)
 * Slice.isEmpty() returns false for some empty slices (CASSANDRA-13305)
 * Add formatted row output to assertEmpty in CQL Tester (CASSANDRA-13238)
 * Prevent data loss on upgrade 2.1 - 3.0 by adding component separator to LogRecord absolute path (CASSANDRA-13294)
 * Improve testing on macOS by eliminating sigar logging (CASSANDRA-13233)
 * Cqlsh copy-from should error out when csv contains invalid data for collections (CASSANDRA-13071)
 * Fix "multiple versions of ant detected..." when running ant test (CASSANDRA-13232)
 * Coalescing strategy sleeps too much (CASSANDRA-13090)
 * Faster StreamingHistogram (CASSANDRA-13038)
 * Legacy deserializer can create unexpected boundary range tombstones (CASSANDRA-13237)
 * Remove unnecessary assertion from AntiCompactionTest (CASSANDRA-13070)
 * Fix cqlsh COPY for dates before 1900 (CASSANDRA-13185)
 * Use keyspace replication settings on system.size_estimates table (CASSANDRA-9639)
 * Add vm.max_map_count StartupCheck (CASSANDRA-13008)
 * Obfuscate password in stress-graphs (CASSANDRA-12233)
 * Hint related logging should include the IP address of the destination in addition to
   host ID (CASSANDRA-13205)
 * Reloading logback.xml does not work (CASSANDRA-13173)
 * Lightweight transactions temporarily fail after upgrade from 2.1 to 3.0 (CASSANDRA-13109)
 * Duplicate rows after upgrading from 2.1.16 to 3.0.10/3.9 (CASSANDRA-13125)
 * Fix UPDATE queries with empty IN restrictions (CASSANDRA-13152)
 * Fix handling of partition with partition-level deletion plus
   live rows in sstabledump (CASSANDRA-13177)
 * Provide user workaround when system_schema.columns does not contain entries
   for a table that's in system_schema.tables (CASSANDRA-13180)
 * Nodetool upgradesstables/scrub/compact ignores system tables (CASSANDRA-13410)
 * Fix schema version calculation for rolling upgrades (CASSANDRA-13441)
Merged from 2.2:
 * Nodes started with join_ring=False should be able to serve requests when authentication is enabled (CASSANDRA-11381)
 * cqlsh COPY FROM: increment error count only for failures, not for attempts (CASSANDRA-13209)
 * Avoid starting gossiper in RemoveTest (CASSANDRA-13407)
 * Fix weightedSize() for row-cache reported by JMX and NodeTool (CASSANDRA-13393)
 * Fix JVM metric names (CASSANDRA-13103)
 * Honor truststore-password parameter in cassandra-stress (CASSANDRA-12773)
 * Discard in-flight shadow round responses (CASSANDRA-12653)
 * Don't anti-compact repaired data to avoid inconsistencies (CASSANDRA-13153)
 * Wrong logger name in AnticompactionTask (CASSANDRA-13343)
 * Commitlog replay may fail if last mutation is within 4 bytes of end of segment (CASSANDRA-13282)
 * Fix queries updating multiple time the same list (CASSANDRA-13130)
 * Fix GRANT/REVOKE when keyspace isn't specified (CASSANDRA-13053)
 * Fix flaky LongLeveledCompactionStrategyTest (CASSANDRA-12202)
 * Fix failing COPY TO STDOUT (CASSANDRA-12497)
 * Fix ColumnCounter::countAll behaviour for reverse queries (CASSANDRA-13222)
 * Exceptions encountered calling getSeeds() breaks OTC thread (CASSANDRA-13018)
 * Fix negative mean latency metric (CASSANDRA-12876)
 * Use only one file pointer when creating commitlog segments (CASSANDRA-12539)
Merged from 2.1:
 * Fix 2ndary index queries on partition keys for tables with static columns (CASSANDRA-13147)
 * Fix ParseError unhashable type list in cqlsh copy from (CASSANDRA-13364)
 * Remove unused repositories (CASSANDRA-13278)
 * Log stacktrace of uncaught exceptions (CASSANDRA-13108)
 * Use portable stderr for java error in startup (CASSANDRA-13211)
 * Fix Thread Leak in OutboundTcpConnection (CASSANDRA-13204)
 * Upgrade netty version to fix memory leak with client encryption (CASSANDRA-13114)
 * Coalescing strategy can enter infinite loop (CASSANDRA-13159)


3.10
 * Fix secondary index queries regression (CASSANDRA-13013)
 * Add duration type to the protocol V5 (CASSANDRA-12850)
 * Fix duration type validation (CASSANDRA-13143)
 * Fix flaky GcCompactionTest (CASSANDRA-12664)
 * Fix TestHintedHandoff.hintedhandoff_decom_test (CASSANDRA-13058)
 * Fixed query monitoring for range queries (CASSANDRA-13050)
 * Remove outboundBindAny configuration property (CASSANDRA-12673)
 * Use correct bounds for all-data range when filtering (CASSANDRA-12666)
 * Remove timing window in test case (CASSANDRA-12875)
 * Resolve unit testing without JCE security libraries installed (CASSANDRA-12945)
 * Fix inconsistencies in cassandra-stress load balancing policy (CASSANDRA-12919)
 * Fix validation of non-frozen UDT cells (CASSANDRA-12916)
 * Don't shut down socket input/output on StreamSession (CASSANDRA-12903)
 * Fix Murmur3PartitionerTest (CASSANDRA-12858)
 * Move cqlsh syntax rules into separate module and allow easier customization (CASSANDRA-12897)
 * Fix CommitLogSegmentManagerTest (CASSANDRA-12283)
 * Fix cassandra-stress truncate option (CASSANDRA-12695)
 * Fix crossNode value when receiving messages (CASSANDRA-12791)
 * Don't load MX4J beans twice (CASSANDRA-12869)
 * Extend native protocol request flags, add versions to SUPPORTED, and introduce ProtocolVersion enum (CASSANDRA-12838)
 * Set JOINING mode when running pre-join tasks (CASSANDRA-12836)
 * remove net.mintern.primitive library due to license issue (CASSANDRA-12845)
 * Properly format IPv6 addresses when logging JMX service URL (CASSANDRA-12454)
 * Optimize the vnode allocation for single replica per DC (CASSANDRA-12777)
 * Use non-token restrictions for bounds when token restrictions are overridden (CASSANDRA-12419)
 * Fix CQLSH auto completion for PER PARTITION LIMIT (CASSANDRA-12803)
 * Use different build directories for Eclipse and Ant (CASSANDRA-12466)
 * Avoid potential AttributeError in cqlsh due to no table metadata (CASSANDRA-12815)
 * Fix RandomReplicationAwareTokenAllocatorTest.testExistingCluster (CASSANDRA-12812)
 * Upgrade commons-codec to 1.9 (CASSANDRA-12790)
 * Add duration data type (CASSANDRA-11873)
 * Make the fanout size for LeveledCompactionStrategy to be configurable (CASSANDRA-11550)
 * Fix timeout in ReplicationAwareTokenAllocatorTest (CASSANDRA-12784)
 * Improve sum aggregate functions (CASSANDRA-12417)
 * Make cassandra.yaml docs for batch_size_*_threshold_in_kb reflect changes in CASSANDRA-10876 (CASSANDRA-12761)
 * cqlsh fails to format collections when using aliases (CASSANDRA-11534)
 * Check for hash conflicts in prepared statements (CASSANDRA-12733)
 * Exit query parsing upon first error (CASSANDRA-12598)
 * Fix cassandra-stress to use single seed in UUID generation (CASSANDRA-12729)
 * CQLSSTableWriter does not allow Update statement (CASSANDRA-12450)
 * Config class uses boxed types but DD exposes primitive types (CASSANDRA-12199)
 * Add pre- and post-shutdown hooks to Storage Service (CASSANDRA-12461)
 * Add hint delivery metrics (CASSANDRA-12693)
 * Remove IndexInfo cache from FileIndexInfoRetriever (CASSANDRA-12731)
 * ColumnIndex does not reuse buffer (CASSANDRA-12502)
 * cdc column addition still breaks schema migration tasks (CASSANDRA-12697)
 * Upgrade metrics-reporter dependencies (CASSANDRA-12089)
 * Tune compaction thread count via nodetool (CASSANDRA-12248)
 * Add +=/-= shortcut syntax for update queries (CASSANDRA-12232)
 * Include repair session IDs in repair start message (CASSANDRA-12532)
 * Add a blocking task to Index, run before joining the ring (CASSANDRA-12039)
 * Fix NPE when using CQLSSTableWriter (CASSANDRA-12667)
 * Support optional backpressure strategies at the coordinator (CASSANDRA-9318)
 * Make randompartitioner work with new vnode allocation (CASSANDRA-12647)
 * Fix cassandra-stress graphing (CASSANDRA-12237)
 * Allow filtering on partition key columns for queries without secondary indexes (CASSANDRA-11031)
 * Fix Cassandra Stress reporting thread model and precision (CASSANDRA-12585)
 * Add JMH benchmarks.jar (CASSANDRA-12586)
 * Cleanup uses of AlterTableStatementColumn (CASSANDRA-12567)
 * Add keep-alive to streaming (CASSANDRA-11841)
 * Tracing payload is passed through newSession(..) (CASSANDRA-11706)
 * avoid deleting non existing sstable files and improve related log messages (CASSANDRA-12261)
 * json/yaml output format for nodetool compactionhistory (CASSANDRA-12486)
 * Retry all internode messages once after a connection is
   closed and reopened (CASSANDRA-12192)
 * Add support to rebuild from targeted replica (CASSANDRA-9875)
 * Add sequence distribution type to cassandra stress (CASSANDRA-12490)
 * "SELECT * FROM foo LIMIT ;" does not error out (CASSANDRA-12154)
 * Define executeLocally() at the ReadQuery Level (CASSANDRA-12474)
 * Extend read/write failure messages with a map of replica addresses
   to error codes in the v5 native protocol (CASSANDRA-12311)
 * Fix rebuild of SASI indexes with existing index files (CASSANDRA-12374)
 * Let DatabaseDescriptor not implicitly startup services (CASSANDRA-9054, 12550)
 * Fix clustering indexes in presence of static columns in SASI (CASSANDRA-12378)
 * Fix queries on columns with reversed type on SASI indexes (CASSANDRA-12223)
 * Added slow query log (CASSANDRA-12403)
 * Count full coordinated request against timeout (CASSANDRA-12256)
 * Allow TTL with null value on insert and update (CASSANDRA-12216)
 * Make decommission operation resumable (CASSANDRA-12008)
 * Add support to one-way targeted repair (CASSANDRA-9876)
 * Remove clientutil jar (CASSANDRA-11635)
 * Fix compaction throughput throttle (CASSANDRA-12366, CASSANDRA-12717)
 * Delay releasing Memtable memory on flush until PostFlush has finished running (CASSANDRA-12358)
 * Cassandra stress should dump all setting on startup (CASSANDRA-11914)
 * Make it possible to compact a given token range (CASSANDRA-10643)
 * Allow updating DynamicEndpointSnitch properties via JMX (CASSANDRA-12179)
 * Collect metrics on queries by consistency level (CASSANDRA-7384)
 * Add support for GROUP BY to SELECT statement (CASSANDRA-10707)
 * Deprecate memtable_cleanup_threshold and update default for memtable_flush_writers (CASSANDRA-12228)
 * Upgrade to OHC 0.4.4 (CASSANDRA-12133)
 * Add version command to cassandra-stress (CASSANDRA-12258)
 * Create compaction-stress tool (CASSANDRA-11844)
 * Garbage-collecting compaction operation and schema option (CASSANDRA-7019)
 * Add beta protocol flag for v5 native protocol (CASSANDRA-12142)
 * Support filtering on non-PRIMARY KEY columns in the CREATE
   MATERIALIZED VIEW statement's WHERE clause (CASSANDRA-10368)
 * Unify STDOUT and SYSTEMLOG logback format (CASSANDRA-12004)
 * COPY FROM should raise error for non-existing input files (CASSANDRA-12174)
 * Faster write path (CASSANDRA-12269)
 * Option to leave omitted columns in INSERT JSON unset (CASSANDRA-11424)
 * Support json/yaml output in nodetool tpstats (CASSANDRA-12035)
 * Expose metrics for successful/failed authentication attempts (CASSANDRA-10635)
 * Prepend snapshot name with "truncated" or "dropped" when a snapshot
   is taken before truncating or dropping a table (CASSANDRA-12178)
 * Optimize RestrictionSet (CASSANDRA-12153)
 * cqlsh does not automatically downgrade CQL version (CASSANDRA-12150)
 * Omit (de)serialization of state variable in UDAs (CASSANDRA-9613)
 * Create a system table to expose prepared statements (CASSANDRA-8831)
 * Reuse DataOutputBuffer from ColumnIndex (CASSANDRA-11970)
 * Remove DatabaseDescriptor dependency from SegmentedFile (CASSANDRA-11580)
 * Add supplied username to authentication error messages (CASSANDRA-12076)
 * Remove pre-startup check for open JMX port (CASSANDRA-12074)
 * Remove compaction Severity from DynamicEndpointSnitch (CASSANDRA-11738)
 * Restore resumable hints delivery (CASSANDRA-11960)
 * Properly record CAS contention (CASSANDRA-12626)
Merged from 3.0:
 * Dump threads when unit tests time out (CASSANDRA-13117)
 * Better error when modifying function permissions without explicit keyspace (CASSANDRA-12925)
 * Indexer is not correctly invoked when building indexes over sstables (CASSANDRA-13075)
 * Stress daemon help is incorrect (CASSANDRA-12563)
 * Read repair is not blocking repair to finish in foreground repair (CASSANDRA-13115)
 * Replace empty strings with null values if they cannot be converted (CASSANDRA-12794)
 * Remove support for non-JavaScript UDFs (CASSANDRA-12883)
 * Fix deserialization of 2.x DeletedCells (CASSANDRA-12620)
 * Add parent repair session id to anticompaction log message (CASSANDRA-12186)
 * Improve contention handling on failure to acquire MV lock for streaming and hints (CASSANDRA-12905)
 * Fix DELETE and UPDATE queries with empty IN restrictions (CASSANDRA-12829)
 * Mark MVs as built after successful bootstrap (CASSANDRA-12984)
 * Estimated TS drop-time histogram updated with Cell.NO_DELETION_TIME (CASSANDRA-13040)
 * Nodetool compactionstats fails with NullPointerException (CASSANDRA-13021)
 * Thread local pools never cleaned up (CASSANDRA-13033)
 * Set RPC_READY to false when draining or if a node is marked as shutdown (CASSANDRA-12781)
 * CQL often queries static columns unnecessarily (CASSANDRA-12768)
 * Make sure sstables only get committed when it's safe to discard commit log records (CASSANDRA-12956)
 * Reject default_time_to_live option when creating or altering MVs (CASSANDRA-12868)
 * Nodetool should use a more sane max heap size (CASSANDRA-12739)
 * LocalToken ensures token values are cloned on heap (CASSANDRA-12651)
 * AnticompactionRequestSerializer serializedSize is incorrect (CASSANDRA-12934)
 * Prevent reloading of logback.xml from UDF sandbox (CASSANDRA-12535)
 * Reenable HeapPool (CASSANDRA-12900)
 * Disallow offheap_buffers memtable allocation (CASSANDRA-11039)
 * Fix CommitLogSegmentManagerTest (CASSANDRA-12283)
 * Pass root cause to CorruptBlockException when uncompression failed (CASSANDRA-12889)
 * Batch with multiple conditional updates for the same partition causes AssertionError (CASSANDRA-12867)
 * Make AbstractReplicationStrategy extendable from outside its package (CASSANDRA-12788)
 * Don't tell users to turn off consistent rangemovements during rebuild. (CASSANDRA-12296)
 * Fix CommitLogTest.testDeleteIfNotDirty (CASSANDRA-12854)
 * Avoid deadlock due to MV lock contention (CASSANDRA-12689)
 * Fix for KeyCacheCqlTest flakiness (CASSANDRA-12801)
 * Include SSTable filename in compacting large row message (CASSANDRA-12384)
 * Fix potential socket leak (CASSANDRA-12329, CASSANDRA-12330)
 * Fix ViewTest.testCompaction (CASSANDRA-12789)
 * Improve avg aggregate functions (CASSANDRA-12417)
 * Preserve quoted reserved keyword column names in MV creation (CASSANDRA-11803)
 * nodetool stopdaemon errors out (CASSANDRA-12646)
 * Split materialized view mutations on build to prevent OOM (CASSANDRA-12268)
 * mx4j does not work in 3.0.8 (CASSANDRA-12274)
 * Abort cqlsh copy-from in case of no answer after prolonged period of time (CASSANDRA-12740)
 * Avoid sstable corrupt exception due to dropped static column (CASSANDRA-12582)
 * Make stress use client mode to avoid checking commit log size on startup (CASSANDRA-12478)
 * Fix exceptions with new vnode allocation (CASSANDRA-12715)
 * Unify drain and shutdown processes (CASSANDRA-12509)
 * Fix NPE in ComponentOfSlice.isEQ() (CASSANDRA-12706)
 * Fix failure in LogTransactionTest (CASSANDRA-12632)
 * Fix potentially incomplete non-frozen UDT values when querying with the
   full primary key specified (CASSANDRA-12605)
 * Make sure repaired tombstones are dropped when only_purge_repaired_tombstones is enabled (CASSANDRA-12703)
 * Skip writing MV mutations to commitlog on mutation.applyUnsafe() (CASSANDRA-11670)
 * Establish consistent distinction between non-existing partition and NULL value for LWTs on static columns (CASSANDRA-12060)
 * Extend ColumnIdentifier.internedInstances key to include the type that generated the byte buffer (CASSANDRA-12516)
 * Handle composite prefixes with final EOC=0 as in 2.x and refactor LegacyLayout.decodeBound (CASSANDRA-12423)
 * select_distinct_with_deletions_test failing on non-vnode environments (CASSANDRA-11126)
 * Stack Overflow returned to queries while upgrading (CASSANDRA-12527)
 * Fix legacy regex for temporary files from 2.2 (CASSANDRA-12565)
 * Add option to state current gc_grace_seconds to tools/bin/sstablemetadata (CASSANDRA-12208)
 * Fix file system race condition that may cause LogAwareFileLister to fail to classify files (CASSANDRA-11889)
 * Fix file handle leaks due to simultaneous compaction/repair and
   listing snapshots, calculating snapshot sizes, or making schema
   changes (CASSANDRA-11594)
 * Fix nodetool repair exits with 0 for some errors (CASSANDRA-12508)
 * Do not shut down BatchlogManager twice during drain (CASSANDRA-12504)
 * Disk failure policy should not be invoked on out of space (CASSANDRA-12385)
 * Calculate last compacted key on startup (CASSANDRA-6216)
 * Add schema to snapshot manifest, add USING TIMESTAMP clause to ALTER TABLE statements (CASSANDRA-7190)
 * If CF has no clustering columns, any row cache is full partition cache (CASSANDRA-12499)
 * Correct log message for statistics of offheap memtable flush (CASSANDRA-12776)
 * Explicitly set locale for string validation (CASSANDRA-12541,CASSANDRA-12542,CASSANDRA-12543,CASSANDRA-12545)
Merged from 2.2:
 * Fix speculative retry bugs (CASSANDRA-13009)
 * Fix handling of nulls and unsets in IN conditions (CASSANDRA-12981)
 * Fix race causing infinite loop if Thrift server is stopped before it starts listening (CASSANDRA-12856)
 * CompactionTasks now correctly drops sstables out of compaction when not enough disk space is available (CASSANDRA-12979)
 * Fix DynamicEndpointSnitch noop in multi-datacenter situations (CASSANDRA-13074)
 * cqlsh copy-from: encode column names to avoid primary key parsing errors (CASSANDRA-12909)
 * Temporarily fix bug that creates commit log when running offline tools (CASSANDRA-8616)
 * Reduce granuality of OpOrder.Group during index build (CASSANDRA-12796)
 * Test bind parameters and unset parameters in InsertUpdateIfConditionTest (CASSANDRA-12980)
 * Use saved tokens when setting local tokens on StorageService.joinRing (CASSANDRA-12935)
 * cqlsh: fix DESC TYPES errors (CASSANDRA-12914)
 * Fix leak on skipped SSTables in sstableupgrade (CASSANDRA-12899)
 * Avoid blocking gossip during pending range calculation (CASSANDRA-12281)
 * Fix purgeability of tombstones with max timestamp (CASSANDRA-12792)
 * Fail repair if participant dies during sync or anticompaction (CASSANDRA-12901)
 * cqlsh COPY: unprotected pk values before converting them if not using prepared statements (CASSANDRA-12863)
 * Fix Util.spinAssertEquals (CASSANDRA-12283)
 * Fix potential NPE for compactionstats (CASSANDRA-12462)
 * Prepare legacy authenticate statement if credentials table initialised after node startup (CASSANDRA-12813)
 * Change cassandra.wait_for_tracing_events_timeout_secs default to 0 (CASSANDRA-12754)
 * Clean up permissions when a UDA is dropped (CASSANDRA-12720)
 * Limit colUpdateTimeDelta histogram updates to reasonable deltas (CASSANDRA-11117)
 * Fix leak errors and execution rejected exceptions when draining (CASSANDRA-12457)
 * Fix merkle tree depth calculation (CASSANDRA-12580)
 * Make Collections deserialization more robust (CASSANDRA-12618)
 * Fix exceptions when enabling gossip on nodes that haven't joined the ring (CASSANDRA-12253)
 * Fix authentication problem when invoking cqlsh copy from a SOURCE command (CASSANDRA-12642)
 * Decrement pending range calculator jobs counter in finally block
 * cqlshlib tests: increase default execute timeout (CASSANDRA-12481)
 * Forward writes to replacement node when replace_address != broadcast_address (CASSANDRA-8523)
 * Fail repair on non-existing table (CASSANDRA-12279)
 * Enable repair -pr and -local together (fix regression of CASSANDRA-7450) (CASSANDRA-12522)
 * Better handle invalid system roles table (CASSANDRA-12700)
 * Split consistent range movement flag correction (CASSANDRA-12786)
Merged from 2.1:
 * cqlsh copy-from: sort user type fields in csv (CASSANDRA-12959)
 * Don't skip sstables based on maxLocalDeletionTime (CASSANDRA-12765)


3.8, 3.9
 * Fix value skipping with counter columns (CASSANDRA-11726)
 * Fix nodetool tablestats miss SSTable count (CASSANDRA-12205)
 * Fixed flacky SSTablesIteratedTest (CASSANDRA-12282)
 * Fixed flacky SSTableRewriterTest: check file counts before calling validateCFS (CASSANDRA-12348)
 * cqlsh: Fix handling of $$-escaped strings (CASSANDRA-12189)
 * Fix SSL JMX requiring truststore containing server cert (CASSANDRA-12109)
 * RTE from new CDC column breaks in flight queries (CASSANDRA-12236)
 * Fix hdr logging for single operation workloads (CASSANDRA-12145)
 * Fix SASI PREFIX search in CONTAINS mode with partial terms (CASSANDRA-12073)
 * Increase size of flushExecutor thread pool (CASSANDRA-12071)
 * Partial revert of CASSANDRA-11971, cannot recycle buffer in SP.sendMessagesToNonlocalDC (CASSANDRA-11950)
 * Upgrade netty to 4.0.39 (CASSANDRA-12032, CASSANDRA-12034)
 * Improve details in compaction log message (CASSANDRA-12080)
 * Allow unset values in CQLSSTableWriter (CASSANDRA-11911)
 * Chunk cache to request compressor-compatible buffers if pool space is exhausted (CASSANDRA-11993)
 * Remove DatabaseDescriptor dependencies from SequentialWriter (CASSANDRA-11579)
 * Move skip_stop_words filter before stemming (CASSANDRA-12078)
 * Support seek() in EncryptedFileSegmentInputStream (CASSANDRA-11957)
 * SSTable tools mishandling LocalPartitioner (CASSANDRA-12002)
 * When SEPWorker assigned work, set thread name to match pool (CASSANDRA-11966)
 * Add cross-DC latency metrics (CASSANDRA-11596)
 * Allow terms in selection clause (CASSANDRA-10783)
 * Add bind variables to trace (CASSANDRA-11719)
 * Switch counter shards' clock to timestamps (CASSANDRA-9811)
 * Introduce HdrHistogram and response/service/wait separation to stress tool (CASSANDRA-11853)
 * entry-weighers in QueryProcessor should respect partitionKeyBindIndexes field (CASSANDRA-11718)
 * Support older ant versions (CASSANDRA-11807)
 * Estimate compressed on disk size when deciding if sstable size limit reached (CASSANDRA-11623)
 * cassandra-stress profiles should support case sensitive schemas (CASSANDRA-11546)
 * Remove DatabaseDescriptor dependency from FileUtils (CASSANDRA-11578)
 * Faster streaming (CASSANDRA-9766)
 * Add prepared query parameter to trace for "Execute CQL3 prepared query" session (CASSANDRA-11425)
 * Add repaired percentage metric (CASSANDRA-11503)
 * Add Change-Data-Capture (CASSANDRA-8844)
Merged from 3.0:
 * Fix paging for 2.x to 3.x upgrades (CASSANDRA-11195)
 * Fix clean interval not sent to commit log for empty memtable flush (CASSANDRA-12436)
 * Fix potential resource leak in RMIServerSocketFactoryImpl (CASSANDRA-12331)
 * Make sure compaction stats are updated when compaction is interrupted (CASSANDRA-12100)
 * Change commitlog and sstables to track dirty and clean intervals (CASSANDRA-11828)
 * NullPointerException during compaction on table with static columns (CASSANDRA-12336)
 * Fixed ConcurrentModificationException when reading metrics in GraphiteReporter (CASSANDRA-11823)
 * Fix upgrade of super columns on thrift (CASSANDRA-12335)
 * Fixed flacky BlacklistingCompactionsTest, switched to fixed size types and increased corruption size (CASSANDRA-12359)
 * Rerun ReplicationAwareTokenAllocatorTest on failure to avoid flakiness (CASSANDRA-12277)
 * Exception when computing read-repair for range tombstones (CASSANDRA-12263)
 * Lost counter writes in compact table and static columns (CASSANDRA-12219)
 * AssertionError with MVs on updating a row that isn't indexed due to a null value (CASSANDRA-12247)
 * Disable RR and speculative retry with EACH_QUORUM reads (CASSANDRA-11980)
 * Add option to override compaction space check (CASSANDRA-12180)
 * Faster startup by only scanning each directory for temporary files once (CASSANDRA-12114)
 * Respond with v1/v2 protocol header when responding to driver that attempts
   to connect with too low of a protocol version (CASSANDRA-11464)
 * NullPointerExpception when reading/compacting table (CASSANDRA-11988)
 * Fix problem with undeleteable rows on upgrade to new sstable format (CASSANDRA-12144)
 * Fix potential bad messaging service message for paged range reads
   within mixed-version 3.x clusters (CASSANDRA-12249)
 * Fix paging logic for deleted partitions with static columns (CASSANDRA-12107)
 * Wait until the message is being send to decide which serializer must be used (CASSANDRA-11393)
 * Fix migration of static thrift column names with non-text comparators (CASSANDRA-12147)
 * Fix upgrading sparse tables that are incorrectly marked as dense (CASSANDRA-11315)
 * Fix reverse queries ignoring range tombstones (CASSANDRA-11733)
 * Avoid potential race when rebuilding CFMetaData (CASSANDRA-12098)
 * Avoid missing sstables when getting the canonical sstables (CASSANDRA-11996)
 * Always select the live sstables when getting sstables in bounds (CASSANDRA-11944)
 * Fix column ordering of results with static columns for Thrift requests in
   a mixed 2.x/3.x cluster, also fix potential non-resolved duplication of
   those static columns in query results (CASSANDRA-12123)
 * Avoid digest mismatch with empty but static rows (CASSANDRA-12090)
 * Fix EOF exception when altering column type (CASSANDRA-11820)
 * Fix potential race in schema during new table creation (CASSANDRA-12083)
 * cqlsh: fix error handling in rare COPY FROM failure scenario (CASSANDRA-12070)
 * Disable autocompaction during drain (CASSANDRA-11878)
 * Add a metrics timer to MemtablePool and use it to track time spent blocked on memory in MemtableAllocator (CASSANDRA-11327)
 * Fix upgrading schema with super columns with non-text subcomparators (CASSANDRA-12023)
 * Add TimeWindowCompactionStrategy (CASSANDRA-9666)
 * Fix JsonTransformer output of partition with deletion info (CASSANDRA-12418)
 * Fix NPE in SSTableLoader when specifying partial directory path (CASSANDRA-12609)
Merged from 2.2:
 * Add local address entry in PropertyFileSnitch (CASSANDRA-11332)
 * cqlsh copy: fix missing counter values (CASSANDRA-12476)
 * Move migration tasks to non-periodic queue, assure flush executor shutdown after non-periodic executor (CASSANDRA-12251)
 * cqlsh copy: fixed possible race in initializing feeding thread (CASSANDRA-11701)
 * Only set broadcast_rpc_address on Ec2MultiRegionSnitch if it's not set (CASSANDRA-11357)
 * Update StorageProxy range metrics for timeouts, failures and unavailables (CASSANDRA-9507)
 * Add Sigar to classes included in clientutil.jar (CASSANDRA-11635)
 * Add decay to histograms and timers used for metrics (CASSANDRA-11752)
 * Fix hanging stream session (CASSANDRA-10992)
 * Fix INSERT JSON, fromJson() support of smallint, tinyint types (CASSANDRA-12371)
 * Restore JVM metric export for metric reporters (CASSANDRA-12312)
 * Release sstables of failed stream sessions only when outgoing transfers are finished (CASSANDRA-11345)
 * Wait for tracing events before returning response and query at same consistency level client side (CASSANDRA-11465)
 * cqlsh copyutil should get host metadata by connected address (CASSANDRA-11979)
 * Fixed cqlshlib.test.remove_test_db (CASSANDRA-12214)
 * Synchronize ThriftServer::stop() (CASSANDRA-12105)
 * Use dedicated thread for JMX notifications (CASSANDRA-12146)
 * Improve streaming synchronization and fault tolerance (CASSANDRA-11414)
 * MemoryUtil.getShort() should return an unsigned short also for architectures not supporting unaligned memory accesses (CASSANDRA-11973)
Merged from 2.1:
 * Fix queries with empty ByteBuffer values in clustering column restrictions (CASSANDRA-12127)
 * Disable passing control to post-flush after flush failure to prevent data loss (CASSANDRA-11828)
 * Allow STCS-in-L0 compactions to reduce scope with LCS (CASSANDRA-12040)
 * cannot use cql since upgrading python to 2.7.11+ (CASSANDRA-11850)
 * Fix filtering on clustering columns when 2i is used (CASSANDRA-11907)


3.0.8
 * Fix potential race in schema during new table creation (CASSANDRA-12083)
 * cqlsh: fix error handling in rare COPY FROM failure scenario (CASSANDRA-12070)
 * Disable autocompaction during drain (CASSANDRA-11878)
 * Add a metrics timer to MemtablePool and use it to track time spent blocked on memory in MemtableAllocator (CASSANDRA-11327)
 * Fix upgrading schema with super columns with non-text subcomparators (CASSANDRA-12023)
 * Add TimeWindowCompactionStrategy (CASSANDRA-9666)
Merged from 2.2:
 * Allow nodetool info to run with readonly JMX access (CASSANDRA-11755)
 * Validate bloom_filter_fp_chance against lowest supported
   value when the table is created (CASSANDRA-11920)
 * Don't send erroneous NEW_NODE notifications on restart (CASSANDRA-11038)
 * StorageService shutdown hook should use a volatile variable (CASSANDRA-11984)
Merged from 2.1:
 * Add system property to set the max number of native transport requests in queue (CASSANDRA-11363)
 * Fix queries with empty ByteBuffer values in clustering column restrictions (CASSANDRA-12127)
 * Disable passing control to post-flush after flush failure to prevent data loss (CASSANDRA-11828)
 * Allow STCS-in-L0 compactions to reduce scope with LCS (CASSANDRA-12040)
 * cannot use cql since upgrading python to 2.7.11+ (CASSANDRA-11850)
 * Fix filtering on clustering columns when 2i is used (CASSANDRA-11907)
 * Avoid stalling paxos when the paxos state expires (CASSANDRA-12043)
 * Remove finished incoming streaming connections from MessagingService (CASSANDRA-11854)
 * Don't try to get sstables for non-repairing column families (CASSANDRA-12077)
 * Avoid marking too many sstables as repaired (CASSANDRA-11696)
 * Prevent select statements with clustering key > 64k (CASSANDRA-11882)
 * Fix clock skew corrupting other nodes with paxos (CASSANDRA-11991)
 * Remove distinction between non-existing static columns and existing but null in LWTs (CASSANDRA-9842)
 * Cache local ranges when calculating repair neighbors (CASSANDRA-11934)
 * Allow LWT operation on static column with only partition keys (CASSANDRA-10532)
 * Create interval tree over canonical sstables to avoid missing sstables during streaming (CASSANDRA-11886)
 * cqlsh COPY FROM: shutdown parent cluster after forking, to avoid corrupting SSL connections (CASSANDRA-11749)


3.7
 * Support multiple folders for user defined compaction tasks (CASSANDRA-11765)
 * Fix race in CompactionStrategyManager's pause/resume (CASSANDRA-11922)
Merged from 3.0:
 * Fix legacy serialization of Thrift-generated non-compound range tombstones
   when communicating with 2.x nodes (CASSANDRA-11930)
 * Fix Directories instantiations where CFS.initialDirectories should be used (CASSANDRA-11849)
 * Avoid referencing DatabaseDescriptor in AbstractType (CASSANDRA-11912)
 * Don't use static dataDirectories field in Directories instances (CASSANDRA-11647)
 * Fix sstables not being protected from removal during index build (CASSANDRA-11905)
 * cqlsh: Suppress stack trace from Read/WriteFailures (CASSANDRA-11032)
 * Remove unneeded code to repair index summaries that have
   been improperly down-sampled (CASSANDRA-11127)
 * Avoid WriteTimeoutExceptions during commit log replay due to materialized
   view lock contention (CASSANDRA-11891)
 * Prevent OOM failures on SSTable corruption, improve tests for corruption detection (CASSANDRA-9530)
 * Use CFS.initialDirectories when clearing snapshots (CASSANDRA-11705)
 * Allow compaction strategies to disable early open (CASSANDRA-11754)
 * Refactor Materialized View code (CASSANDRA-11475)
 * Update Java Driver (CASSANDRA-11615)
Merged from 2.2:
 * Persist local metadata earlier in startup sequence (CASSANDRA-11742)
 * cqlsh: fix tab completion for case-sensitive identifiers (CASSANDRA-11664)
 * Avoid showing estimated key as -1 in tablestats (CASSANDRA-11587)
 * Fix possible race condition in CommitLog.recover (CASSANDRA-11743)
 * Enable client encryption in sstableloader with cli options (CASSANDRA-11708)
 * Possible memory leak in NIODataInputStream (CASSANDRA-11867)
 * Add seconds to cqlsh tracing session duration (CASSANDRA-11753)
 * Fix commit log replay after out-of-order flush completion (CASSANDRA-9669)
 * Prohibit Reversed Counter type as part of the PK (CASSANDRA-9395)
 * cqlsh: correctly handle non-ascii chars in error messages (CASSANDRA-11626)
Merged from 2.1:
 * Run CommitLog tests with different compression settings (CASSANDRA-9039)
 * cqlsh: apply current keyspace to source command (CASSANDRA-11152)
 * Clear out parent repair session if repair coordinator dies (CASSANDRA-11824)
 * Set default streaming_socket_timeout_in_ms to 24 hours (CASSANDRA-11840)
 * Do not consider local node a valid source during replace (CASSANDRA-11848)
 * Add message dropped tasks to nodetool netstats (CASSANDRA-11855)
 * Avoid holding SSTableReaders for duration of incremental repair (CASSANDRA-11739)


3.6
 * Correctly migrate schema for frozen UDTs during 2.x -> 3.x upgrades
   (does not affect any released versions) (CASSANDRA-11613)
 * Allow server startup if JMX is configured directly (CASSANDRA-11725)
 * Prevent direct memory OOM on buffer pool allocations (CASSANDRA-11710)
 * Enhanced Compaction Logging (CASSANDRA-10805)
 * Make prepared statement cache size configurable (CASSANDRA-11555)
 * Integrated JMX authentication and authorization (CASSANDRA-10091)
 * Add units to stress ouput (CASSANDRA-11352)
 * Fix PER PARTITION LIMIT for single and multi partitions queries (CASSANDRA-11603)
 * Add uncompressed chunk cache for RandomAccessReader (CASSANDRA-5863)
 * Clarify ClusteringPrefix hierarchy (CASSANDRA-11213)
 * Always perform collision check before joining ring (CASSANDRA-10134)
 * SSTableWriter output discrepancy (CASSANDRA-11646)
 * Fix potential timeout in NativeTransportService.testConcurrentDestroys (CASSANDRA-10756)
 * Support large partitions on the 3.0 sstable format (CASSANDRA-11206,11763)
 * Add support to rebuild from specific range (CASSANDRA-10406)
 * Optimize the overlapping lookup by calculating all the
   bounds in advance (CASSANDRA-11571)
 * Support json/yaml output in nodetool tablestats (CASSANDRA-5977)
 * (stress) Add datacenter option to -node options (CASSANDRA-11591)
 * Fix handling of empty slices (CASSANDRA-11513)
 * Make number of cores used by cqlsh COPY visible to testing code (CASSANDRA-11437)
 * Allow filtering on clustering columns for queries without secondary indexes (CASSANDRA-11310)
 * Refactor Restriction hierarchy (CASSANDRA-11354)
 * Eliminate allocations in R/W path (CASSANDRA-11421)
 * Update Netty to 4.0.36 (CASSANDRA-11567)
 * Fix PER PARTITION LIMIT for queries requiring post-query ordering (CASSANDRA-11556)
 * Allow instantiation of UDTs and tuples in UDFs (CASSANDRA-10818)
 * Support UDT in CQLSSTableWriter (CASSANDRA-10624)
 * Support for non-frozen user-defined types, updating
   individual fields of user-defined types (CASSANDRA-7423)
 * Make LZ4 compression level configurable (CASSANDRA-11051)
 * Allow per-partition LIMIT clause in CQL (CASSANDRA-7017)
 * Make custom filtering more extensible with UserExpression (CASSANDRA-11295)
 * Improve field-checking and error reporting in cassandra.yaml (CASSANDRA-10649)
 * Print CAS stats in nodetool proxyhistograms (CASSANDRA-11507)
 * More user friendly error when providing an invalid token to nodetool (CASSANDRA-9348)
 * Add static column support to SASI index (CASSANDRA-11183)
 * Support EQ/PREFIX queries in SASI CONTAINS mode without tokenization (CASSANDRA-11434)
 * Support LIKE operator in prepared statements (CASSANDRA-11456)
 * Add a command to see if a Materialized View has finished building (CASSANDRA-9967)
 * Log endpoint and port associated with streaming operation (CASSANDRA-8777)
 * Print sensible units for all log messages (CASSANDRA-9692)
 * Upgrade Netty to version 4.0.34 (CASSANDRA-11096)
 * Break the CQL grammar into separate Parser and Lexer (CASSANDRA-11372)
 * Compress only inter-dc traffic by default (CASSANDRA-8888)
 * Add metrics to track write amplification (CASSANDRA-11420)
 * cassandra-stress: cannot handle "value-less" tables (CASSANDRA-7739)
 * Add/drop multiple columns in one ALTER TABLE statement (CASSANDRA-10411)
 * Add require_endpoint_verification opt for internode encryption (CASSANDRA-9220)
 * Add auto import java.util for UDF code block (CASSANDRA-11392)
 * Add --hex-format option to nodetool getsstables (CASSANDRA-11337)
 * sstablemetadata should print sstable min/max token (CASSANDRA-7159)
 * Do not wrap CassandraException in TriggerExecutor (CASSANDRA-9421)
 * COPY TO should have higher double precision (CASSANDRA-11255)
 * Stress should exit with non-zero status after failure (CASSANDRA-10340)
 * Add client to cqlsh SHOW_SESSION (CASSANDRA-8958)
 * Fix nodetool tablestats keyspace level metrics (CASSANDRA-11226)
 * Store repair options in parent_repair_history (CASSANDRA-11244)
 * Print current leveling in sstableofflinerelevel (CASSANDRA-9588)
 * Change repair message for keyspaces with RF 1 (CASSANDRA-11203)
 * Remove hard-coded SSL cipher suites and protocols (CASSANDRA-10508)
 * Improve concurrency in CompactionStrategyManager (CASSANDRA-10099)
 * (cqlsh) interpret CQL type for formatting blobs (CASSANDRA-11274)
 * Refuse to start and print txn log information in case of disk
   corruption (CASSANDRA-10112)
 * Resolve some eclipse-warnings (CASSANDRA-11086)
 * (cqlsh) Show static columns in a different color (CASSANDRA-11059)
 * Allow to remove TTLs on table with default_time_to_live (CASSANDRA-11207)
Merged from 3.0:
 * Disallow creating view with a static column (CASSANDRA-11602)
 * Reduce the amount of object allocations caused by the getFunctions methods (CASSANDRA-11593)
 * Potential error replaying commitlog with smallint/tinyint/date/time types (CASSANDRA-11618)
 * Fix queries with filtering on counter columns (CASSANDRA-11629)
 * Improve tombstone printing in sstabledump (CASSANDRA-11655)
 * Fix paging for range queries where all clustering columns are specified (CASSANDRA-11669)
 * Don't require HEAP_NEW_SIZE to be set when using G1 (CASSANDRA-11600)
 * Fix sstabledump not showing cells after tombstone marker (CASSANDRA-11654)
 * Ignore all LocalStrategy keyspaces for streaming and other related
   operations (CASSANDRA-11627)
 * Ensure columnfilter covers indexed columns for thrift 2i queries (CASSANDRA-11523)
 * Only open one sstable scanner per sstable (CASSANDRA-11412)
 * Option to specify ProtocolVersion in cassandra-stress (CASSANDRA-11410)
 * ArithmeticException in avgFunctionForDecimal (CASSANDRA-11485)
 * LogAwareFileLister should only use OLD sstable files in current folder to determine disk consistency (CASSANDRA-11470)
 * Notify indexers of expired rows during compaction (CASSANDRA-11329)
 * Properly respond with ProtocolError when a v1/v2 native protocol
   header is received (CASSANDRA-11464)
 * Validate that num_tokens and initial_token are consistent with one another (CASSANDRA-10120)
Merged from 2.2:
 * Exit JVM if JMX server fails to startup (CASSANDRA-11540)
 * Produce a heap dump when exiting on OOM (CASSANDRA-9861)
 * Restore ability to filter on clustering columns when using a 2i (CASSANDRA-11510)
 * JSON datetime formatting needs timezone (CASSANDRA-11137)
 * Fix is_dense recalculation for Thrift-updated tables (CASSANDRA-11502)
 * Remove unnescessary file existence check during anticompaction (CASSANDRA-11660)
 * Add missing files to debian packages (CASSANDRA-11642)
 * Avoid calling Iterables::concat in loops during ModificationStatement::getFunctions (CASSANDRA-11621)
 * cqlsh: COPY FROM should use regular inserts for single statement batches and
   report errors correctly if workers processes crash on initialization (CASSANDRA-11474)
 * Always close cluster with connection in CqlRecordWriter (CASSANDRA-11553)
 * Allow only DISTINCT queries with partition keys restrictions (CASSANDRA-11339)
 * CqlConfigHelper no longer requires both a keystore and truststore to work (CASSANDRA-11532)
 * Make deprecated repair methods backward-compatible with previous notification service (CASSANDRA-11430)
 * IncomingStreamingConnection version check message wrong (CASSANDRA-11462)
Merged from 2.1:
 * Support mlockall on IBM POWER arch (CASSANDRA-11576)
 * Add option to disable use of severity in DynamicEndpointSnitch (CASSANDRA-11737)
 * cqlsh COPY FROM fails for null values with non-prepared statements (CASSANDRA-11631)
 * Make cython optional in pylib/setup.py (CASSANDRA-11630)
 * Change order of directory searching for cassandra.in.sh to favor local one (CASSANDRA-11628)
 * cqlsh COPY FROM fails with []{} chars in UDT/tuple fields/values (CASSANDRA-11633)
 * clqsh: COPY FROM throws TypeError with Cython extensions enabled (CASSANDRA-11574)
 * cqlsh: COPY FROM ignores NULL values in conversion (CASSANDRA-11549)
 * Validate levels when building LeveledScanner to avoid overlaps with orphaned sstables (CASSANDRA-9935)


3.5
 * StaticTokenTreeBuilder should respect posibility of duplicate tokens (CASSANDRA-11525)
 * Correctly fix potential assertion error during compaction (CASSANDRA-11353)
 * Avoid index segment stitching in RAM which lead to OOM on big SSTable files (CASSANDRA-11383)
 * Fix clustering and row filters for LIKE queries on clustering columns (CASSANDRA-11397)
Merged from 3.0:
 * Fix rare NPE on schema upgrade from 2.x to 3.x (CASSANDRA-10943)
 * Improve backoff policy for cqlsh COPY FROM (CASSANDRA-11320)
 * Improve IF NOT EXISTS check in CREATE INDEX (CASSANDRA-11131)
 * Upgrade ohc to 0.4.3
 * Enable SO_REUSEADDR for JMX RMI server sockets (CASSANDRA-11093)
 * Allocate merkletrees with the correct size (CASSANDRA-11390)
 * Support streaming pre-3.0 sstables (CASSANDRA-10990)
 * Add backpressure to compressed or encrypted commit log (CASSANDRA-10971)
 * SSTableExport supports secondary index tables (CASSANDRA-11330)
 * Fix sstabledump to include missing info in debug output (CASSANDRA-11321)
 * Establish and implement canonical bulk reading workload(s) (CASSANDRA-10331)
 * Fix paging for IN queries on tables without clustering columns (CASSANDRA-11208)
 * Remove recursive call from CompositesSearcher (CASSANDRA-11304)
 * Fix filtering on non-primary key columns for queries without index (CASSANDRA-6377)
 * Fix sstableloader fail when using materialized view (CASSANDRA-11275)
Merged from 2.2:
 * DatabaseDescriptor should log stacktrace in case of Eception during seed provider creation (CASSANDRA-11312)
 * Use canonical path for directory in SSTable descriptor (CASSANDRA-10587)
 * Add cassandra-stress keystore option (CASSANDRA-9325)
 * Dont mark sstables as repairing with sub range repairs (CASSANDRA-11451)
 * Notify when sstables change after cancelling compaction (CASSANDRA-11373)
 * cqlsh: COPY FROM should check that explicit column names are valid (CASSANDRA-11333)
 * Add -Dcassandra.start_gossip startup option (CASSANDRA-10809)
 * Fix UTF8Validator.validate() for modified UTF-8 (CASSANDRA-10748)
 * Clarify that now() function is calculated on the coordinator node in CQL documentation (CASSANDRA-10900)
 * Fix bloom filter sizing with LCS (CASSANDRA-11344)
 * (cqlsh) Fix error when result is 0 rows with EXPAND ON (CASSANDRA-11092)
 * Add missing newline at end of bin/cqlsh (CASSANDRA-11325)
 * Unresolved hostname leads to replace being ignored (CASSANDRA-11210)
 * Only log yaml config once, at startup (CASSANDRA-11217)
 * Reference leak with parallel repairs on the same table (CASSANDRA-11215)
Merged from 2.1:
 * Add a -j parameter to scrub/cleanup/upgradesstables to state how
   many threads to use (CASSANDRA-11179)
 * COPY FROM on large datasets: fix progress report and debug performance (CASSANDRA-11053)
 * InvalidateKeys should have a weak ref to key cache (CASSANDRA-11176)


3.4
 * (cqlsh) add cqlshrc option to always connect using ssl (CASSANDRA-10458)
 * Cleanup a few resource warnings (CASSANDRA-11085)
 * Allow custom tracing implementations (CASSANDRA-10392)
 * Extract LoaderOptions to be able to be used from outside (CASSANDRA-10637)
 * fix OnDiskIndexTest to properly treat empty ranges (CASSANDRA-11205)
 * fix TrackerTest to handle new notifications (CASSANDRA-11178)
 * add SASI validation for partitioner and complex columns (CASSANDRA-11169)
 * Add caching of encrypted credentials in PasswordAuthenticator (CASSANDRA-7715)
 * fix SASI memtable switching on flush (CASSANDRA-11159)
 * Remove duplicate offline compaction tracking (CASSANDRA-11148)
 * fix EQ semantics of analyzed SASI indexes (CASSANDRA-11130)
 * Support long name output for nodetool commands (CASSANDRA-7950)
 * Encrypted hints (CASSANDRA-11040)
 * SASI index options validation (CASSANDRA-11136)
 * Optimize disk seek using min/max column name meta data when the LIMIT clause is used
   (CASSANDRA-8180)
 * Add LIKE support to CQL3 (CASSANDRA-11067)
 * Generic Java UDF types (CASSANDRA-10819)
 * cqlsh: Include sub-second precision in timestamps by default (CASSANDRA-10428)
 * Set javac encoding to utf-8 (CASSANDRA-11077)
 * Integrate SASI index into Cassandra (CASSANDRA-10661)
 * Add --skip-flush option to nodetool snapshot
 * Skip values for non-queried columns (CASSANDRA-10657)
 * Add support for secondary indexes on static columns (CASSANDRA-8103)
 * CommitLogUpgradeTestMaker creates broken commit logs (CASSANDRA-11051)
 * Add metric for number of dropped mutations (CASSANDRA-10866)
 * Simplify row cache invalidation code (CASSANDRA-10396)
 * Support user-defined compaction through nodetool (CASSANDRA-10660)
 * Stripe view locks by key and table ID to reduce contention (CASSANDRA-10981)
 * Add nodetool gettimeout and settimeout commands (CASSANDRA-10953)
 * Add 3.0 metadata to sstablemetadata output (CASSANDRA-10838)
Merged from 3.0:
 * MV should only query complex columns included in the view (CASSANDRA-11069)
 * Failed aggregate creation breaks server permanently (CASSANDRA-11064)
 * Add sstabledump tool (CASSANDRA-7464)
 * Introduce backpressure for hints (CASSANDRA-10972)
 * Fix ClusteringPrefix not being able to read tombstone range boundaries (CASSANDRA-11158)
 * Prevent logging in sandboxed state (CASSANDRA-11033)
 * Disallow drop/alter operations of UDTs used by UDAs (CASSANDRA-10721)
 * Add query time validation method on Index (CASSANDRA-11043)
 * Avoid potential AssertionError in mixed version cluster (CASSANDRA-11128)
 * Properly handle hinted handoff after topology changes (CASSANDRA-5902)
 * AssertionError when listing sstable files on inconsistent disk state (CASSANDRA-11156)
 * Fix wrong rack counting and invalid conditions check for TokenAllocation
   (CASSANDRA-11139)
 * Avoid creating empty hint files (CASSANDRA-11090)
 * Fix leak detection strong reference loop using weak reference (CASSANDRA-11120)
 * Configurie BatchlogManager to stop delayed tasks on shutdown (CASSANDRA-11062)
 * Hadoop integration is incompatible with Cassandra Driver 3.0.0 (CASSANDRA-11001)
 * Add dropped_columns to the list of schema table so it gets handled
   properly (CASSANDRA-11050)
 * Fix NPE when using forceRepairRangeAsync without DC (CASSANDRA-11239)
Merged from 2.2:
 * Preserve order for preferred SSL cipher suites (CASSANDRA-11164)
 * Range.compareTo() violates the contract of Comparable (CASSANDRA-11216)
 * Avoid NPE when serializing ErrorMessage with null message (CASSANDRA-11167)
 * Replacing an aggregate with a new version doesn't reset INITCOND (CASSANDRA-10840)
 * (cqlsh) cqlsh cannot be called through symlink (CASSANDRA-11037)
 * fix ohc and java-driver pom dependencies in build.xml (CASSANDRA-10793)
 * Protect from keyspace dropped during repair (CASSANDRA-11065)
 * Handle adding fields to a UDT in SELECT JSON and toJson() (CASSANDRA-11146)
 * Better error message for cleanup (CASSANDRA-10991)
 * cqlsh pg-style-strings broken if line ends with ';' (CASSANDRA-11123)
 * Always persist upsampled index summaries (CASSANDRA-10512)
 * (cqlsh) Fix inconsistent auto-complete (CASSANDRA-10733)
 * Make SELECT JSON and toJson() threadsafe (CASSANDRA-11048)
 * Fix SELECT on tuple relations for mixed ASC/DESC clustering order (CASSANDRA-7281)
 * Use cloned TokenMetadata in size estimates to avoid race against membership check
   (CASSANDRA-10736)
 * (cqlsh) Support utf-8/cp65001 encoding on Windows (CASSANDRA-11030)
 * Fix paging on DISTINCT queries repeats result when first row in partition changes
   (CASSANDRA-10010)
 * (cqlsh) Support timezone conversion using pytz (CASSANDRA-10397)
 * cqlsh: change default encoding to UTF-8 (CASSANDRA-11124)
Merged from 2.1:
 * Checking if an unlogged batch is local is inefficient (CASSANDRA-11529)
 * Fix out-of-space error treatment in memtable flushing (CASSANDRA-11448).
 * Don't do defragmentation if reading from repaired sstables (CASSANDRA-10342)
 * Fix streaming_socket_timeout_in_ms not enforced (CASSANDRA-11286)
 * Avoid dropping message too quickly due to missing unit conversion (CASSANDRA-11302)
 * Don't remove FailureDetector history on removeEndpoint (CASSANDRA-10371)
 * Only notify if repair status changed (CASSANDRA-11172)
 * Use logback setting for 'cassandra -v' command (CASSANDRA-10767)
 * Fix sstableloader to unthrottle streaming by default (CASSANDRA-9714)
 * Fix incorrect warning in 'nodetool status' (CASSANDRA-10176)
 * Properly release sstable ref when doing offline scrub (CASSANDRA-10697)
 * Improve nodetool status performance for large cluster (CASSANDRA-7238)
 * Gossiper#isEnabled is not thread safe (CASSANDRA-11116)
 * Avoid major compaction mixing repaired and unrepaired sstables in DTCS (CASSANDRA-11113)
 * Make it clear what DTCS timestamp_resolution is used for (CASSANDRA-11041)
 * (cqlsh) Display milliseconds when datetime overflows (CASSANDRA-10625)


3.3
 * Avoid infinite loop if owned range is smaller than number of
   data dirs (CASSANDRA-11034)
 * Avoid bootstrap hanging when existing nodes have no data to stream (CASSANDRA-11010)
Merged from 3.0:
 * Remove double initialization of newly added tables (CASSANDRA-11027)
 * Filter keys searcher results by target range (CASSANDRA-11104)
 * Fix deserialization of legacy read commands (CASSANDRA-11087)
 * Fix incorrect computation of deletion time in sstable metadata (CASSANDRA-11102)
 * Avoid memory leak when collecting sstable metadata (CASSANDRA-11026)
 * Mutations do not block for completion under view lock contention (CASSANDRA-10779)
 * Invalidate legacy schema tables when unloading them (CASSANDRA-11071)
 * (cqlsh) handle INSERT and UPDATE statements with LWT conditions correctly
   (CASSANDRA-11003)
 * Fix DISTINCT queries in mixed version clusters (CASSANDRA-10762)
 * Migrate build status for indexes along with legacy schema (CASSANDRA-11046)
 * Ensure SSTables for legacy KEYS indexes can be read (CASSANDRA-11045)
 * Added support for IBM zSystems architecture (CASSANDRA-11054)
 * Update CQL documentation (CASSANDRA-10899)
 * Check the column name, not cell name, for dropped columns when reading
   legacy sstables (CASSANDRA-11018)
 * Don't attempt to index clustering values of static rows (CASSANDRA-11021)
 * Remove checksum files after replaying hints (CASSANDRA-10947)
 * Support passing base table metadata to custom 2i validation (CASSANDRA-10924)
 * Ensure stale index entries are purged during reads (CASSANDRA-11013)
 * (cqlsh) Also apply --connect-timeout to control connection
   timeout (CASSANDRA-10959)
 * Fix AssertionError when removing from list using UPDATE (CASSANDRA-10954)
 * Fix UnsupportedOperationException when reading old sstable with range
   tombstone (CASSANDRA-10743)
 * MV should use the maximum timestamp of the primary key (CASSANDRA-10910)
 * Fix potential assertion error during compaction (CASSANDRA-10944)
Merged from 2.2:
 * maxPurgeableTimestamp needs to check memtables too (CASSANDRA-9949)
 * Apply change to compaction throughput in real time (CASSANDRA-10025)
 * (cqlsh) encode input correctly when saving history
 * Fix potential NPE on ORDER BY queries with IN (CASSANDRA-10955)
 * Start L0 STCS-compactions even if there is a L0 -> L1 compaction
   going (CASSANDRA-10979)
 * Make UUID LSB unique per process (CASSANDRA-7925)
 * Avoid NPE when performing sstable tasks (scrub etc.) (CASSANDRA-10980)
 * Make sure client gets tombstone overwhelmed warning (CASSANDRA-9465)
 * Fix error streaming section more than 2GB (CASSANDRA-10961)
 * Histogram buckets exposed in jmx are sorted incorrectly (CASSANDRA-10975)
 * Enable GC logging by default (CASSANDRA-10140)
 * Optimize pending range computation (CASSANDRA-9258)
 * Skip commit log and saved cache directories in SSTable version startup check (CASSANDRA-10902)
 * drop/alter user should be case sensitive (CASSANDRA-10817)
Merged from 2.1:
 * test_bulk_round_trip_blogposts is failing occasionally (CASSANDRA-10938)
 * Fix isJoined return true only after becoming cluster member (CASANDRA-11007)
 * Fix bad gossip generation seen in long-running clusters (CASSANDRA-10969)
 * Avoid NPE when incremental repair fails (CASSANDRA-10909)
 * Unmark sstables compacting once they are done in cleanup/scrub/upgradesstables (CASSANDRA-10829)
 * Allow simultaneous bootstrapping with strict consistency when no vnodes are used (CASSANDRA-11005)
 * Log a message when major compaction does not result in a single file (CASSANDRA-10847)
 * (cqlsh) fix cqlsh_copy_tests when vnodes are disabled (CASSANDRA-10997)
 * (cqlsh) Add request timeout option to cqlsh (CASSANDRA-10686)
 * Avoid AssertionError while submitting hint with LWT (CASSANDRA-10477)
 * If CompactionMetadata is not in stats file, use index summary instead (CASSANDRA-10676)
 * Retry sending gossip syn multiple times during shadow round (CASSANDRA-8072)
 * Fix pending range calculation during moves (CASSANDRA-10887)
 * Sane default (200Mbps) for inter-DC streaming througput (CASSANDRA-8708)



3.2
 * Make sure tokens don't exist in several data directories (CASSANDRA-6696)
 * Add requireAuthorization method to IAuthorizer (CASSANDRA-10852)
 * Move static JVM options to conf/jvm.options file (CASSANDRA-10494)
 * Fix CassandraVersion to accept x.y version string (CASSANDRA-10931)
 * Add forceUserDefinedCleanup to allow more flexible cleanup (CASSANDRA-10708)
 * (cqlsh) allow setting TTL with COPY (CASSANDRA-9494)
 * Fix counting of received sstables in streaming (CASSANDRA-10949)
 * Implement hints compression (CASSANDRA-9428)
 * Fix potential assertion error when reading static columns (CASSANDRA-10903)
 * Fix EstimatedHistogram creation in nodetool tablehistograms (CASSANDRA-10859)
 * Establish bootstrap stream sessions sequentially (CASSANDRA-6992)
 * Sort compactionhistory output by timestamp (CASSANDRA-10464)
 * More efficient BTree removal (CASSANDRA-9991)
 * Make tablehistograms accept the same syntax as tablestats (CASSANDRA-10149)
 * Group pending compactions based on table (CASSANDRA-10718)
 * Add compressor name in sstablemetadata output (CASSANDRA-9879)
 * Fix type casting for counter columns (CASSANDRA-10824)
 * Prevent running Cassandra as root (CASSANDRA-8142)
 * bound maximum in-flight commit log replay mutation bytes to 64 megabytes (CASSANDRA-8639)
 * Normalize all scripts (CASSANDRA-10679)
 * Make compression ratio much more accurate (CASSANDRA-10225)
 * Optimize building of Clustering object when only one is created (CASSANDRA-10409)
 * Make index building pluggable (CASSANDRA-10681)
 * Add sstable flush observer (CASSANDRA-10678)
 * Improve NTS endpoints calculation (CASSANDRA-10200)
 * Improve performance of the folderSize function (CASSANDRA-10677)
 * Add support for type casting in selection clause (CASSANDRA-10310)
 * Added graphing option to cassandra-stress (CASSANDRA-7918)
 * Abort in-progress queries that time out (CASSANDRA-7392)
 * Add transparent data encryption core classes (CASSANDRA-9945)
Merged from 3.0:
 * Better handling of SSL connection errors inter-node (CASSANDRA-10816)
 * Avoid NoSuchElementException when executing empty batch (CASSANDRA-10711)
 * Avoid building PartitionUpdate in toString (CASSANDRA-10897)
 * Reduce heap spent when receiving many SSTables (CASSANDRA-10797)
 * Add back support for 3rd party auth providers to bulk loader (CASSANDRA-10873)
 * Eliminate the dependency on jgrapht for UDT resolution (CASSANDRA-10653)
 * (Hadoop) Close Clusters and Sessions in Hadoop Input/Output classes (CASSANDRA-10837)
 * Fix sstableloader not working with upper case keyspace name (CASSANDRA-10806)
Merged from 2.2:
 * jemalloc detection fails due to quoting issues in regexv (CASSANDRA-10946)
 * (cqlsh) show correct column names for empty result sets (CASSANDRA-9813)
 * Add new types to Stress (CASSANDRA-9556)
 * Add property to allow listening on broadcast interface (CASSANDRA-9748)
Merged from 2.1:
 * Match cassandra-loader options in COPY FROM (CASSANDRA-9303)
 * Fix binding to any address in CqlBulkRecordWriter (CASSANDRA-9309)
 * cqlsh fails to decode utf-8 characters for text typed columns (CASSANDRA-10875)
 * Log error when stream session fails (CASSANDRA-9294)
 * Fix bugs in commit log archiving startup behavior (CASSANDRA-10593)
 * (cqlsh) further optimise COPY FROM (CASSANDRA-9302)
 * Allow CREATE TABLE WITH ID (CASSANDRA-9179)
 * Make Stress compiles within eclipse (CASSANDRA-10807)
 * Cassandra Daemon should print JVM arguments (CASSANDRA-10764)
 * Allow cancellation of index summary redistribution (CASSANDRA-8805)


3.1.1
Merged from 3.0:
  * Fix upgrade data loss due to range tombstone deleting more data than then should
    (CASSANDRA-10822)


3.1
Merged from 3.0:
 * Avoid MV race during node decommission (CASSANDRA-10674)
 * Disable reloading of GossipingPropertyFileSnitch (CASSANDRA-9474)
 * Handle single-column deletions correction in materialized views
   when the column is part of the view primary key (CASSANDRA-10796)
 * Fix issue with datadir migration on upgrade (CASSANDRA-10788)
 * Fix bug with range tombstones on reverse queries and test coverage for
   AbstractBTreePartition (CASSANDRA-10059)
 * Remove 64k limit on collection elements (CASSANDRA-10374)
 * Remove unclear Indexer.indexes() method (CASSANDRA-10690)
 * Fix NPE on stream read error (CASSANDRA-10771)
 * Normalize cqlsh DESC output (CASSANDRA-10431)
 * Rejects partition range deletions when columns are specified (CASSANDRA-10739)
 * Fix error when saving cached key for old format sstable (CASSANDRA-10778)
 * Invalidate prepared statements on DROP INDEX (CASSANDRA-10758)
 * Fix SELECT statement with IN restrictions on partition key,
   ORDER BY and LIMIT (CASSANDRA-10729)
 * Improve stress performance over 1k threads (CASSANDRA-7217)
 * Wait for migration responses to complete before bootstrapping (CASSANDRA-10731)
 * Unable to create a function with argument of type Inet (CASSANDRA-10741)
 * Fix backward incompatibiliy in CqlInputFormat (CASSANDRA-10717)
 * Correctly preserve deletion info on updated rows when notifying indexers
   of single-row deletions (CASSANDRA-10694)
 * Notify indexers of partition delete during cleanup (CASSANDRA-10685)
 * Keep the file open in trySkipCache (CASSANDRA-10669)
 * Updated trigger example (CASSANDRA-10257)
Merged from 2.2:
 * Verify tables in pseudo-system keyspaces at startup (CASSANDRA-10761)
 * Fix IllegalArgumentException in DataOutputBuffer.reallocate for large buffers (CASSANDRA-10592)
 * Show CQL help in cqlsh in web browser (CASSANDRA-7225)
 * Serialize on disk the proper SSTable compression ratio (CASSANDRA-10775)
 * Reject index queries while the index is building (CASSANDRA-8505)
 * CQL.textile syntax incorrectly includes optional keyspace for aggregate SFUNC and FINALFUNC (CASSANDRA-10747)
 * Fix JSON update with prepared statements (CASSANDRA-10631)
 * Don't do anticompaction after subrange repair (CASSANDRA-10422)
 * Fix SimpleDateType type compatibility (CASSANDRA-10027)
 * (Hadoop) fix splits calculation (CASSANDRA-10640)
 * (Hadoop) ensure that Cluster instances are always closed (CASSANDRA-10058)
Merged from 2.1:
 * Fix Stress profile parsing on Windows (CASSANDRA-10808)
 * Fix incremental repair hang when replica is down (CASSANDRA-10288)
 * Optimize the way we check if a token is repaired in anticompaction (CASSANDRA-10768)
 * Add proper error handling to stream receiver (CASSANDRA-10774)
 * Warn or fail when changing cluster topology live (CASSANDRA-10243)
 * Status command in debian/ubuntu init script doesn't work (CASSANDRA-10213)
 * Some DROP ... IF EXISTS incorrectly result in exceptions on non-existing KS (CASSANDRA-10658)
 * DeletionTime.compareTo wrong in rare cases (CASSANDRA-10749)
 * Force encoding when computing statement ids (CASSANDRA-10755)
 * Properly reject counters as map keys (CASSANDRA-10760)
 * Fix the sstable-needs-cleanup check (CASSANDRA-10740)
 * (cqlsh) Print column names before COPY operation (CASSANDRA-8935)
 * Fix CompressedInputStream for proper cleanup (CASSANDRA-10012)
 * (cqlsh) Support counters in COPY commands (CASSANDRA-9043)
 * Try next replica if not possible to connect to primary replica on
   ColumnFamilyRecordReader (CASSANDRA-2388)
 * Limit window size in DTCS (CASSANDRA-10280)
 * sstableloader does not use MAX_HEAP_SIZE env parameter (CASSANDRA-10188)
 * (cqlsh) Improve COPY TO performance and error handling (CASSANDRA-9304)
 * Create compression chunk for sending file only (CASSANDRA-10680)
 * Forbid compact clustering column type changes in ALTER TABLE (CASSANDRA-8879)
 * Reject incremental repair with subrange repair (CASSANDRA-10422)
 * Add a nodetool command to refresh size_estimates (CASSANDRA-9579)
 * Invalidate cache after stream receive task is completed (CASSANDRA-10341)
 * Reject counter writes in CQLSSTableWriter (CASSANDRA-10258)
 * Remove superfluous COUNTER_MUTATION stage mapping (CASSANDRA-10605)


3.0
 * Fix AssertionError while flushing memtable due to materialized views
   incorrectly inserting empty rows (CASSANDRA-10614)
 * Store UDA initcond as CQL literal in the schema table, instead of a blob (CASSANDRA-10650)
 * Don't use -1 for the position of partition key in schema (CASSANDRA-10491)
 * Fix distinct queries in mixed version cluster (CASSANDRA-10573)
 * Skip sstable on clustering in names query (CASSANDRA-10571)
 * Remove value skipping as it breaks read-repair (CASSANDRA-10655)
 * Fix bootstrapping with MVs (CASSANDRA-10621)
 * Make sure EACH_QUORUM reads are using NTS (CASSANDRA-10584)
 * Fix MV replica filtering for non-NetworkTopologyStrategy (CASSANDRA-10634)
 * (Hadoop) fix CIF describeSplits() not handling 0 size estimates (CASSANDRA-10600)
 * Fix reading of legacy sstables (CASSANDRA-10590)
 * Use CQL type names in schema metadata tables (CASSANDRA-10365)
 * Guard batchlog replay against integer division by zero (CASSANDRA-9223)
 * Fix bug when adding a column to thrift with the same name than a primary key (CASSANDRA-10608)
 * Add client address argument to IAuthenticator::newSaslNegotiator (CASSANDRA-8068)
 * Fix implementation of LegacyLayout.LegacyBoundComparator (CASSANDRA-10602)
 * Don't use 'names query' read path for counters (CASSANDRA-10572)
 * Fix backward compatibility for counters (CASSANDRA-10470)
 * Remove memory_allocator paramter from cassandra.yaml (CASSANDRA-10581,10628)
 * Execute the metadata reload task of all registered indexes on CFS::reload (CASSANDRA-10604)
 * Fix thrift cas operations with defined columns (CASSANDRA-10576)
 * Fix PartitionUpdate.operationCount()for updates with static column operations (CASSANDRA-10606)
 * Fix thrift get() queries with defined columns (CASSANDRA-10586)
 * Fix marking of indexes as built and removed (CASSANDRA-10601)
 * Skip initialization of non-registered 2i instances, remove Index::getIndexName (CASSANDRA-10595)
 * Fix batches on multiple tables (CASSANDRA-10554)
 * Ensure compaction options are validated when updating KeyspaceMetadata (CASSANDRA-10569)
 * Flatten Iterator Transformation Hierarchy (CASSANDRA-9975)
 * Remove token generator (CASSANDRA-5261)
 * RolesCache should not be created for any authenticator that does not requireAuthentication (CASSANDRA-10562)
 * Fix LogTransaction checking only a single directory for files (CASSANDRA-10421)
 * Fix handling of range tombstones when reading old format sstables (CASSANDRA-10360)
 * Aggregate with Initial Condition fails with C* 3.0 (CASSANDRA-10367)
Merged from 2.2:
 * (cqlsh) show partial trace if incomplete after max_trace_wait (CASSANDRA-7645)
 * Use most up-to-date version of schema for system tables (CASSANDRA-10652)
 * Deprecate memory_allocator in cassandra.yaml (CASSANDRA-10581,10628)
 * Expose phi values from failure detector via JMX and tweak debug
   and trace logging (CASSANDRA-9526)
 * Fix IllegalArgumentException in DataOutputBuffer.reallocate for large buffers (CASSANDRA-10592)
Merged from 2.1:
 * Shutdown compaction in drain to prevent leak (CASSANDRA-10079)
 * (cqlsh) fix COPY using wrong variable name for time_format (CASSANDRA-10633)
 * Do not run SizeEstimatesRecorder if a node is not a member of the ring (CASSANDRA-9912)
 * Improve handling of dead nodes in gossip (CASSANDRA-10298)
 * Fix logback-tools.xml incorrectly configured for outputing to System.err
   (CASSANDRA-9937)
 * Fix streaming to catch exception so retry not fail (CASSANDRA-10557)
 * Add validation method to PerRowSecondaryIndex (CASSANDRA-10092)
 * Support encrypted and plain traffic on the same port (CASSANDRA-10559)
 * Do STCS in DTCS windows (CASSANDRA-10276)
 * Avoid repetition of JVM_OPTS in debian package (CASSANDRA-10251)
 * Fix potential NPE from handling result of SIM.highestSelectivityIndex (CASSANDRA-10550)
 * Fix paging issues with partitions containing only static columns data (CASSANDRA-10381)
 * Fix conditions on static columns (CASSANDRA-10264)
 * AssertionError: attempted to delete non-existing file CommitLog (CASSANDRA-10377)
 * Fix sorting for queries with an IN condition on partition key columns (CASSANDRA-10363)


3.0-rc2
 * Fix SELECT DISTINCT queries between 2.2.2 nodes and 3.0 nodes (CASSANDRA-10473)
 * Remove circular references in SegmentedFile (CASSANDRA-10543)
 * Ensure validation of indexed values only occurs once per-partition (CASSANDRA-10536)
 * Fix handling of static columns for range tombstones in thrift (CASSANDRA-10174)
 * Support empty ColumnFilter for backward compatility on empty IN (CASSANDRA-10471)
 * Remove Pig support (CASSANDRA-10542)
 * Fix LogFile throws Exception when assertion is disabled (CASSANDRA-10522)
 * Revert CASSANDRA-7486, make CMS default GC, move GC config to
   conf/jvm.options (CASSANDRA-10403)
 * Fix TeeingAppender causing some logs to be truncated/empty (CASSANDRA-10447)
 * Allow EACH_QUORUM for reads (CASSANDRA-9602)
 * Fix potential ClassCastException while upgrading (CASSANDRA-10468)
 * Fix NPE in MVs on update (CASSANDRA-10503)
 * Only include modified cell data in indexing deltas (CASSANDRA-10438)
 * Do not load keyspace when creating sstable writer (CASSANDRA-10443)
 * If node is not yet gossiping write all MV updates to batchlog only (CASSANDRA-10413)
 * Re-populate token metadata after commit log recovery (CASSANDRA-10293)
 * Provide additional metrics for materialized views (CASSANDRA-10323)
 * Flush system schema tables after local schema changes (CASSANDRA-10429)
Merged from 2.2:
 * Reduce contention getting instances of CompositeType (CASSANDRA-10433)
 * Fix the regression when using LIMIT with aggregates (CASSANDRA-10487)
 * Avoid NoClassDefFoundError during DataDescriptor initialization on windows (CASSANDRA-10412)
 * Preserve case of quoted Role & User names (CASSANDRA-10394)
 * cqlsh pg-style-strings broken (CASSANDRA-10484)
 * cqlsh prompt includes name of keyspace after failed `use` statement (CASSANDRA-10369)
Merged from 2.1:
 * (cqlsh) Distinguish negative and positive infinity in output (CASSANDRA-10523)
 * (cqlsh) allow custom time_format for COPY TO (CASSANDRA-8970)
 * Don't allow startup if the node's rack has changed (CASSANDRA-10242)
 * (cqlsh) show partial trace if incomplete after max_trace_wait (CASSANDRA-7645)
 * Allow LOCAL_JMX to be easily overridden (CASSANDRA-10275)
 * Mark nodes as dead even if they've already left (CASSANDRA-10205)


3.0.0-rc1
 * Fix mixed version read request compatibility for compact static tables
   (CASSANDRA-10373)
 * Fix paging of DISTINCT with static and IN (CASSANDRA-10354)
 * Allow MATERIALIZED VIEW's SELECT statement to restrict primary key
   columns (CASSANDRA-9664)
 * Move crc_check_chance out of compression options (CASSANDRA-9839)
 * Fix descending iteration past end of BTreeSearchIterator (CASSANDRA-10301)
 * Transfer hints to a different node on decommission (CASSANDRA-10198)
 * Check partition keys for CAS operations during stmt validation (CASSANDRA-10338)
 * Add custom query expressions to SELECT (CASSANDRA-10217)
 * Fix minor bugs in MV handling (CASSANDRA-10362)
 * Allow custom indexes with 0,1 or multiple target columns (CASSANDRA-10124)
 * Improve MV schema representation (CASSANDRA-9921)
 * Add flag to enable/disable coordinator batchlog for MV writes (CASSANDRA-10230)
 * Update cqlsh COPY for new internal driver serialization interface (CASSANDRA-10318)
 * Give index implementations more control over rebuild operations (CASSANDRA-10312)
 * Update index file format (CASSANDRA-10314)
 * Add "shadowable" row tombstones to deal with mv timestamp issues (CASSANDRA-10261)
 * CFS.loadNewSSTables() broken for pre-3.0 sstables
 * Cache selected index in read command to reduce lookups (CASSANDRA-10215)
 * Small optimizations of sstable index serialization (CASSANDRA-10232)
 * Support for both encrypted and unencrypted native transport connections (CASSANDRA-9590)
Merged from 2.2:
 * Configurable page size in cqlsh (CASSANDRA-9855)
 * Defer default role manager setup until all nodes are on 2.2+ (CASSANDRA-9761)
 * Handle missing RoleManager in config after upgrade to 2.2 (CASSANDRA-10209)
Merged from 2.1:
 * Bulk Loader API could not tolerate even node failure (CASSANDRA-10347)
 * Avoid misleading pushed notifications when multiple nodes
   share an rpc_address (CASSANDRA-10052)
 * Fix dropping undroppable when message queue is full (CASSANDRA-10113)
 * Fix potential ClassCastException during paging (CASSANDRA-10352)
 * Prevent ALTER TYPE from creating circular references (CASSANDRA-10339)
 * Fix cache handling of 2i and base tables (CASSANDRA-10155, 10359)
 * Fix NPE in nodetool compactionhistory (CASSANDRA-9758)
 * (Pig) support BulkOutputFormat as a URL parameter (CASSANDRA-7410)
 * BATCH statement is broken in cqlsh (CASSANDRA-10272)
 * (cqlsh) Make cqlsh PEP8 Compliant (CASSANDRA-10066)
 * (cqlsh) Fix error when starting cqlsh with --debug (CASSANDRA-10282)
 * Scrub, Cleanup and Upgrade do not unmark compacting until all operations
   have completed, regardless of the occurence of exceptions (CASSANDRA-10274)


3.0.0-beta2
 * Fix columns returned by AbstractBtreePartitions (CASSANDRA-10220)
 * Fix backward compatibility issue due to AbstractBounds serialization bug (CASSANDRA-9857)
 * Fix startup error when upgrading nodes (CASSANDRA-10136)
 * Base table PRIMARY KEY can be assumed to be NOT NULL in MV creation (CASSANDRA-10147)
 * Improve batchlog write patch (CASSANDRA-9673)
 * Re-apply MaterializedView updates on commitlog replay (CASSANDRA-10164)
 * Require AbstractType.isByteOrderComparable declaration in constructor (CASSANDRA-9901)
 * Avoid digest mismatch on upgrade to 3.0 (CASSANDRA-9554)
 * Fix Materialized View builder when adding multiple MVs (CASSANDRA-10156)
 * Choose better poolingOptions for protocol v4 in cassandra-stress (CASSANDRA-10182)
 * Fix LWW bug affecting Materialized Views (CASSANDRA-10197)
 * Ensures frozen sets and maps are always sorted (CASSANDRA-10162)
 * Don't deadlock when flushing CFS backed custom indexes (CASSANDRA-10181)
 * Fix double flushing of secondary index tables (CASSANDRA-10180)
 * Fix incorrect handling of range tombstones in thrift (CASSANDRA-10046)
 * Only use batchlog when paired materialized view replica is remote (CASSANDRA-10061)
 * Reuse TemporalRow when updating multiple MaterializedViews (CASSANDRA-10060)
 * Validate gc_grace_seconds for batchlog writes and MVs (CASSANDRA-9917)
 * Fix sstablerepairedset (CASSANDRA-10132)
Merged from 2.2:
 * Cancel transaction for sstables we wont redistribute index summary
   for (CASSANDRA-10270)
 * Retry snapshot deletion after compaction and gc on Windows (CASSANDRA-10222)
 * Fix failure to start with space in directory path on Windows (CASSANDRA-10239)
 * Fix repair hang when snapshot failed (CASSANDRA-10057)
 * Fall back to 1/4 commitlog volume for commitlog_total_space on small disks
   (CASSANDRA-10199)
Merged from 2.1:
 * Added configurable warning threshold for GC duration (CASSANDRA-8907)
 * Fix handling of streaming EOF (CASSANDRA-10206)
 * Only check KeyCache when it is enabled
 * Change streaming_socket_timeout_in_ms default to 1 hour (CASSANDRA-8611)
 * (cqlsh) update list of CQL keywords (CASSANDRA-9232)
 * Add nodetool gettraceprobability command (CASSANDRA-10234)
Merged from 2.0:
 * Fix rare race where older gossip states can be shadowed (CASSANDRA-10366)
 * Fix consolidating racks violating the RF contract (CASSANDRA-10238)
 * Disallow decommission when node is in drained state (CASSANDRA-8741)


2.2.1
 * Fix race during construction of commit log (CASSANDRA-10049)
 * Fix LeveledCompactionStrategyTest (CASSANDRA-9757)
 * Fix broken UnbufferedDataOutputStreamPlus.writeUTF (CASSANDRA-10203)
 * (cqlsh) default load-from-file encoding to utf-8 (CASSANDRA-9898)
 * Avoid returning Permission.NONE when failing to query users table (CASSANDRA-10168)
 * (cqlsh) add CLEAR command (CASSANDRA-10086)
 * Support string literals as Role names for compatibility (CASSANDRA-10135)
Merged from 2.1:
 * Only check KeyCache when it is enabled
 * Change streaming_socket_timeout_in_ms default to 1 hour (CASSANDRA-8611)
 * (cqlsh) update list of CQL keywords (CASSANDRA-9232)


3.0.0-beta1
 * Redesign secondary index API (CASSANDRA-9459, 7771, 9041)
 * Fix throwing ReadFailure instead of ReadTimeout on range queries (CASSANDRA-10125)
 * Rewrite hinted handoff (CASSANDRA-6230)
 * Fix query on static compact tables (CASSANDRA-10093)
 * Fix race during construction of commit log (CASSANDRA-10049)
 * Add option to only purge repaired tombstones (CASSANDRA-6434)
 * Change authorization handling for MVs (CASSANDRA-9927)
 * Add custom JMX enabled executor for UDF sandbox (CASSANDRA-10026)
 * Fix row deletion bug for Materialized Views (CASSANDRA-10014)
 * Support mixed-version clusters with Cassandra 2.1 and 2.2 (CASSANDRA-9704)
 * Fix multiple slices on RowSearchers (CASSANDRA-10002)
 * Fix bug in merging of collections (CASSANDRA-10001)
 * Optimize batchlog replay to avoid full scans (CASSANDRA-7237)
 * Repair improvements when using vnodes (CASSANDRA-5220)
 * Disable scripted UDFs by default (CASSANDRA-9889)
 * Bytecode inspection for Java-UDFs (CASSANDRA-9890)
 * Use byte to serialize MT hash length (CASSANDRA-9792)
 * Replace usage of Adler32 with CRC32 (CASSANDRA-8684)
 * Fix migration to new format from 2.1 SSTable (CASSANDRA-10006)
 * SequentialWriter should extend BufferedDataOutputStreamPlus (CASSANDRA-9500)
 * Use the same repairedAt timestamp within incremental repair session (CASSANDRA-9111)
Merged from 2.2:
 * Allow count(*) and count(1) to be use as normal aggregation (CASSANDRA-10114)
 * An NPE is thrown if the column name is unknown for an IN relation (CASSANDRA-10043)
 * Apply commit_failure_policy to more errors on startup (CASSANDRA-9749)
 * Fix histogram overflow exception (CASSANDRA-9973)
 * Route gossip messages over dedicated socket (CASSANDRA-9237)
 * Add checksum to saved cache files (CASSANDRA-9265)
 * Log warning when using an aggregate without partition key (CASSANDRA-9737)
Merged from 2.1:
 * (cqlsh) Allow encoding to be set through command line (CASSANDRA-10004)
 * Add new JMX methods to change local compaction strategy (CASSANDRA-9965)
 * Write hints for paxos commits (CASSANDRA-7342)
 * (cqlsh) Fix timestamps before 1970 on Windows, always
   use UTC for timestamp display (CASSANDRA-10000)
 * (cqlsh) Avoid overwriting new config file with old config
   when both exist (CASSANDRA-9777)
 * Release snapshot selfRef when doing snapshot repair (CASSANDRA-9998)
 * Cannot replace token does not exist - DN node removed as Fat Client (CASSANDRA-9871)
Merged from 2.0:
 * Don't cast expected bf size to an int (CASSANDRA-9959)
 * Make getFullyExpiredSSTables less expensive (CASSANDRA-9882)


3.0.0-alpha1
 * Implement proper sandboxing for UDFs (CASSANDRA-9402)
 * Simplify (and unify) cleanup of compaction leftovers (CASSANDRA-7066)
 * Allow extra schema definitions in cassandra-stress yaml (CASSANDRA-9850)
 * Metrics should use up to date nomenclature (CASSANDRA-9448)
 * Change CREATE/ALTER TABLE syntax for compression (CASSANDRA-8384)
 * Cleanup crc and adler code for java 8 (CASSANDRA-9650)
 * Storage engine refactor (CASSANDRA-8099, 9743, 9746, 9759, 9781, 9808, 9825,
   9848, 9705, 9859, 9867, 9874, 9828, 9801)
 * Update Guava to 18.0 (CASSANDRA-9653)
 * Bloom filter false positive ratio is not honoured (CASSANDRA-8413)
 * New option for cassandra-stress to leave a ratio of columns null (CASSANDRA-9522)
 * Change hinted_handoff_enabled yaml setting, JMX (CASSANDRA-9035)
 * Add algorithmic token allocation (CASSANDRA-7032)
 * Add nodetool command to replay batchlog (CASSANDRA-9547)
 * Make file buffer cache independent of paths being read (CASSANDRA-8897)
 * Remove deprecated legacy Hadoop code (CASSANDRA-9353)
 * Decommissioned nodes will not rejoin the cluster (CASSANDRA-8801)
 * Change gossip stabilization to use endpoit size (CASSANDRA-9401)
 * Change default garbage collector to G1 (CASSANDRA-7486)
 * Populate TokenMetadata early during startup (CASSANDRA-9317)
 * Undeprecate cache recentHitRate (CASSANDRA-6591)
 * Add support for selectively varint encoding fields (CASSANDRA-9499, 9865)
 * Materialized Views (CASSANDRA-6477)
Merged from 2.2:
 * Avoid grouping sstables for anticompaction with DTCS (CASSANDRA-9900)
 * UDF / UDA execution time in trace (CASSANDRA-9723)
 * Fix broken internode SSL (CASSANDRA-9884)
Merged from 2.1:
 * Add new JMX methods to change local compaction strategy (CASSANDRA-9965)
 * Fix handling of enable/disable autocompaction (CASSANDRA-9899)
 * Add consistency level to tracing ouput (CASSANDRA-9827)
 * Remove repair snapshot leftover on startup (CASSANDRA-7357)
 * Use random nodes for batch log when only 2 racks (CASSANDRA-8735)
 * Ensure atomicity inside thrift and stream session (CASSANDRA-7757)
 * Fix nodetool info error when the node is not joined (CASSANDRA-9031)
Merged from 2.0:
 * Log when messages are dropped due to cross_node_timeout (CASSANDRA-9793)
 * Don't track hotness when opening from snapshot for validation (CASSANDRA-9382)


2.2.0
 * Allow the selection of columns together with aggregates (CASSANDRA-9767)
 * Fix cqlsh copy methods and other windows specific issues (CASSANDRA-9795)
 * Don't wrap byte arrays in SequentialWriter (CASSANDRA-9797)
 * sum() and avg() functions missing for smallint and tinyint types (CASSANDRA-9671)
 * Revert CASSANDRA-9542 (allow native functions in UDA) (CASSANDRA-9771)
Merged from 2.1:
 * Fix MarshalException when upgrading superColumn family (CASSANDRA-9582)
 * Fix broken logging for "empty" flushes in Memtable (CASSANDRA-9837)
 * Handle corrupt files on startup (CASSANDRA-9686)
 * Fix clientutil jar and tests (CASSANDRA-9760)
 * (cqlsh) Allow the SSL protocol version to be specified through the
    config file or environment variables (CASSANDRA-9544)
Merged from 2.0:
 * Add tool to find why expired sstables are not getting dropped (CASSANDRA-10015)
 * Remove erroneous pending HH tasks from tpstats/jmx (CASSANDRA-9129)
 * Don't cast expected bf size to an int (CASSANDRA-9959)
 * checkForEndpointCollision fails for legitimate collisions (CASSANDRA-9765)
 * Complete CASSANDRA-8448 fix (CASSANDRA-9519)
 * Don't include auth credentials in debug log (CASSANDRA-9682)
 * Can't transition from write survey to normal mode (CASSANDRA-9740)
 * Scrub (recover) sstables even when -Index.db is missing (CASSANDRA-9591)
 * Fix growing pending background compaction (CASSANDRA-9662)


2.2.0-rc2
 * Re-enable memory-mapped I/O on Windows (CASSANDRA-9658)
 * Warn when an extra-large partition is compacted (CASSANDRA-9643)
 * (cqlsh) Allow setting the initial connection timeout (CASSANDRA-9601)
 * BulkLoader has --transport-factory option but does not use it (CASSANDRA-9675)
 * Allow JMX over SSL directly from nodetool (CASSANDRA-9090)
 * Update cqlsh for UDFs (CASSANDRA-7556)
 * Change Windows kernel default timer resolution (CASSANDRA-9634)
 * Deprected sstable2json and json2sstable (CASSANDRA-9618)
 * Allow native functions in user-defined aggregates (CASSANDRA-9542)
 * Don't repair system_distributed by default (CASSANDRA-9621)
 * Fix mixing min, max, and count aggregates for blob type (CASSANRA-9622)
 * Rename class for DATE type in Java driver (CASSANDRA-9563)
 * Duplicate compilation of UDFs on coordinator (CASSANDRA-9475)
 * Fix connection leak in CqlRecordWriter (CASSANDRA-9576)
 * Mlockall before opening system sstables & remove boot_without_jna option (CASSANDRA-9573)
 * Add functions to convert timeuuid to date or time, deprecate dateOf and unixTimestampOf (CASSANDRA-9229)
 * Make sure we cancel non-compacting sstables from LifecycleTransaction (CASSANDRA-9566)
 * Fix deprecated repair JMX API (CASSANDRA-9570)
 * Add logback metrics (CASSANDRA-9378)
 * Update and refactor ant test/test-compression to run the tests in parallel (CASSANDRA-9583)
 * Fix upgrading to new directory for secondary index (CASSANDRA-9687)
Merged from 2.1:
 * (cqlsh) Fix bad check for CQL compatibility when DESCRIBE'ing
   COMPACT STORAGE tables with no clustering columns
 * Eliminate strong self-reference chains in sstable ref tidiers (CASSANDRA-9656)
 * Ensure StreamSession uses canonical sstable reader instances (CASSANDRA-9700)
 * Ensure memtable book keeping is not corrupted in the event we shrink usage (CASSANDRA-9681)
 * Update internal python driver for cqlsh (CASSANDRA-9064)
 * Fix IndexOutOfBoundsException when inserting tuple with too many
   elements using the string literal notation (CASSANDRA-9559)
 * Enable describe on indices (CASSANDRA-7814)
 * Fix incorrect result for IN queries where column not found (CASSANDRA-9540)
 * ColumnFamilyStore.selectAndReference may block during compaction (CASSANDRA-9637)
 * Fix bug in cardinality check when compacting (CASSANDRA-9580)
 * Fix memory leak in Ref due to ConcurrentLinkedQueue.remove() behaviour (CASSANDRA-9549)
 * Make rebuild only run one at a time (CASSANDRA-9119)
Merged from 2.0:
 * Avoid NPE in AuthSuccess#decode (CASSANDRA-9727)
 * Add listen_address to system.local (CASSANDRA-9603)
 * Bug fixes to resultset metadata construction (CASSANDRA-9636)
 * Fix setting 'durable_writes' in ALTER KEYSPACE (CASSANDRA-9560)
 * Avoids ballot clash in Paxos (CASSANDRA-9649)
 * Improve trace messages for RR (CASSANDRA-9479)
 * Fix suboptimal secondary index selection when restricted
   clustering column is also indexed (CASSANDRA-9631)
 * (cqlsh) Add min_threshold to DTCS option autocomplete (CASSANDRA-9385)
 * Fix error message when attempting to create an index on a column
   in a COMPACT STORAGE table with clustering columns (CASSANDRA-9527)
 * 'WITH WITH' in alter keyspace statements causes NPE (CASSANDRA-9565)
 * Expose some internals of SelectStatement for inspection (CASSANDRA-9532)
 * ArrivalWindow should use primitives (CASSANDRA-9496)
 * Periodically submit background compaction tasks (CASSANDRA-9592)
 * Set HAS_MORE_PAGES flag to false when PagingState is null (CASSANDRA-9571)


2.2.0-rc1
 * Compressed commit log should measure compressed space used (CASSANDRA-9095)
 * Fix comparison bug in CassandraRoleManager#collectRoles (CASSANDRA-9551)
 * Add tinyint,smallint,time,date support for UDFs (CASSANDRA-9400)
 * Deprecates SSTableSimpleWriter and SSTableSimpleUnsortedWriter (CASSANDRA-9546)
 * Empty INITCOND treated as null in aggregate (CASSANDRA-9457)
 * Remove use of Cell in Thrift MapReduce classes (CASSANDRA-8609)
 * Integrate pre-release Java Driver 2.2-rc1, custom build (CASSANDRA-9493)
 * Clean up gossiper logic for old versions (CASSANDRA-9370)
 * Fix custom payload coding/decoding to match the spec (CASSANDRA-9515)
 * ant test-all results incomplete when parsed (CASSANDRA-9463)
 * Disallow frozen<> types in function arguments and return types for
   clarity (CASSANDRA-9411)
 * Static Analysis to warn on unsafe use of Autocloseable instances (CASSANDRA-9431)
 * Update commitlog archiving examples now that commitlog segments are
   not recycled (CASSANDRA-9350)
 * Extend Transactional API to sstable lifecycle management (CASSANDRA-8568)
 * (cqlsh) Add support for native protocol 4 (CASSANDRA-9399)
 * Ensure that UDF and UDAs are keyspace-isolated (CASSANDRA-9409)
 * Revert CASSANDRA-7807 (tracing completion client notifications) (CASSANDRA-9429)
 * Add ability to stop compaction by ID (CASSANDRA-7207)
 * Let CassandraVersion handle SNAPSHOT version (CASSANDRA-9438)
Merged from 2.1:
 * (cqlsh) Fix using COPY through SOURCE or -f (CASSANDRA-9083)
 * Fix occasional lack of `system` keyspace in schema tables (CASSANDRA-8487)
 * Use ProtocolError code instead of ServerError code for native protocol
   error responses to unsupported protocol versions (CASSANDRA-9451)
 * Default commitlog_sync_batch_window_in_ms changed to 2ms (CASSANDRA-9504)
 * Fix empty partition assertion in unsorted sstable writing tools (CASSANDRA-9071)
 * Ensure truncate without snapshot cannot produce corrupt responses (CASSANDRA-9388)
 * Consistent error message when a table mixes counter and non-counter
   columns (CASSANDRA-9492)
 * Avoid getting unreadable keys during anticompaction (CASSANDRA-9508)
 * (cqlsh) Better float precision by default (CASSANDRA-9224)
 * Improve estimated row count (CASSANDRA-9107)
 * Optimize range tombstone memory footprint (CASSANDRA-8603)
 * Use configured gcgs in anticompaction (CASSANDRA-9397)
Merged from 2.0:
 * Don't accumulate more range than necessary in RangeTombstone.Tracker (CASSANDRA-9486)
 * Add broadcast and rpc addresses to system.local (CASSANDRA-9436)
 * Always mark sstable suspect when corrupted (CASSANDRA-9478)
 * Add database users and permissions to CQL3 documentation (CASSANDRA-7558)
 * Allow JVM_OPTS to be passed to standalone tools (CASSANDRA-5969)
 * Fix bad condition in RangeTombstoneList (CASSANDRA-9485)
 * Fix potential StackOverflow when setting CrcCheckChance over JMX (CASSANDRA-9488)
 * Fix null static columns in pages after the first, paged reversed
   queries (CASSANDRA-8502)
 * Fix counting cache serialization in request metrics (CASSANDRA-9466)
 * Add option not to validate atoms during scrub (CASSANDRA-9406)


2.2.0-beta1
 * Introduce Transactional API for internal state changes (CASSANDRA-8984)
 * Add a flag in cassandra.yaml to enable UDFs (CASSANDRA-9404)
 * Better support of null for UDF (CASSANDRA-8374)
 * Use ecj instead of javassist for UDFs (CASSANDRA-8241)
 * faster async logback configuration for tests (CASSANDRA-9376)
 * Add `smallint` and `tinyint` data types (CASSANDRA-8951)
 * Avoid thrift schema creation when native driver is used in stress tool (CASSANDRA-9374)
 * Make Functions.declared thread-safe
 * Add client warnings to native protocol v4 (CASSANDRA-8930)
 * Allow roles cache to be invalidated (CASSANDRA-8967)
 * Upgrade Snappy (CASSANDRA-9063)
 * Don't start Thrift rpc by default (CASSANDRA-9319)
 * Only stream from unrepaired sstables with incremental repair (CASSANDRA-8267)
 * Aggregate UDFs allow SFUNC return type to differ from STYPE if FFUNC specified (CASSANDRA-9321)
 * Remove Thrift dependencies in bundled tools (CASSANDRA-8358)
 * Disable memory mapping of hsperfdata file for JVM statistics (CASSANDRA-9242)
 * Add pre-startup checks to detect potential incompatibilities (CASSANDRA-8049)
 * Distinguish between null and unset in protocol v4 (CASSANDRA-7304)
 * Add user/role permissions for user-defined functions (CASSANDRA-7557)
 * Allow cassandra config to be updated to restart daemon without unloading classes (CASSANDRA-9046)
 * Don't initialize compaction writer before checking if iter is empty (CASSANDRA-9117)
 * Don't execute any functions at prepare-time (CASSANDRA-9037)
 * Share file handles between all instances of a SegmentedFile (CASSANDRA-8893)
 * Make it possible to major compact LCS (CASSANDRA-7272)
 * Make FunctionExecutionException extend RequestExecutionException
   (CASSANDRA-9055)
 * Add support for SELECT JSON, INSERT JSON syntax and new toJson(), fromJson()
   functions (CASSANDRA-7970)
 * Optimise max purgeable timestamp calculation in compaction (CASSANDRA-8920)
 * Constrain internode message buffer sizes, and improve IO class hierarchy (CASSANDRA-8670)
 * New tool added to validate all sstables in a node (CASSANDRA-5791)
 * Push notification when tracing completes for an operation (CASSANDRA-7807)
 * Delay "node up" and "node added" notifications until native protocol server is started (CASSANDRA-8236)
 * Compressed Commit Log (CASSANDRA-6809)
 * Optimise IntervalTree (CASSANDRA-8988)
 * Add a key-value payload for third party usage (CASSANDRA-8553, 9212)
 * Bump metrics-reporter-config dependency for metrics 3.0 (CASSANDRA-8149)
 * Partition intra-cluster message streams by size, not type (CASSANDRA-8789)
 * Add WriteFailureException to native protocol, notify coordinator of
   write failures (CASSANDRA-8592)
 * Convert SequentialWriter to nio (CASSANDRA-8709)
 * Add role based access control (CASSANDRA-7653, 8650, 7216, 8760, 8849, 8761, 8850)
 * Record client ip address in tracing sessions (CASSANDRA-8162)
 * Indicate partition key columns in response metadata for prepared
   statements (CASSANDRA-7660)
 * Merge UUIDType and TimeUUIDType parse logic (CASSANDRA-8759)
 * Avoid memory allocation when searching index summary (CASSANDRA-8793)
 * Optimise (Time)?UUIDType Comparisons (CASSANDRA-8730)
 * Make CRC32Ex into a separate maven dependency (CASSANDRA-8836)
 * Use preloaded jemalloc w/ Unsafe (CASSANDRA-8714, 9197)
 * Avoid accessing partitioner through StorageProxy (CASSANDRA-8244, 8268)
 * Upgrade Metrics library and remove depricated metrics (CASSANDRA-5657)
 * Serializing Row cache alternative, fully off heap (CASSANDRA-7438)
 * Duplicate rows returned when in clause has repeated values (CASSANDRA-6706)
 * Make CassandraException unchecked, extend RuntimeException (CASSANDRA-8560)
 * Support direct buffer decompression for reads (CASSANDRA-8464)
 * DirectByteBuffer compatible LZ4 methods (CASSANDRA-7039)
 * Group sstables for anticompaction correctly (CASSANDRA-8578)
 * Add ReadFailureException to native protocol, respond
   immediately when replicas encounter errors while handling
   a read request (CASSANDRA-7886)
 * Switch CommitLogSegment from RandomAccessFile to nio (CASSANDRA-8308)
 * Allow mixing token and partition key restrictions (CASSANDRA-7016)
 * Support index key/value entries on map collections (CASSANDRA-8473)
 * Modernize schema tables (CASSANDRA-8261)
 * Support for user-defined aggregation functions (CASSANDRA-8053)
 * Fix NPE in SelectStatement with empty IN values (CASSANDRA-8419)
 * Refactor SelectStatement, return IN results in natural order instead
   of IN value list order and ignore duplicate values in partition key IN restrictions (CASSANDRA-7981)
 * Support UDTs, tuples, and collections in user-defined
   functions (CASSANDRA-7563)
 * Fix aggregate fn results on empty selection, result column name,
   and cqlsh parsing (CASSANDRA-8229)
 * Mark sstables as repaired after full repair (CASSANDRA-7586)
 * Extend Descriptor to include a format value and refactor reader/writer
   APIs (CASSANDRA-7443)
 * Integrate JMH for microbenchmarks (CASSANDRA-8151)
 * Keep sstable levels when bootstrapping (CASSANDRA-7460)
 * Add Sigar library and perform basic OS settings check on startup (CASSANDRA-7838)
 * Support for aggregation functions (CASSANDRA-4914)
 * Remove cassandra-cli (CASSANDRA-7920)
 * Accept dollar quoted strings in CQL (CASSANDRA-7769)
 * Make assassinate a first class command (CASSANDRA-7935)
 * Support IN clause on any partition key column (CASSANDRA-7855)
 * Support IN clause on any clustering column (CASSANDRA-4762)
 * Improve compaction logging (CASSANDRA-7818)
 * Remove YamlFileNetworkTopologySnitch (CASSANDRA-7917)
 * Do anticompaction in groups (CASSANDRA-6851)
 * Support user-defined functions (CASSANDRA-7395, 7526, 7562, 7740, 7781, 7929,
   7924, 7812, 8063, 7813, 7708)
 * Permit configurable timestamps with cassandra-stress (CASSANDRA-7416)
 * Move sstable RandomAccessReader to nio2, which allows using the
   FILE_SHARE_DELETE flag on Windows (CASSANDRA-4050)
 * Remove CQL2 (CASSANDRA-5918)
 * Optimize fetching multiple cells by name (CASSANDRA-6933)
 * Allow compilation in java 8 (CASSANDRA-7028)
 * Make incremental repair default (CASSANDRA-7250)
 * Enable code coverage thru JaCoCo (CASSANDRA-7226)
 * Switch external naming of 'column families' to 'tables' (CASSANDRA-4369)
 * Shorten SSTable path (CASSANDRA-6962)
 * Use unsafe mutations for most unit tests (CASSANDRA-6969)
 * Fix race condition during calculation of pending ranges (CASSANDRA-7390)
 * Fail on very large batch sizes (CASSANDRA-8011)
 * Improve concurrency of repair (CASSANDRA-6455, 8208, 9145)
 * Select optimal CRC32 implementation at runtime (CASSANDRA-8614)
 * Evaluate MurmurHash of Token once per query (CASSANDRA-7096)
 * Generalize progress reporting (CASSANDRA-8901)
 * Resumable bootstrap streaming (CASSANDRA-8838, CASSANDRA-8942)
 * Allow scrub for secondary index (CASSANDRA-5174)
 * Save repair data to system table (CASSANDRA-5839)
 * fix nodetool names that reference column families (CASSANDRA-8872)
 Merged from 2.1:
 * Warn on misuse of unlogged batches (CASSANDRA-9282)
 * Failure detector detects and ignores local pauses (CASSANDRA-9183)
 * Add utility class to support for rate limiting a given log statement (CASSANDRA-9029)
 * Add missing consistency levels to cassandra-stess (CASSANDRA-9361)
 * Fix commitlog getCompletedTasks to not increment (CASSANDRA-9339)
 * Fix for harmless exceptions logged as ERROR (CASSANDRA-8564)
 * Delete processed sstables in sstablesplit/sstableupgrade (CASSANDRA-8606)
 * Improve sstable exclusion from partition tombstones (CASSANDRA-9298)
 * Validate the indexed column rather than the cell's contents for 2i (CASSANDRA-9057)
 * Add support for top-k custom 2i queries (CASSANDRA-8717)
 * Fix error when dropping table during compaction (CASSANDRA-9251)
 * cassandra-stress supports validation operations over user profiles (CASSANDRA-8773)
 * Add support for rate limiting log messages (CASSANDRA-9029)
 * Log the partition key with tombstone warnings (CASSANDRA-8561)
 * Reduce runWithCompactionsDisabled poll interval to 1ms (CASSANDRA-9271)
 * Fix PITR commitlog replay (CASSANDRA-9195)
 * GCInspector logs very different times (CASSANDRA-9124)
 * Fix deleting from an empty list (CASSANDRA-9198)
 * Update tuple and collection types that use a user-defined type when that UDT
   is modified (CASSANDRA-9148, CASSANDRA-9192)
 * Use higher timeout for prepair and snapshot in repair (CASSANDRA-9261)
 * Fix anticompaction blocking ANTI_ENTROPY stage (CASSANDRA-9151)
 * Repair waits for anticompaction to finish (CASSANDRA-9097)
 * Fix streaming not holding ref when stream error (CASSANDRA-9295)
 * Fix canonical view returning early opened SSTables (CASSANDRA-9396)
Merged from 2.0:
 * (cqlsh) Add LOGIN command to switch users (CASSANDRA-7212)
 * Clone SliceQueryFilter in AbstractReadCommand implementations (CASSANDRA-8940)
 * Push correct protocol notification for DROP INDEX (CASSANDRA-9310)
 * token-generator - generated tokens too long (CASSANDRA-9300)
 * Fix counting of tombstones for TombstoneOverwhelmingException (CASSANDRA-9299)
 * Fix ReconnectableSnitch reconnecting to peers during upgrade (CASSANDRA-6702)
 * Include keyspace and table name in error log for collections over the size
   limit (CASSANDRA-9286)
 * Avoid potential overlap in LCS with single-partition sstables (CASSANDRA-9322)
 * Log warning message when a table is queried before the schema has fully
   propagated (CASSANDRA-9136)
 * Overload SecondaryIndex#indexes to accept the column definition (CASSANDRA-9314)
 * (cqlsh) Add SERIAL and LOCAL_SERIAL consistency levels (CASSANDRA-8051)
 * Fix index selection during rebuild with certain table layouts (CASSANDRA-9281)
 * Fix partition-level-delete-only workload accounting (CASSANDRA-9194)
 * Allow scrub to handle corrupted compressed chunks (CASSANDRA-9140)
 * Fix assertion error when resetlocalschema is run during repair (CASSANDRA-9249)
 * Disable single sstable tombstone compactions for DTCS by default (CASSANDRA-9234)
 * IncomingTcpConnection thread is not named (CASSANDRA-9262)
 * Close incoming connections when MessagingService is stopped (CASSANDRA-9238)
 * Fix streaming hang when retrying (CASSANDRA-9132)


2.1.5
 * Re-add deprecated cold_reads_to_omit param for backwards compat (CASSANDRA-9203)
 * Make anticompaction visible in compactionstats (CASSANDRA-9098)
 * Improve nodetool getendpoints documentation about the partition
   key parameter (CASSANDRA-6458)
 * Don't check other keyspaces for schema changes when an user-defined
   type is altered (CASSANDRA-9187)
 * Add generate-idea-files target to build.xml (CASSANDRA-9123)
 * Allow takeColumnFamilySnapshot to take a list of tables (CASSANDRA-8348)
 * Limit major sstable operations to their canonical representation (CASSANDRA-8669)
 * cqlsh: Add tests for INSERT and UPDATE tab completion (CASSANDRA-9125)
 * cqlsh: quote column names when needed in COPY FROM inserts (CASSANDRA-9080)
 * Do not load read meter for offline operations (CASSANDRA-9082)
 * cqlsh: Make CompositeType data readable (CASSANDRA-8919)
 * cqlsh: Fix display of triggers (CASSANDRA-9081)
 * Fix NullPointerException when deleting or setting an element by index on
   a null list collection (CASSANDRA-9077)
 * Buffer bloom filter serialization (CASSANDRA-9066)
 * Fix anti-compaction target bloom filter size (CASSANDRA-9060)
 * Make FROZEN and TUPLE unreserved keywords in CQL (CASSANDRA-9047)
 * Prevent AssertionError from SizeEstimatesRecorder (CASSANDRA-9034)
 * Avoid overwriting index summaries for sstables with an older format that
   does not support downsampling; rebuild summaries on startup when this
   is detected (CASSANDRA-8993)
 * Fix potential data loss in CompressedSequentialWriter (CASSANDRA-8949)
 * Make PasswordAuthenticator number of hashing rounds configurable (CASSANDRA-8085)
 * Fix AssertionError when binding nested collections in DELETE (CASSANDRA-8900)
 * Check for overlap with non-early sstables in LCS (CASSANDRA-8739)
 * Only calculate max purgable timestamp if we have to (CASSANDRA-8914)
 * (cqlsh) Greatly improve performance of COPY FROM (CASSANDRA-8225)
 * IndexSummary effectiveIndexInterval is now a guideline, not a rule (CASSANDRA-8993)
 * Use correct bounds for page cache eviction of compressed files (CASSANDRA-8746)
 * SSTableScanner enforces its bounds (CASSANDRA-8946)
 * Cleanup cell equality (CASSANDRA-8947)
 * Introduce intra-cluster message coalescing (CASSANDRA-8692)
 * DatabaseDescriptor throws NPE when rpc_interface is used (CASSANDRA-8839)
 * Don't check if an sstable is live for offline compactions (CASSANDRA-8841)
 * Don't set clientMode in SSTableLoader (CASSANDRA-8238)
 * Fix SSTableRewriter with disabled early open (CASSANDRA-8535)
 * Fix cassandra-stress so it respects the CL passed in user mode (CASSANDRA-8948)
 * Fix rare NPE in ColumnDefinition#hasIndexOption() (CASSANDRA-8786)
 * cassandra-stress reports per-operation statistics, plus misc (CASSANDRA-8769)
 * Add SimpleDate (cql date) and Time (cql time) types (CASSANDRA-7523)
 * Use long for key count in cfstats (CASSANDRA-8913)
 * Make SSTableRewriter.abort() more robust to failure (CASSANDRA-8832)
 * Remove cold_reads_to_omit from STCS (CASSANDRA-8860)
 * Make EstimatedHistogram#percentile() use ceil instead of floor (CASSANDRA-8883)
 * Fix top partitions reporting wrong cardinality (CASSANDRA-8834)
 * Fix rare NPE in KeyCacheSerializer (CASSANDRA-8067)
 * Pick sstables for validation as late as possible inc repairs (CASSANDRA-8366)
 * Fix commitlog getPendingTasks to not increment (CASSANDRA-8862)
 * Fix parallelism adjustment in range and secondary index queries
   when the first fetch does not satisfy the limit (CASSANDRA-8856)
 * Check if the filtered sstables is non-empty in STCS (CASSANDRA-8843)
 * Upgrade java-driver used for cassandra-stress (CASSANDRA-8842)
 * Fix CommitLog.forceRecycleAllSegments() memory access error (CASSANDRA-8812)
 * Improve assertions in Memory (CASSANDRA-8792)
 * Fix SSTableRewriter cleanup (CASSANDRA-8802)
 * Introduce SafeMemory for CompressionMetadata.Writer (CASSANDRA-8758)
 * 'nodetool info' prints exception against older node (CASSANDRA-8796)
 * Ensure SSTableReader.last corresponds exactly with the file end (CASSANDRA-8750)
 * Make SSTableWriter.openEarly more robust and obvious (CASSANDRA-8747)
 * Enforce SSTableReader.first/last (CASSANDRA-8744)
 * Cleanup SegmentedFile API (CASSANDRA-8749)
 * Avoid overlap with early compaction replacement (CASSANDRA-8683)
 * Safer Resource Management++ (CASSANDRA-8707)
 * Write partition size estimates into a system table (CASSANDRA-7688)
 * cqlsh: Fix keys() and full() collection indexes in DESCRIBE output
   (CASSANDRA-8154)
 * Show progress of streaming in nodetool netstats (CASSANDRA-8886)
 * IndexSummaryBuilder utilises offheap memory, and shares data between
   each IndexSummary opened from it (CASSANDRA-8757)
 * markCompacting only succeeds if the exact SSTableReader instances being
   marked are in the live set (CASSANDRA-8689)
 * cassandra-stress support for varint (CASSANDRA-8882)
 * Fix Adler32 digest for compressed sstables (CASSANDRA-8778)
 * Add nodetool statushandoff/statusbackup (CASSANDRA-8912)
 * Use stdout for progress and stats in sstableloader (CASSANDRA-8982)
 * Correctly identify 2i datadir from older versions (CASSANDRA-9116)
Merged from 2.0:
 * Ignore gossip SYNs after shutdown (CASSANDRA-9238)
 * Avoid overflow when calculating max sstable size in LCS (CASSANDRA-9235)
 * Make sstable blacklisting work with compression (CASSANDRA-9138)
 * Do not attempt to rebuild indexes if no index accepts any column (CASSANDRA-9196)
 * Don't initiate snitch reconnection for dead states (CASSANDRA-7292)
 * Fix ArrayIndexOutOfBoundsException in CQLSSTableWriter (CASSANDRA-8978)
 * Add shutdown gossip state to prevent timeouts during rolling restarts (CASSANDRA-8336)
 * Fix running with java.net.preferIPv6Addresses=true (CASSANDRA-9137)
 * Fix failed bootstrap/replace attempts being persisted in system.peers (CASSANDRA-9180)
 * Flush system.IndexInfo after marking index built (CASSANDRA-9128)
 * Fix updates to min/max_compaction_threshold through cassandra-cli
   (CASSANDRA-8102)
 * Don't include tmp files when doing offline relevel (CASSANDRA-9088)
 * Use the proper CAS WriteType when finishing a previous round during Paxos
   preparation (CASSANDRA-8672)
 * Avoid race in cancelling compactions (CASSANDRA-9070)
 * More aggressive check for expired sstables in DTCS (CASSANDRA-8359)
 * Fix ignored index_interval change in ALTER TABLE statements (CASSANDRA-7976)
 * Do more aggressive compaction in old time windows in DTCS (CASSANDRA-8360)
 * java.lang.AssertionError when reading saved cache (CASSANDRA-8740)
 * "disk full" when running cleanup (CASSANDRA-9036)
 * Lower logging level from ERROR to DEBUG when a scheduled schema pull
   cannot be completed due to a node being down (CASSANDRA-9032)
 * Fix MOVED_NODE client event (CASSANDRA-8516)
 * Allow overriding MAX_OUTSTANDING_REPLAY_COUNT (CASSANDRA-7533)
 * Fix malformed JMX ObjectName containing IPv6 addresses (CASSANDRA-9027)
 * (cqlsh) Allow increasing CSV field size limit through
   cqlshrc config option (CASSANDRA-8934)
 * Stop logging range tombstones when exceeding the threshold
   (CASSANDRA-8559)
 * Fix NullPointerException when nodetool getendpoints is run
   against invalid keyspaces or tables (CASSANDRA-8950)
 * Allow specifying the tmp dir (CASSANDRA-7712)
 * Improve compaction estimated tasks estimation (CASSANDRA-8904)
 * Fix duplicate up/down messages sent to native clients (CASSANDRA-7816)
 * Expose commit log archive status via JMX (CASSANDRA-8734)
 * Provide better exceptions for invalid replication strategy parameters
   (CASSANDRA-8909)
 * Fix regression in mixed single and multi-column relation support for
   SELECT statements (CASSANDRA-8613)
 * Add ability to limit number of native connections (CASSANDRA-8086)
 * Fix CQLSSTableWriter throwing exception and spawning threads
   (CASSANDRA-8808)
 * Fix MT mismatch between empty and GC-able data (CASSANDRA-8979)
 * Fix incorrect validation when snapshotting single table (CASSANDRA-8056)
 * Add offline tool to relevel sstables (CASSANDRA-8301)
 * Preserve stream ID for more protocol errors (CASSANDRA-8848)
 * Fix combining token() function with multi-column relations on
   clustering columns (CASSANDRA-8797)
 * Make CFS.markReferenced() resistant to bad refcounting (CASSANDRA-8829)
 * Fix StreamTransferTask abort/complete bad refcounting (CASSANDRA-8815)
 * Fix AssertionError when querying a DESC clustering ordered
   table with ASC ordering and paging (CASSANDRA-8767)
 * AssertionError: "Memory was freed" when running cleanup (CASSANDRA-8716)
 * Make it possible to set max_sstable_age to fractional days (CASSANDRA-8406)
 * Fix some multi-column relations with indexes on some clustering
   columns (CASSANDRA-8275)
 * Fix memory leak in SSTableSimple*Writer and SSTableReader.validate()
   (CASSANDRA-8748)
 * Throw OOM if allocating memory fails to return a valid pointer (CASSANDRA-8726)
 * Fix SSTableSimpleUnsortedWriter ConcurrentModificationException (CASSANDRA-8619)
 * 'nodetool info' prints exception against older node (CASSANDRA-8796)
 * Ensure SSTableSimpleUnsortedWriter.close() terminates if
   disk writer has crashed (CASSANDRA-8807)


2.1.4
 * Bind JMX to localhost unless explicitly configured otherwise (CASSANDRA-9085)


2.1.3
 * Fix HSHA/offheap_objects corruption (CASSANDRA-8719)
 * Upgrade libthrift to 0.9.2 (CASSANDRA-8685)
 * Don't use the shared ref in sstableloader (CASSANDRA-8704)
 * Purge internal prepared statements if related tables or
   keyspaces are dropped (CASSANDRA-8693)
 * (cqlsh) Handle unicode BOM at start of files (CASSANDRA-8638)
 * Stop compactions before exiting offline tools (CASSANDRA-8623)
 * Update tools/stress/README.txt to match current behaviour (CASSANDRA-7933)
 * Fix schema from Thrift conversion with empty metadata (CASSANDRA-8695)
 * Safer Resource Management (CASSANDRA-7705)
 * Make sure we compact highly overlapping cold sstables with
   STCS (CASSANDRA-8635)
 * rpc_interface and listen_interface generate NPE on startup when specified
   interface doesn't exist (CASSANDRA-8677)
 * Fix ArrayIndexOutOfBoundsException in nodetool cfhistograms (CASSANDRA-8514)
 * Switch from yammer metrics for nodetool cf/proxy histograms (CASSANDRA-8662)
 * Make sure we don't add tmplink files to the compaction
   strategy (CASSANDRA-8580)
 * (cqlsh) Handle maps with blob keys (CASSANDRA-8372)
 * (cqlsh) Handle DynamicCompositeType schemas correctly (CASSANDRA-8563)
 * Duplicate rows returned when in clause has repeated values (CASSANDRA-6706)
 * Add tooling to detect hot partitions (CASSANDRA-7974)
 * Fix cassandra-stress user-mode truncation of partition generation (CASSANDRA-8608)
 * Only stream from unrepaired sstables during inc repair (CASSANDRA-8267)
 * Don't allow starting multiple inc repairs on the same sstables (CASSANDRA-8316)
 * Invalidate prepared BATCH statements when related tables
   or keyspaces are dropped (CASSANDRA-8652)
 * Fix missing results in secondary index queries on collections
   with ALLOW FILTERING (CASSANDRA-8421)
 * Expose EstimatedHistogram metrics for range slices (CASSANDRA-8627)
 * (cqlsh) Escape clqshrc passwords properly (CASSANDRA-8618)
 * Fix NPE when passing wrong argument in ALTER TABLE statement (CASSANDRA-8355)
 * Pig: Refactor and deprecate CqlStorage (CASSANDRA-8599)
 * Don't reuse the same cleanup strategy for all sstables (CASSANDRA-8537)
 * Fix case-sensitivity of index name on CREATE and DROP INDEX
   statements (CASSANDRA-8365)
 * Better detection/logging for corruption in compressed sstables (CASSANDRA-8192)
 * Use the correct repairedAt value when closing writer (CASSANDRA-8570)
 * (cqlsh) Handle a schema mismatch being detected on startup (CASSANDRA-8512)
 * Properly calculate expected write size during compaction (CASSANDRA-8532)
 * Invalidate affected prepared statements when a table's columns
   are altered (CASSANDRA-7910)
 * Stress - user defined writes should populate sequentally (CASSANDRA-8524)
 * Fix regression in SSTableRewriter causing some rows to become unreadable
   during compaction (CASSANDRA-8429)
 * Run major compactions for repaired/unrepaired in parallel (CASSANDRA-8510)
 * (cqlsh) Fix compression options in DESCRIBE TABLE output when compression
   is disabled (CASSANDRA-8288)
 * (cqlsh) Fix DESCRIBE output after keyspaces are altered (CASSANDRA-7623)
 * Make sure we set lastCompactedKey correctly (CASSANDRA-8463)
 * (cqlsh) Fix output of CONSISTENCY command (CASSANDRA-8507)
 * (cqlsh) Fixed the handling of LIST statements (CASSANDRA-8370)
 * Make sstablescrub check leveled manifest again (CASSANDRA-8432)
 * Check first/last keys in sstable when giving out positions (CASSANDRA-8458)
 * Disable mmap on Windows (CASSANDRA-6993)
 * Add missing ConsistencyLevels to cassandra-stress (CASSANDRA-8253)
 * Add auth support to cassandra-stress (CASSANDRA-7985)
 * Fix ArrayIndexOutOfBoundsException when generating error message
   for some CQL syntax errors (CASSANDRA-8455)
 * Scale memtable slab allocation logarithmically (CASSANDRA-7882)
 * cassandra-stress simultaneous inserts over same seed (CASSANDRA-7964)
 * Reduce cassandra-stress sampling memory requirements (CASSANDRA-7926)
 * Ensure memtable flush cannot expire commit log entries from its future (CASSANDRA-8383)
 * Make read "defrag" async to reclaim memtables (CASSANDRA-8459)
 * Remove tmplink files for offline compactions (CASSANDRA-8321)
 * Reduce maxHintsInProgress (CASSANDRA-8415)
 * BTree updates may call provided update function twice (CASSANDRA-8018)
 * Release sstable references after anticompaction (CASSANDRA-8386)
 * Handle abort() in SSTableRewriter properly (CASSANDRA-8320)
 * Centralize shared executors (CASSANDRA-8055)
 * Fix filtering for CONTAINS (KEY) relations on frozen collection
   clustering columns when the query is restricted to a single
   partition (CASSANDRA-8203)
 * Do more aggressive entire-sstable TTL expiry checks (CASSANDRA-8243)
 * Add more log info if readMeter is null (CASSANDRA-8238)
 * add check of the system wall clock time at startup (CASSANDRA-8305)
 * Support for frozen collections (CASSANDRA-7859)
 * Fix overflow on histogram computation (CASSANDRA-8028)
 * Have paxos reuse the timestamp generation of normal queries (CASSANDRA-7801)
 * Fix incremental repair not remove parent session on remote (CASSANDRA-8291)
 * Improve JBOD disk utilization (CASSANDRA-7386)
 * Log failed host when preparing incremental repair (CASSANDRA-8228)
 * Force config client mode in CQLSSTableWriter (CASSANDRA-8281)
 * Fix sstableupgrade throws exception (CASSANDRA-8688)
 * Fix hang when repairing empty keyspace (CASSANDRA-8694)
Merged from 2.0:
 * Fix IllegalArgumentException in dynamic snitch (CASSANDRA-8448)
 * Add support for UPDATE ... IF EXISTS (CASSANDRA-8610)
 * Fix reversal of list prepends (CASSANDRA-8733)
 * Prevent non-zero default_time_to_live on tables with counters
   (CASSANDRA-8678)
 * Fix SSTableSimpleUnsortedWriter ConcurrentModificationException
   (CASSANDRA-8619)
 * Round up time deltas lower than 1ms in BulkLoader (CASSANDRA-8645)
 * Add batch remove iterator to ABSC (CASSANDRA-8414, 8666)
 * Round up time deltas lower than 1ms in BulkLoader (CASSANDRA-8645)
 * Fix isClientMode check in Keyspace (CASSANDRA-8687)
 * Use more efficient slice size for querying internal secondary
   index tables (CASSANDRA-8550)
 * Fix potentially returning deleted rows with range tombstone (CASSANDRA-8558)
 * Check for available disk space before starting a compaction (CASSANDRA-8562)
 * Fix DISTINCT queries with LIMITs or paging when some partitions
   contain only tombstones (CASSANDRA-8490)
 * Introduce background cache refreshing to permissions cache
   (CASSANDRA-8194)
 * Fix race condition in StreamTransferTask that could lead to
   infinite loops and premature sstable deletion (CASSANDRA-7704)
 * Add an extra version check to MigrationTask (CASSANDRA-8462)
 * Ensure SSTableWriter cleans up properly after failure (CASSANDRA-8499)
 * Increase bf true positive count on key cache hit (CASSANDRA-8525)
 * Move MeteredFlusher to its own thread (CASSANDRA-8485)
 * Fix non-distinct results in DISTNCT queries on static columns when
   paging is enabled (CASSANDRA-8087)
 * Move all hints related tasks to hints internal executor (CASSANDRA-8285)
 * Fix paging for multi-partition IN queries (CASSANDRA-8408)
 * Fix MOVED_NODE topology event never being emitted when a node
   moves its token (CASSANDRA-8373)
 * Fix validation of indexes in COMPACT tables (CASSANDRA-8156)
 * Avoid StackOverflowError when a large list of IN values
   is used for a clustering column (CASSANDRA-8410)
 * Fix NPE when writetime() or ttl() calls are wrapped by
   another function call (CASSANDRA-8451)
 * Fix NPE after dropping a keyspace (CASSANDRA-8332)
 * Fix error message on read repair timeouts (CASSANDRA-7947)
 * Default DTCS base_time_seconds changed to 60 (CASSANDRA-8417)
 * Refuse Paxos operation with more than one pending endpoint (CASSANDRA-8346, 8640)
 * Throw correct exception when trying to bind a keyspace or table
   name (CASSANDRA-6952)
 * Make HHOM.compact synchronized (CASSANDRA-8416)
 * cancel latency-sampling task when CF is dropped (CASSANDRA-8401)
 * don't block SocketThread for MessagingService (CASSANDRA-8188)
 * Increase quarantine delay on replacement (CASSANDRA-8260)
 * Expose off-heap memory usage stats (CASSANDRA-7897)
 * Ignore Paxos commits for truncated tables (CASSANDRA-7538)
 * Validate size of indexed column values (CASSANDRA-8280)
 * Make LCS split compaction results over all data directories (CASSANDRA-8329)
 * Fix some failing queries that use multi-column relations
   on COMPACT STORAGE tables (CASSANDRA-8264)
 * Fix InvalidRequestException with ORDER BY (CASSANDRA-8286)
 * Disable SSLv3 for POODLE (CASSANDRA-8265)
 * Fix millisecond timestamps in Tracing (CASSANDRA-8297)
 * Include keyspace name in error message when there are insufficient
   live nodes to stream from (CASSANDRA-8221)
 * Avoid overlap in L1 when L0 contains many nonoverlapping
   sstables (CASSANDRA-8211)
 * Improve PropertyFileSnitch logging (CASSANDRA-8183)
 * Add DC-aware sequential repair (CASSANDRA-8193)
 * Use live sstables in snapshot repair if possible (CASSANDRA-8312)
 * Fix hints serialized size calculation (CASSANDRA-8587)


2.1.2
 * (cqlsh) parse_for_table_meta errors out on queries with undefined
   grammars (CASSANDRA-8262)
 * (cqlsh) Fix SELECT ... TOKEN() function broken in C* 2.1.1 (CASSANDRA-8258)
 * Fix Cassandra crash when running on JDK8 update 40 (CASSANDRA-8209)
 * Optimize partitioner tokens (CASSANDRA-8230)
 * Improve compaction of repaired/unrepaired sstables (CASSANDRA-8004)
 * Make cache serializers pluggable (CASSANDRA-8096)
 * Fix issues with CONTAINS (KEY) queries on secondary indexes
   (CASSANDRA-8147)
 * Fix read-rate tracking of sstables for some queries (CASSANDRA-8239)
 * Fix default timestamp in QueryOptions (CASSANDRA-8246)
 * Set socket timeout when reading remote version (CASSANDRA-8188)
 * Refactor how we track live size (CASSANDRA-7852)
 * Make sure unfinished compaction files are removed (CASSANDRA-8124)
 * Fix shutdown when run as Windows service (CASSANDRA-8136)
 * Fix DESCRIBE TABLE with custom indexes (CASSANDRA-8031)
 * Fix race in RecoveryManagerTest (CASSANDRA-8176)
 * Avoid IllegalArgumentException while sorting sstables in
   IndexSummaryManager (CASSANDRA-8182)
 * Shutdown JVM on file descriptor exhaustion (CASSANDRA-7579)
 * Add 'die' policy for commit log and disk failure (CASSANDRA-7927)
 * Fix installing as service on Windows (CASSANDRA-8115)
 * Fix CREATE TABLE for CQL2 (CASSANDRA-8144)
 * Avoid boxing in ColumnStats min/max trackers (CASSANDRA-8109)
Merged from 2.0:
 * Correctly handle non-text column names in cql3 (CASSANDRA-8178)
 * Fix deletion for indexes on primary key columns (CASSANDRA-8206)
 * Add 'nodetool statusgossip' (CASSANDRA-8125)
 * Improve client notification that nodes are ready for requests (CASSANDRA-7510)
 * Handle negative timestamp in writetime method (CASSANDRA-8139)
 * Pig: Remove errant LIMIT clause in CqlNativeStorage (CASSANDRA-8166)
 * Throw ConfigurationException when hsha is used with the default
   rpc_max_threads setting of 'unlimited' (CASSANDRA-8116)
 * Allow concurrent writing of the same table in the same JVM using
   CQLSSTableWriter (CASSANDRA-7463)
 * Fix totalDiskSpaceUsed calculation (CASSANDRA-8205)


2.1.1
 * Fix spin loop in AtomicSortedColumns (CASSANDRA-7546)
 * Dont notify when replacing tmplink files (CASSANDRA-8157)
 * Fix validation with multiple CONTAINS clause (CASSANDRA-8131)
 * Fix validation of collections in TriggerExecutor (CASSANDRA-8146)
 * Fix IllegalArgumentException when a list of IN values containing tuples
   is passed as a single arg to a prepared statement with the v1 or v2
   protocol (CASSANDRA-8062)
 * Fix ClassCastException in DISTINCT query on static columns with
   query paging (CASSANDRA-8108)
 * Fix NPE on null nested UDT inside a set (CASSANDRA-8105)
 * Fix exception when querying secondary index on set items or map keys
   when some clustering columns are specified (CASSANDRA-8073)
 * Send proper error response when there is an error during native
   protocol message decode (CASSANDRA-8118)
 * Gossip should ignore generation numbers too far in the future (CASSANDRA-8113)
 * Fix NPE when creating a table with frozen sets, lists (CASSANDRA-8104)
 * Fix high memory use due to tracking reads on incrementally opened sstable
   readers (CASSANDRA-8066)
 * Fix EXECUTE request with skipMetadata=false returning no metadata
   (CASSANDRA-8054)
 * Allow concurrent use of CQLBulkOutputFormat (CASSANDRA-7776)
 * Shutdown JVM on OOM (CASSANDRA-7507)
 * Upgrade netty version and enable epoll event loop (CASSANDRA-7761)
 * Don't duplicate sstables smaller than split size when using
   the sstablesplitter tool (CASSANDRA-7616)
 * Avoid re-parsing already prepared statements (CASSANDRA-7923)
 * Fix some Thrift slice deletions and updates of COMPACT STORAGE
   tables with some clustering columns omitted (CASSANDRA-7990)
 * Fix filtering for CONTAINS on sets (CASSANDRA-8033)
 * Properly track added size (CASSANDRA-7239)
 * Allow compilation in java 8 (CASSANDRA-7208)
 * Fix Assertion error on RangeTombstoneList diff (CASSANDRA-8013)
 * Release references to overlapping sstables during compaction (CASSANDRA-7819)
 * Send notification when opening compaction results early (CASSANDRA-8034)
 * Make native server start block until properly bound (CASSANDRA-7885)
 * (cqlsh) Fix IPv6 support (CASSANDRA-7988)
 * Ignore fat clients when checking for endpoint collision (CASSANDRA-7939)
 * Make sstablerepairedset take a list of files (CASSANDRA-7995)
 * (cqlsh) Tab completeion for indexes on map keys (CASSANDRA-7972)
 * (cqlsh) Fix UDT field selection in select clause (CASSANDRA-7891)
 * Fix resource leak in event of corrupt sstable
 * (cqlsh) Add command line option for cqlshrc file path (CASSANDRA-7131)
 * Provide visibility into prepared statements churn (CASSANDRA-7921, CASSANDRA-7930)
 * Invalidate prepared statements when their keyspace or table is
   dropped (CASSANDRA-7566)
 * cassandra-stress: fix support for NetworkTopologyStrategy (CASSANDRA-7945)
 * Fix saving caches when a table is dropped (CASSANDRA-7784)
 * Add better error checking of new stress profile (CASSANDRA-7716)
 * Use ThreadLocalRandom and remove FBUtilities.threadLocalRandom (CASSANDRA-7934)
 * Prevent operator mistakes due to simultaneous bootstrap (CASSANDRA-7069)
 * cassandra-stress supports whitelist mode for node config (CASSANDRA-7658)
 * GCInspector more closely tracks GC; cassandra-stress and nodetool report it (CASSANDRA-7916)
 * nodetool won't output bogus ownership info without a keyspace (CASSANDRA-7173)
 * Add human readable option to nodetool commands (CASSANDRA-5433)
 * Don't try to set repairedAt on old sstables (CASSANDRA-7913)
 * Add metrics for tracking PreparedStatement use (CASSANDRA-7719)
 * (cqlsh) tab-completion for triggers (CASSANDRA-7824)
 * (cqlsh) Support for query paging (CASSANDRA-7514)
 * (cqlsh) Show progress of COPY operations (CASSANDRA-7789)
 * Add syntax to remove multiple elements from a map (CASSANDRA-6599)
 * Support non-equals conditions in lightweight transactions (CASSANDRA-6839)
 * Add IF [NOT] EXISTS to create/drop triggers (CASSANDRA-7606)
 * (cqlsh) Display the current logged-in user (CASSANDRA-7785)
 * (cqlsh) Don't ignore CTRL-C during COPY FROM execution (CASSANDRA-7815)
 * (cqlsh) Order UDTs according to cross-type dependencies in DESCRIBE
   output (CASSANDRA-7659)
 * (cqlsh) Fix handling of CAS statement results (CASSANDRA-7671)
 * (cqlsh) COPY TO/FROM improvements (CASSANDRA-7405)
 * Support list index operations with conditions (CASSANDRA-7499)
 * Add max live/tombstoned cells to nodetool cfstats output (CASSANDRA-7731)
 * Validate IPv6 wildcard addresses properly (CASSANDRA-7680)
 * (cqlsh) Error when tracing query (CASSANDRA-7613)
 * Avoid IOOBE when building SyntaxError message snippet (CASSANDRA-7569)
 * SSTableExport uses correct validator to create string representation of partition
   keys (CASSANDRA-7498)
 * Avoid NPEs when receiving type changes for an unknown keyspace (CASSANDRA-7689)
 * Add support for custom 2i validation (CASSANDRA-7575)
 * Pig support for hadoop CqlInputFormat (CASSANDRA-6454)
 * Add duration mode to cassandra-stress (CASSANDRA-7468)
 * Add listen_interface and rpc_interface options (CASSANDRA-7417)
 * Improve schema merge performance (CASSANDRA-7444)
 * Adjust MT depth based on # of partition validating (CASSANDRA-5263)
 * Optimise NativeCell comparisons (CASSANDRA-6755)
 * Configurable client timeout for cqlsh (CASSANDRA-7516)
 * Include snippet of CQL query near syntax error in messages (CASSANDRA-7111)
 * Make repair -pr work with -local (CASSANDRA-7450)
 * Fix error in sstableloader with -cph > 1 (CASSANDRA-8007)
 * Fix snapshot repair error on indexed tables (CASSANDRA-8020)
 * Do not exit nodetool repair when receiving JMX NOTIF_LOST (CASSANDRA-7909)
 * Stream to private IP when available (CASSANDRA-8084)
Merged from 2.0:
 * Reject conditions on DELETE unless full PK is given (CASSANDRA-6430)
 * Properly reject the token function DELETE (CASSANDRA-7747)
 * Force batchlog replay before decommissioning a node (CASSANDRA-7446)
 * Fix hint replay with many accumulated expired hints (CASSANDRA-6998)
 * Fix duplicate results in DISTINCT queries on static columns with query
   paging (CASSANDRA-8108)
 * Add DateTieredCompactionStrategy (CASSANDRA-6602)
 * Properly validate ascii and utf8 string literals in CQL queries (CASSANDRA-8101)
 * (cqlsh) Fix autocompletion for alter keyspace (CASSANDRA-8021)
 * Create backup directories for commitlog archiving during startup (CASSANDRA-8111)
 * Reduce totalBlockFor() for LOCAL_* consistency levels (CASSANDRA-8058)
 * Fix merging schemas with re-dropped keyspaces (CASSANDRA-7256)
 * Fix counters in supercolumns during live upgrades from 1.2 (CASSANDRA-7188)
 * Notify DT subscribers when a column family is truncated (CASSANDRA-8088)
 * Add sanity check of $JAVA on startup (CASSANDRA-7676)
 * Schedule fat client schema pull on join (CASSANDRA-7993)
 * Don't reset nodes' versions when closing IncomingTcpConnections
   (CASSANDRA-7734)
 * Record the real messaging version in all cases in OutboundTcpConnection
   (CASSANDRA-8057)
 * SSL does not work in cassandra-cli (CASSANDRA-7899)
 * Fix potential exception when using ReversedType in DynamicCompositeType
   (CASSANDRA-7898)
 * Better validation of collection values (CASSANDRA-7833)
 * Track min/max timestamps correctly (CASSANDRA-7969)
 * Fix possible overflow while sorting CL segments for replay (CASSANDRA-7992)
 * Increase nodetool Xmx (CASSANDRA-7956)
 * Archive any commitlog segments present at startup (CASSANDRA-6904)
 * CrcCheckChance should adjust based on live CFMetadata not
   sstable metadata (CASSANDRA-7978)
 * token() should only accept columns in the partitioning
   key order (CASSANDRA-6075)
 * Add method to invalidate permission cache via JMX (CASSANDRA-7977)
 * Allow propagating multiple gossip states atomically (CASSANDRA-6125)
 * Log exceptions related to unclean native protocol client disconnects
   at DEBUG or INFO (CASSANDRA-7849)
 * Allow permissions cache to be set via JMX (CASSANDRA-7698)
 * Include schema_triggers CF in readable system resources (CASSANDRA-7967)
 * Fix RowIndexEntry to report correct serializedSize (CASSANDRA-7948)
 * Make CQLSSTableWriter sync within partitions (CASSANDRA-7360)
 * Potentially use non-local replicas in CqlConfigHelper (CASSANDRA-7906)
 * Explicitly disallow mixing multi-column and single-column
   relations on clustering columns (CASSANDRA-7711)
 * Better error message when condition is set on PK column (CASSANDRA-7804)
 * Don't send schema change responses and events for no-op DDL
   statements (CASSANDRA-7600)
 * (Hadoop) fix cluster initialisation for a split fetching (CASSANDRA-7774)
 * Throw InvalidRequestException when queries contain relations on entire
   collection columns (CASSANDRA-7506)
 * (cqlsh) enable CTRL-R history search with libedit (CASSANDRA-7577)
 * (Hadoop) allow ACFRW to limit nodes to local DC (CASSANDRA-7252)
 * (cqlsh) cqlsh should automatically disable tracing when selecting
   from system_traces (CASSANDRA-7641)
 * (Hadoop) Add CqlOutputFormat (CASSANDRA-6927)
 * Don't depend on cassandra config for nodetool ring (CASSANDRA-7508)
 * (cqlsh) Fix failing cqlsh formatting tests (CASSANDRA-7703)
 * Fix IncompatibleClassChangeError from hadoop2 (CASSANDRA-7229)
 * Add 'nodetool sethintedhandoffthrottlekb' (CASSANDRA-7635)
 * (cqlsh) Add tab-completion for CREATE/DROP USER IF [NOT] EXISTS (CASSANDRA-7611)
 * Catch errors when the JVM pulls the rug out from GCInspector (CASSANDRA-5345)
 * cqlsh fails when version number parts are not int (CASSANDRA-7524)
 * Fix NPE when table dropped during streaming (CASSANDRA-7946)
 * Fix wrong progress when streaming uncompressed (CASSANDRA-7878)
 * Fix possible infinite loop in creating repair range (CASSANDRA-7983)
 * Fix unit in nodetool for streaming throughput (CASSANDRA-7375)
Merged from 1.2:
 * Don't index tombstones (CASSANDRA-7828)
 * Improve PasswordAuthenticator default super user setup (CASSANDRA-7788)


2.1.0
 * (cqlsh) Removed "ALTER TYPE <name> RENAME TO <name>" from tab-completion
   (CASSANDRA-7895)
 * Fixed IllegalStateException in anticompaction (CASSANDRA-7892)
 * cqlsh: DESCRIBE support for frozen UDTs, tuples (CASSANDRA-7863)
 * Avoid exposing internal classes over JMX (CASSANDRA-7879)
 * Add null check for keys when freezing collection (CASSANDRA-7869)
 * Improve stress workload realism (CASSANDRA-7519)
Merged from 2.0:
 * Configure system.paxos with LeveledCompactionStrategy (CASSANDRA-7753)
 * Fix ALTER clustering column type from DateType to TimestampType when
   using DESC clustering order (CASSANRDA-7797)
 * Throw EOFException if we run out of chunks in compressed datafile
   (CASSANDRA-7664)
 * Fix PRSI handling of CQL3 row markers for row cleanup (CASSANDRA-7787)
 * Fix dropping collection when it's the last regular column (CASSANDRA-7744)
 * Make StreamReceiveTask thread safe and gc friendly (CASSANDRA-7795)
 * Validate empty cell names from counter updates (CASSANDRA-7798)
Merged from 1.2:
 * Don't allow compacted sstables to be marked as compacting (CASSANDRA-7145)
 * Track expired tombstones (CASSANDRA-7810)


2.1.0-rc7
 * Add frozen keyword and require UDT to be frozen (CASSANDRA-7857)
 * Track added sstable size correctly (CASSANDRA-7239)
 * (cqlsh) Fix case insensitivity (CASSANDRA-7834)
 * Fix failure to stream ranges when moving (CASSANDRA-7836)
 * Correctly remove tmplink files (CASSANDRA-7803)
 * (cqlsh) Fix column name formatting for functions, CAS operations,
   and UDT field selections (CASSANDRA-7806)
 * (cqlsh) Fix COPY FROM handling of null/empty primary key
   values (CASSANDRA-7792)
 * Fix ordering of static cells (CASSANDRA-7763)
Merged from 2.0:
 * Forbid re-adding dropped counter columns (CASSANDRA-7831)
 * Fix CFMetaData#isThriftCompatible() for PK-only tables (CASSANDRA-7832)
 * Always reject inequality on the partition key without token()
   (CASSANDRA-7722)
 * Always send Paxos commit to all replicas (CASSANDRA-7479)
 * Make disruptor_thrift_server invocation pool configurable (CASSANDRA-7594)
 * Make repair no-op when RF=1 (CASSANDRA-7864)


2.1.0-rc6
 * Fix OOM issue from netty caching over time (CASSANDRA-7743)
 * json2sstable couldn't import JSON for CQL table (CASSANDRA-7477)
 * Invalidate all caches on table drop (CASSANDRA-7561)
 * Skip strict endpoint selection for ranges if RF == nodes (CASSANRA-7765)
 * Fix Thrift range filtering without 2ary index lookups (CASSANDRA-7741)
 * Add tracing entries about concurrent range requests (CASSANDRA-7599)
 * (cqlsh) Fix DESCRIBE for NTS keyspaces (CASSANDRA-7729)
 * Remove netty buffer ref-counting (CASSANDRA-7735)
 * Pass mutated cf to index updater for use by PRSI (CASSANDRA-7742)
 * Include stress yaml example in release and deb (CASSANDRA-7717)
 * workaround for netty issue causing corrupted data off the wire (CASSANDRA-7695)
 * cqlsh DESC CLUSTER fails retrieving ring information (CASSANDRA-7687)
 * Fix binding null values inside UDT (CASSANDRA-7685)
 * Fix UDT field selection with empty fields (CASSANDRA-7670)
 * Bogus deserialization of static cells from sstable (CASSANDRA-7684)
 * Fix NPE on compaction leftover cleanup for dropped table (CASSANDRA-7770)
Merged from 2.0:
 * Fix race condition in StreamTransferTask that could lead to
   infinite loops and premature sstable deletion (CASSANDRA-7704)
 * (cqlsh) Wait up to 10 sec for a tracing session (CASSANDRA-7222)
 * Fix NPE in FileCacheService.sizeInBytes (CASSANDRA-7756)
 * Remove duplicates from StorageService.getJoiningNodes (CASSANDRA-7478)
 * Clone token map outside of hot gossip loops (CASSANDRA-7758)
 * Fix MS expiring map timeout for Paxos messages (CASSANDRA-7752)
 * Do not flush on truncate if durable_writes is false (CASSANDRA-7750)
 * Give CRR a default input_cql Statement (CASSANDRA-7226)
 * Better error message when adding a collection with the same name
   than a previously dropped one (CASSANDRA-6276)
 * Fix validation when adding static columns (CASSANDRA-7730)
 * (Thrift) fix range deletion of supercolumns (CASSANDRA-7733)
 * Fix potential AssertionError in RangeTombstoneList (CASSANDRA-7700)
 * Validate arguments of blobAs* functions (CASSANDRA-7707)
 * Fix potential AssertionError with 2ndary indexes (CASSANDRA-6612)
 * Avoid logging CompactionInterrupted at ERROR (CASSANDRA-7694)
 * Minor leak in sstable2jon (CASSANDRA-7709)
 * Add cassandra.auto_bootstrap system property (CASSANDRA-7650)
 * Update java driver (for hadoop) (CASSANDRA-7618)
 * Remove CqlPagingRecordReader/CqlPagingInputFormat (CASSANDRA-7570)
 * Support connecting to ipv6 jmx with nodetool (CASSANDRA-7669)


2.1.0-rc5
 * Reject counters inside user types (CASSANDRA-7672)
 * Switch to notification-based GCInspector (CASSANDRA-7638)
 * (cqlsh) Handle nulls in UDTs and tuples correctly (CASSANDRA-7656)
 * Don't use strict consistency when replacing (CASSANDRA-7568)
 * Fix min/max cell name collection on 2.0 SSTables with range
   tombstones (CASSANDRA-7593)
 * Tolerate min/max cell names of different lengths (CASSANDRA-7651)
 * Filter cached results correctly (CASSANDRA-7636)
 * Fix tracing on the new SEPExecutor (CASSANDRA-7644)
 * Remove shuffle and taketoken (CASSANDRA-7601)
 * Clean up Windows batch scripts (CASSANDRA-7619)
 * Fix native protocol drop user type notification (CASSANDRA-7571)
 * Give read access to system.schema_usertypes to all authenticated users
   (CASSANDRA-7578)
 * (cqlsh) Fix cqlsh display when zero rows are returned (CASSANDRA-7580)
 * Get java version correctly when JAVA_TOOL_OPTIONS is set (CASSANDRA-7572)
 * Fix NPE when dropping index from non-existent keyspace, AssertionError when
   dropping non-existent index with IF EXISTS (CASSANDRA-7590)
 * Fix sstablelevelresetter hang (CASSANDRA-7614)
 * (cqlsh) Fix deserialization of blobs (CASSANDRA-7603)
 * Use "keyspace updated" schema change message for UDT changes in v1 and
   v2 protocols (CASSANDRA-7617)
 * Fix tracing of range slices and secondary index lookups that are local
   to the coordinator (CASSANDRA-7599)
 * Set -Dcassandra.storagedir for all tool shell scripts (CASSANDRA-7587)
 * Don't swap max/min col names when mutating sstable metadata (CASSANDRA-7596)
 * (cqlsh) Correctly handle paged result sets (CASSANDRA-7625)
 * (cqlsh) Improve waiting for a trace to complete (CASSANDRA-7626)
 * Fix tracing of concurrent range slices and 2ary index queries (CASSANDRA-7626)
 * Fix scrub against collection type (CASSANDRA-7665)
Merged from 2.0:
 * Set gc_grace_seconds to seven days for system schema tables (CASSANDRA-7668)
 * SimpleSeedProvider no longer caches seeds forever (CASSANDRA-7663)
 * Always flush on truncate (CASSANDRA-7511)
 * Fix ReversedType(DateType) mapping to native protocol (CASSANDRA-7576)
 * Always merge ranges owned by a single node (CASSANDRA-6930)
 * Track max/min timestamps for range tombstones (CASSANDRA-7647)
 * Fix NPE when listing saved caches dir (CASSANDRA-7632)


2.1.0-rc4
 * Fix word count hadoop example (CASSANDRA-7200)
 * Updated memtable_cleanup_threshold and memtable_flush_writers defaults
   (CASSANDRA-7551)
 * (Windows) fix startup when WMI memory query fails (CASSANDRA-7505)
 * Anti-compaction proceeds if any part of the repair failed (CASSANDRA-7521)
 * Add missing table name to DROP INDEX responses and notifications (CASSANDRA-7539)
 * Bump CQL version to 3.2.0 and update CQL documentation (CASSANDRA-7527)
 * Fix configuration error message when running nodetool ring (CASSANDRA-7508)
 * Support conditional updates, tuple type, and the v3 protocol in cqlsh (CASSANDRA-7509)
 * Handle queries on multiple secondary index types (CASSANDRA-7525)
 * Fix cqlsh authentication with v3 native protocol (CASSANDRA-7564)
 * Fix NPE when unknown prepared statement ID is used (CASSANDRA-7454)
Merged from 2.0:
 * (Windows) force range-based repair to non-sequential mode (CASSANDRA-7541)
 * Fix range merging when DES scores are zero (CASSANDRA-7535)
 * Warn when SSL certificates have expired (CASSANDRA-7528)
 * Fix error when doing reversed queries with static columns (CASSANDRA-7490)
Merged from 1.2:
 * Set correct stream ID on responses when non-Exception Throwables
   are thrown while handling native protocol messages (CASSANDRA-7470)


2.1.0-rc3
 * Consider expiry when reconciling otherwise equal cells (CASSANDRA-7403)
 * Introduce CQL support for stress tool (CASSANDRA-6146)
 * Fix ClassCastException processing expired messages (CASSANDRA-7496)
 * Fix prepared marker for collections inside UDT (CASSANDRA-7472)
 * Remove left-over populate_io_cache_on_flush and replicate_on_write
   uses (CASSANDRA-7493)
 * (Windows) handle spaces in path names (CASSANDRA-7451)
 * Ensure writes have completed after dropping a table, before recycling
   commit log segments (CASSANDRA-7437)
 * Remove left-over rows_per_partition_to_cache (CASSANDRA-7493)
 * Fix error when CONTAINS is used with a bind marker (CASSANDRA-7502)
 * Properly reject unknown UDT field (CASSANDRA-7484)
Merged from 2.0:
 * Fix CC#collectTimeOrderedData() tombstone optimisations (CASSANDRA-7394)
 * Support DISTINCT for static columns and fix behaviour when DISTINC is
   not use (CASSANDRA-7305).
 * Workaround JVM NPE on JMX bind failure (CASSANDRA-7254)
 * Fix race in FileCacheService RemovalListener (CASSANDRA-7278)
 * Fix inconsistent use of consistencyForCommit that allowed LOCAL_QUORUM
   operations to incorrect become full QUORUM (CASSANDRA-7345)
 * Properly handle unrecognized opcodes and flags (CASSANDRA-7440)
 * (Hadoop) close CqlRecordWriter clients when finished (CASSANDRA-7459)
 * Commit disk failure policy (CASSANDRA-7429)
 * Make sure high level sstables get compacted (CASSANDRA-7414)
 * Fix AssertionError when using empty clustering columns and static columns
   (CASSANDRA-7455)
 * Add option to disable STCS in L0 (CASSANDRA-6621)
 * Upgrade to snappy-java 1.0.5.2 (CASSANDRA-7476)


2.1.0-rc2
 * Fix heap size calculation for CompoundSparseCellName and
   CompoundSparseCellName.WithCollection (CASSANDRA-7421)
 * Allow counter mutations in UNLOGGED batches (CASSANDRA-7351)
 * Modify reconcile logic to always pick a tombstone over a counter cell
   (CASSANDRA-7346)
 * Avoid incremental compaction on Windows (CASSANDRA-7365)
 * Fix exception when querying a composite-keyed table with a collection index
   (CASSANDRA-7372)
 * Use node's host id in place of counter ids (CASSANDRA-7366)
 * Fix error when doing reversed queries with static columns (CASSANDRA-7490)
 * Backport CASSANDRA-6747 (CASSANDRA-7560)
 * Track max/min timestamps for range tombstones (CASSANDRA-7647)
 * Fix NPE when listing saved caches dir (CASSANDRA-7632)
 * Fix sstableloader unable to connect encrypted node (CASSANDRA-7585)
Merged from 1.2:
 * Clone token map outside of hot gossip loops (CASSANDRA-7758)
 * Add stop method to EmbeddedCassandraService (CASSANDRA-7595)
 * Support connecting to ipv6 jmx with nodetool (CASSANDRA-7669)
 * Set gc_grace_seconds to seven days for system schema tables (CASSANDRA-7668)
 * SimpleSeedProvider no longer caches seeds forever (CASSANDRA-7663)
 * Set correct stream ID on responses when non-Exception Throwables
   are thrown while handling native protocol messages (CASSANDRA-7470)
 * Fix row size miscalculation in LazilyCompactedRow (CASSANDRA-7543)
 * Fix race in background compaction check (CASSANDRA-7745)
 * Don't clear out range tombstones during compaction (CASSANDRA-7808)


2.1.0-rc1
 * Revert flush directory (CASSANDRA-6357)
 * More efficient executor service for fast operations (CASSANDRA-4718)
 * Move less common tools into a new cassandra-tools package (CASSANDRA-7160)
 * Support more concurrent requests in native protocol (CASSANDRA-7231)
 * Add tab-completion to debian nodetool packaging (CASSANDRA-6421)
 * Change concurrent_compactors defaults (CASSANDRA-7139)
 * Add PowerShell Windows launch scripts (CASSANDRA-7001)
 * Make commitlog archive+restore more robust (CASSANDRA-6974)
 * Fix marking commitlogsegments clean (CASSANDRA-6959)
 * Add snapshot "manifest" describing files included (CASSANDRA-6326)
 * Parallel streaming for sstableloader (CASSANDRA-3668)
 * Fix bugs in supercolumns handling (CASSANDRA-7138)
 * Fix ClassClassException on composite dense tables (CASSANDRA-7112)
 * Cleanup and optimize collation and slice iterators (CASSANDRA-7107)
 * Upgrade NBHM lib (CASSANDRA-7128)
 * Optimize netty server (CASSANDRA-6861)
 * Fix repair hang when given CF does not exist (CASSANDRA-7189)
 * Allow c* to be shutdown in an embedded mode (CASSANDRA-5635)
 * Add server side batching to native transport (CASSANDRA-5663)
 * Make batchlog replay asynchronous (CASSANDRA-6134)
 * remove unused classes (CASSANDRA-7197)
 * Limit user types to the keyspace they are defined in (CASSANDRA-6643)
 * Add validate method to CollectionType (CASSANDRA-7208)
 * New serialization format for UDT values (CASSANDRA-7209, CASSANDRA-7261)
 * Fix nodetool netstats (CASSANDRA-7270)
 * Fix potential ClassCastException in HintedHandoffManager (CASSANDRA-7284)
 * Use prepared statements internally (CASSANDRA-6975)
 * Fix broken paging state with prepared statement (CASSANDRA-7120)
 * Fix IllegalArgumentException in CqlStorage (CASSANDRA-7287)
 * Allow nulls/non-existant fields in UDT (CASSANDRA-7206)
 * Add Thrift MultiSliceRequest (CASSANDRA-6757, CASSANDRA-7027)
 * Handle overlapping MultiSlices (CASSANDRA-7279)
 * Fix DataOutputTest on Windows (CASSANDRA-7265)
 * Embedded sets in user defined data-types are not updating (CASSANDRA-7267)
 * Add tuple type to CQL/native protocol (CASSANDRA-7248)
 * Fix CqlPagingRecordReader on tables with few rows (CASSANDRA-7322)
Merged from 2.0:
 * Copy compaction options to make sure they are reloaded (CASSANDRA-7290)
 * Add option to do more aggressive tombstone compactions (CASSANDRA-6563)
 * Don't try to compact already-compacting files in HHOM (CASSANDRA-7288)
 * Always reallocate buffers in HSHA (CASSANDRA-6285)
 * (Hadoop) support authentication in CqlRecordReader (CASSANDRA-7221)
 * (Hadoop) Close java driver Cluster in CQLRR.close (CASSANDRA-7228)
 * Warn when 'USING TIMESTAMP' is used on a CAS BATCH (CASSANDRA-7067)
 * return all cpu values from BackgroundActivityMonitor.readAndCompute (CASSANDRA-7183)
 * Correctly delete scheduled range xfers (CASSANDRA-7143)
 * return all cpu values from BackgroundActivityMonitor.readAndCompute (CASSANDRA-7183)
 * reduce garbage creation in calculatePendingRanges (CASSANDRA-7191)
 * fix c* launch issues on Russian os's due to output of linux 'free' cmd (CASSANDRA-6162)
 * Fix disabling autocompaction (CASSANDRA-7187)
 * Fix potential NumberFormatException when deserializing IntegerType (CASSANDRA-7088)
 * cqlsh can't tab-complete disabling compaction (CASSANDRA-7185)
 * cqlsh: Accept and execute CQL statement(s) from command-line parameter (CASSANDRA-7172)
 * Fix IllegalStateException in CqlPagingRecordReader (CASSANDRA-7198)
 * Fix the InvertedIndex trigger example (CASSANDRA-7211)
 * Add --resolve-ip option to 'nodetool ring' (CASSANDRA-7210)
 * reduce garbage on codec flag deserialization (CASSANDRA-7244)
 * Fix duplicated error messages on directory creation error at startup (CASSANDRA-5818)
 * Proper null handle for IF with map element access (CASSANDRA-7155)
 * Improve compaction visibility (CASSANDRA-7242)
 * Correctly delete scheduled range xfers (CASSANDRA-7143)
 * Make batchlog replica selection rack-aware (CASSANDRA-6551)
 * Fix CFMetaData#getColumnDefinitionFromColumnName() (CASSANDRA-7074)
 * Fix writetime/ttl functions for static columns (CASSANDRA-7081)
 * Suggest CTRL-C or semicolon after three blank lines in cqlsh (CASSANDRA-7142)
 * Fix 2ndary index queries with DESC clustering order (CASSANDRA-6950)
 * Invalid key cache entries on DROP (CASSANDRA-6525)
 * Fix flapping RecoveryManagerTest (CASSANDRA-7084)
 * Add missing iso8601 patterns for date strings (CASSANDRA-6973)
 * Support selecting multiple rows in a partition using IN (CASSANDRA-6875)
 * Add authentication support to shuffle (CASSANDRA-6484)
 * Swap local and global default read repair chances (CASSANDRA-7320)
 * Add conditional CREATE/DROP USER support (CASSANDRA-7264)
 * Cqlsh counts non-empty lines for "Blank lines" warning (CASSANDRA-7325)
Merged from 1.2:
 * Add Cloudstack snitch (CASSANDRA-7147)
 * Update system.peers correctly when relocating tokens (CASSANDRA-7126)
 * Add Google Compute Engine snitch (CASSANDRA-7132)
 * remove duplicate query for local tokens (CASSANDRA-7182)
 * exit CQLSH with error status code if script fails (CASSANDRA-6344)
 * Fix bug with some IN queries missig results (CASSANDRA-7105)
 * Fix availability validation for LOCAL_ONE CL (CASSANDRA-7319)
 * Hint streaming can cause decommission to fail (CASSANDRA-7219)


2.1.0-beta2
 * Increase default CL space to 8GB (CASSANDRA-7031)
 * Add range tombstones to read repair digests (CASSANDRA-6863)
 * Fix BTree.clear for large updates (CASSANDRA-6943)
 * Fail write instead of logging a warning when unable to append to CL
   (CASSANDRA-6764)
 * Eliminate possibility of CL segment appearing twice in active list
   (CASSANDRA-6557)
 * Apply DONTNEED fadvise to commitlog segments (CASSANDRA-6759)
 * Switch CRC component to Adler and include it for compressed sstables
   (CASSANDRA-4165)
 * Allow cassandra-stress to set compaction strategy options (CASSANDRA-6451)
 * Add broadcast_rpc_address option to cassandra.yaml (CASSANDRA-5899)
 * Auto reload GossipingPropertyFileSnitch config (CASSANDRA-5897)
 * Fix overflow of memtable_total_space_in_mb (CASSANDRA-6573)
 * Fix ABTC NPE and apply update function correctly (CASSANDRA-6692)
 * Allow nodetool to use a file or prompt for password (CASSANDRA-6660)
 * Fix AIOOBE when concurrently accessing ABSC (CASSANDRA-6742)
 * Fix assertion error in ALTER TYPE RENAME (CASSANDRA-6705)
 * Scrub should not always clear out repaired status (CASSANDRA-5351)
 * Improve handling of range tombstone for wide partitions (CASSANDRA-6446)
 * Fix ClassCastException for compact table with composites (CASSANDRA-6738)
 * Fix potentially repairing with wrong nodes (CASSANDRA-6808)
 * Change caching option syntax (CASSANDRA-6745)
 * Fix stress to do proper counter reads (CASSANDRA-6835)
 * Fix help message for stress counter_write (CASSANDRA-6824)
 * Fix stress smart Thrift client to pick servers correctly (CASSANDRA-6848)
 * Add logging levels (minimal, normal or verbose) to stress tool (CASSANDRA-6849)
 * Fix race condition in Batch CLE (CASSANDRA-6860)
 * Improve cleanup/scrub/upgradesstables failure handling (CASSANDRA-6774)
 * ByteBuffer write() methods for serializing sstables (CASSANDRA-6781)
 * Proper compare function for CollectionType (CASSANDRA-6783)
 * Update native server to Netty 4 (CASSANDRA-6236)
 * Fix off-by-one error in stress (CASSANDRA-6883)
 * Make OpOrder AutoCloseable (CASSANDRA-6901)
 * Remove sync repair JMX interface (CASSANDRA-6900)
 * Add multiple memory allocation options for memtables (CASSANDRA-6689, 6694)
 * Remove adjusted op rate from stress output (CASSANDRA-6921)
 * Add optimized CF.hasColumns() implementations (CASSANDRA-6941)
 * Serialize batchlog mutations with the version of the target node
   (CASSANDRA-6931)
 * Optimize CounterColumn#reconcile() (CASSANDRA-6953)
 * Properly remove 1.2 sstable support in 2.1 (CASSANDRA-6869)
 * Lock counter cells, not partitions (CASSANDRA-6880)
 * Track presence of legacy counter shards in sstables (CASSANDRA-6888)
 * Ensure safe resource cleanup when replacing sstables (CASSANDRA-6912)
 * Add failure handler to async callback (CASSANDRA-6747)
 * Fix AE when closing SSTable without releasing reference (CASSANDRA-7000)
 * Clean up IndexInfo on keyspace/table drops (CASSANDRA-6924)
 * Only snapshot relative SSTables when sequential repair (CASSANDRA-7024)
 * Require nodetool rebuild_index to specify index names (CASSANDRA-7038)
 * fix cassandra stress errors on reads with native protocol (CASSANDRA-7033)
 * Use OpOrder to guard sstable references for reads (CASSANDRA-6919)
 * Preemptive opening of compaction result (CASSANDRA-6916)
 * Multi-threaded scrub/cleanup/upgradesstables (CASSANDRA-5547)
 * Optimize cellname comparison (CASSANDRA-6934)
 * Native protocol v3 (CASSANDRA-6855)
 * Optimize Cell liveness checks and clean up Cell (CASSANDRA-7119)
 * Support consistent range movements (CASSANDRA-2434)
 * Display min timestamp in sstablemetadata viewer (CASSANDRA-6767)
Merged from 2.0:
 * Avoid race-prone second "scrub" of system keyspace (CASSANDRA-6797)
 * Pool CqlRecordWriter clients by inetaddress rather than Range
   (CASSANDRA-6665)
 * Fix compaction_history timestamps (CASSANDRA-6784)
 * Compare scores of full replica ordering in DES (CASSANDRA-6683)
 * fix CME in SessionInfo updateProgress affecting netstats (CASSANDRA-6577)
 * Allow repairing between specific replicas (CASSANDRA-6440)
 * Allow per-dc enabling of hints (CASSANDRA-6157)
 * Add compatibility for Hadoop 0.2.x (CASSANDRA-5201)
 * Fix EstimatedHistogram races (CASSANDRA-6682)
 * Failure detector correctly converts initial value to nanos (CASSANDRA-6658)
 * Add nodetool taketoken to relocate vnodes (CASSANDRA-4445)
 * Expose bulk loading progress over JMX (CASSANDRA-4757)
 * Correctly handle null with IF conditions and TTL (CASSANDRA-6623)
 * Account for range/row tombstones in tombstone drop
   time histogram (CASSANDRA-6522)
 * Stop CommitLogSegment.close() from calling sync() (CASSANDRA-6652)
 * Make commitlog failure handling configurable (CASSANDRA-6364)
 * Avoid overlaps in LCS (CASSANDRA-6688)
 * Improve support for paginating over composites (CASSANDRA-4851)
 * Fix count(*) queries in a mixed cluster (CASSANDRA-6707)
 * Improve repair tasks(snapshot, differencing) concurrency (CASSANDRA-6566)
 * Fix replaying pre-2.0 commit logs (CASSANDRA-6714)
 * Add static columns to CQL3 (CASSANDRA-6561)
 * Optimize single partition batch statements (CASSANDRA-6737)
 * Disallow post-query re-ordering when paging (CASSANDRA-6722)
 * Fix potential paging bug with deleted columns (CASSANDRA-6748)
 * Fix NPE on BulkLoader caused by losing StreamEvent (CASSANDRA-6636)
 * Fix truncating compression metadata (CASSANDRA-6791)
 * Add CMSClassUnloadingEnabled JVM option (CASSANDRA-6541)
 * Catch memtable flush exceptions during shutdown (CASSANDRA-6735)
 * Fix upgradesstables NPE for non-CF-based indexes (CASSANDRA-6645)
 * Fix UPDATE updating PRIMARY KEY columns implicitly (CASSANDRA-6782)
 * Fix IllegalArgumentException when updating from 1.2 with SuperColumns
   (CASSANDRA-6733)
 * FBUtilities.singleton() should use the CF comparator (CASSANDRA-6778)
 * Fix CQLSStableWriter.addRow(Map<String, Object>) (CASSANDRA-6526)
 * Fix HSHA server introducing corrupt data (CASSANDRA-6285)
 * Fix CAS conditions for COMPACT STORAGE tables (CASSANDRA-6813)
 * Starting threads in OutboundTcpConnectionPool constructor causes race conditions (CASSANDRA-7177)
 * Allow overriding cassandra-rackdc.properties file (CASSANDRA-7072)
 * Set JMX RMI port to 7199 (CASSANDRA-7087)
 * Use LOCAL_QUORUM for data reads at LOCAL_SERIAL (CASSANDRA-6939)
 * Log a warning for large batches (CASSANDRA-6487)
 * Put nodes in hibernate when join_ring is false (CASSANDRA-6961)
 * Avoid early loading of non-system keyspaces before compaction-leftovers
   cleanup at startup (CASSANDRA-6913)
 * Restrict Windows to parallel repairs (CASSANDRA-6907)
 * (Hadoop) Allow manually specifying start/end tokens in CFIF (CASSANDRA-6436)
 * Fix NPE in MeteredFlusher (CASSANDRA-6820)
 * Fix race processing range scan responses (CASSANDRA-6820)
 * Allow deleting snapshots from dropped keyspaces (CASSANDRA-6821)
 * Add uuid() function (CASSANDRA-6473)
 * Omit tombstones from schema digests (CASSANDRA-6862)
 * Include correct consistencyLevel in LWT timeout (CASSANDRA-6884)
 * Lower chances for losing new SSTables during nodetool refresh and
   ColumnFamilyStore.loadNewSSTables (CASSANDRA-6514)
 * Add support for DELETE ... IF EXISTS to CQL3 (CASSANDRA-5708)
 * Update hadoop_cql3_word_count example (CASSANDRA-6793)
 * Fix handling of RejectedExecution in sync Thrift server (CASSANDRA-6788)
 * Log more information when exceeding tombstone_warn_threshold (CASSANDRA-6865)
 * Fix truncate to not abort due to unreachable fat clients (CASSANDRA-6864)
 * Fix schema concurrency exceptions (CASSANDRA-6841)
 * Fix leaking validator FH in StreamWriter (CASSANDRA-6832)
 * Fix saving triggers to schema (CASSANDRA-6789)
 * Fix trigger mutations when base mutation list is immutable (CASSANDRA-6790)
 * Fix accounting in FileCacheService to allow re-using RAR (CASSANDRA-6838)
 * Fix static counter columns (CASSANDRA-6827)
 * Restore expiring->deleted (cell) compaction optimization (CASSANDRA-6844)
 * Fix CompactionManager.needsCleanup (CASSANDRA-6845)
 * Correctly compare BooleanType values other than 0 and 1 (CASSANDRA-6779)
 * Read message id as string from earlier versions (CASSANDRA-6840)
 * Properly use the Paxos consistency for (non-protocol) batch (CASSANDRA-6837)
 * Add paranoid disk failure option (CASSANDRA-6646)
 * Improve PerRowSecondaryIndex performance (CASSANDRA-6876)
 * Extend triggers to support CAS updates (CASSANDRA-6882)
 * Static columns with IF NOT EXISTS don't always work as expected (CASSANDRA-6873)
 * Fix paging with SELECT DISTINCT (CASSANDRA-6857)
 * Fix UnsupportedOperationException on CAS timeout (CASSANDRA-6923)
 * Improve MeteredFlusher handling of MF-unaffected column families
   (CASSANDRA-6867)
 * Add CqlRecordReader using native pagination (CASSANDRA-6311)
 * Add QueryHandler interface (CASSANDRA-6659)
 * Track liveRatio per-memtable, not per-CF (CASSANDRA-6945)
 * Make sure upgradesstables keeps sstable level (CASSANDRA-6958)
 * Fix LIMIT with static columns (CASSANDRA-6956)
 * Fix clash with CQL column name in thrift validation (CASSANDRA-6892)
 * Fix error with super columns in mixed 1.2-2.0 clusters (CASSANDRA-6966)
 * Fix bad skip of sstables on slice query with composite start/finish (CASSANDRA-6825)
 * Fix unintended update with conditional statement (CASSANDRA-6893)
 * Fix map element access in IF (CASSANDRA-6914)
 * Avoid costly range calculations for range queries on system keyspaces
   (CASSANDRA-6906)
 * Fix SSTable not released if stream session fails (CASSANDRA-6818)
 * Avoid build failure due to ANTLR timeout (CASSANDRA-6991)
 * Queries on compact tables can return more rows that requested (CASSANDRA-7052)
 * USING TIMESTAMP for batches does not work (CASSANDRA-7053)
 * Fix performance regression from CASSANDRA-5614 (CASSANDRA-6949)
 * Ensure that batchlog and hint timeouts do not produce hints (CASSANDRA-7058)
 * Merge groupable mutations in TriggerExecutor#execute() (CASSANDRA-7047)
 * Plug holes in resource release when wiring up StreamSession (CASSANDRA-7073)
 * Re-add parameter columns to tracing session (CASSANDRA-6942)
 * Preserves CQL metadata when updating table from thrift (CASSANDRA-6831)
Merged from 1.2:
 * Fix nodetool display with vnodes (CASSANDRA-7082)
 * Add UNLOGGED, COUNTER options to BATCH documentation (CASSANDRA-6816)
 * add extra SSL cipher suites (CASSANDRA-6613)
 * fix nodetool getsstables for blob PK (CASSANDRA-6803)
 * Fix BatchlogManager#deleteBatch() use of millisecond timestamps
   (CASSANDRA-6822)
 * Continue assassinating even if the endpoint vanishes (CASSANDRA-6787)
 * Schedule schema pulls on change (CASSANDRA-6971)
 * Non-droppable verbs shouldn't be dropped from OTC (CASSANDRA-6980)
 * Shutdown batchlog executor in SS#drain() (CASSANDRA-7025)
 * Fix batchlog to account for CF truncation records (CASSANDRA-6999)
 * Fix CQLSH parsing of functions and BLOB literals (CASSANDRA-7018)
 * Properly load trustore in the native protocol (CASSANDRA-6847)
 * Always clean up references in SerializingCache (CASSANDRA-6994)
 * Don't shut MessagingService down when replacing a node (CASSANDRA-6476)
 * fix npe when doing -Dcassandra.fd_initial_value_ms (CASSANDRA-6751)


2.1.0-beta1
 * Add flush directory distinct from compaction directories (CASSANDRA-6357)
 * Require JNA by default (CASSANDRA-6575)
 * add listsnapshots command to nodetool (CASSANDRA-5742)
 * Introduce AtomicBTreeColumns (CASSANDRA-6271, 6692)
 * Multithreaded commitlog (CASSANDRA-3578)
 * allocate fixed index summary memory pool and resample cold index summaries
   to use less memory (CASSANDRA-5519)
 * Removed multithreaded compaction (CASSANDRA-6142)
 * Parallelize fetching rows for low-cardinality indexes (CASSANDRA-1337)
 * change logging from log4j to logback (CASSANDRA-5883)
 * switch to LZ4 compression for internode communication (CASSANDRA-5887)
 * Stop using Thrift-generated Index* classes internally (CASSANDRA-5971)
 * Remove 1.2 network compatibility code (CASSANDRA-5960)
 * Remove leveled json manifest migration code (CASSANDRA-5996)
 * Remove CFDefinition (CASSANDRA-6253)
 * Use AtomicIntegerFieldUpdater in RefCountedMemory (CASSANDRA-6278)
 * User-defined types for CQL3 (CASSANDRA-5590)
 * Use of o.a.c.metrics in nodetool (CASSANDRA-5871, 6406)
 * Batch read from OTC's queue and cleanup (CASSANDRA-1632)
 * Secondary index support for collections (CASSANDRA-4511, 6383)
 * SSTable metadata(Stats.db) format change (CASSANDRA-6356)
 * Push composites support in the storage engine
   (CASSANDRA-5417, CASSANDRA-6520)
 * Add snapshot space used to cfstats (CASSANDRA-6231)
 * Add cardinality estimator for key count estimation (CASSANDRA-5906)
 * CF id is changed to be non-deterministic. Data dir/key cache are created
   uniquely for CF id (CASSANDRA-5202)
 * New counters implementation (CASSANDRA-6504)
 * Replace UnsortedColumns, EmptyColumns, TreeMapBackedSortedColumns with new
   ArrayBackedSortedColumns (CASSANDRA-6630, CASSANDRA-6662, CASSANDRA-6690)
 * Add option to use row cache with a given amount of rows (CASSANDRA-5357)
 * Avoid repairing already repaired data (CASSANDRA-5351)
 * Reject counter updates with USING TTL/TIMESTAMP (CASSANDRA-6649)
 * Replace index_interval with min/max_index_interval (CASSANDRA-6379)
 * Lift limitation that order by columns must be selected for IN queries (CASSANDRA-4911)


2.0.5
 * Reduce garbage generated by bloom filter lookups (CASSANDRA-6609)
 * Add ks.cf names to tombstone logging (CASSANDRA-6597)
 * Use LOCAL_QUORUM for LWT operations at LOCAL_SERIAL (CASSANDRA-6495)
 * Wait for gossip to settle before accepting client connections (CASSANDRA-4288)
 * Delete unfinished compaction incrementally (CASSANDRA-6086)
 * Allow specifying custom secondary index options in CQL3 (CASSANDRA-6480)
 * Improve replica pinning for cache efficiency in DES (CASSANDRA-6485)
 * Fix LOCAL_SERIAL from thrift (CASSANDRA-6584)
 * Don't special case received counts in CAS timeout exceptions (CASSANDRA-6595)
 * Add support for 2.1 global counter shards (CASSANDRA-6505)
 * Fix NPE when streaming connection is not yet established (CASSANDRA-6210)
 * Avoid rare duplicate read repair triggering (CASSANDRA-6606)
 * Fix paging discardFirst (CASSANDRA-6555)
 * Fix ArrayIndexOutOfBoundsException in 2ndary index query (CASSANDRA-6470)
 * Release sstables upon rebuilding 2i (CASSANDRA-6635)
 * Add AbstractCompactionStrategy.startup() method (CASSANDRA-6637)
 * SSTableScanner may skip rows during cleanup (CASSANDRA-6638)
 * sstables from stalled repair sessions can resurrect deleted data (CASSANDRA-6503)
 * Switch stress to use ITransportFactory (CASSANDRA-6641)
 * Fix IllegalArgumentException during prepare (CASSANDRA-6592)
 * Fix possible loss of 2ndary index entries during compaction (CASSANDRA-6517)
 * Fix direct Memory on architectures that do not support unaligned long access
   (CASSANDRA-6628)
 * Let scrub optionally skip broken counter partitions (CASSANDRA-5930)
Merged from 1.2:
 * fsync compression metadata (CASSANDRA-6531)
 * Validate CF existence on execution for prepared statement (CASSANDRA-6535)
 * Add ability to throttle batchlog replay (CASSANDRA-6550)
 * Fix executing LOCAL_QUORUM with SimpleStrategy (CASSANDRA-6545)
 * Avoid StackOverflow when using large IN queries (CASSANDRA-6567)
 * Nodetool upgradesstables includes secondary indexes (CASSANDRA-6598)
 * Paginate batchlog replay (CASSANDRA-6569)
 * skip blocking on streaming during drain (CASSANDRA-6603)
 * Improve error message when schema doesn't match loaded sstable (CASSANDRA-6262)
 * Add properties to adjust FD initial value and max interval (CASSANDRA-4375)
 * Fix preparing with batch and delete from collection (CASSANDRA-6607)
 * Fix ABSC reverse iterator's remove() method (CASSANDRA-6629)
 * Handle host ID conflicts properly (CASSANDRA-6615)
 * Move handling of migration event source to solve bootstrap race. (CASSANDRA-6648)
 * Make sure compaction throughput value doesn't overflow with int math (CASSANDRA-6647)


2.0.4
 * Allow removing snapshots of no-longer-existing CFs (CASSANDRA-6418)
 * add StorageService.stopDaemon() (CASSANDRA-4268)
 * add IRE for invalid CF supplied to get_count (CASSANDRA-5701)
 * add client encryption support to sstableloader (CASSANDRA-6378)
 * Fix accept() loop for SSL sockets post-shutdown (CASSANDRA-6468)
 * Fix size-tiered compaction in LCS L0 (CASSANDRA-6496)
 * Fix assertion failure in filterColdSSTables (CASSANDRA-6483)
 * Fix row tombstones in larger-than-memory compactions (CASSANDRA-6008)
 * Fix cleanup ClassCastException (CASSANDRA-6462)
 * Reduce gossip memory use by interning VersionedValue strings (CASSANDRA-6410)
 * Allow specifying datacenters to participate in a repair (CASSANDRA-6218)
 * Fix divide-by-zero in PCI (CASSANDRA-6403)
 * Fix setting last compacted key in the wrong level for LCS (CASSANDRA-6284)
 * Add millisecond precision formats to the timestamp parser (CASSANDRA-6395)
 * Expose a total memtable size metric for a CF (CASSANDRA-6391)
 * cqlsh: handle symlinks properly (CASSANDRA-6425)
 * Fix potential infinite loop when paging query with IN (CASSANDRA-6464)
 * Fix assertion error in AbstractQueryPager.discardFirst (CASSANDRA-6447)
 * Fix streaming older SSTable yields unnecessary tombstones (CASSANDRA-6527)
Merged from 1.2:
 * Improved error message on bad properties in DDL queries (CASSANDRA-6453)
 * Randomize batchlog candidates selection (CASSANDRA-6481)
 * Fix thundering herd on endpoint cache invalidation (CASSANDRA-6345, 6485)
 * Improve batchlog write performance with vnodes (CASSANDRA-6488)
 * cqlsh: quote single quotes in strings inside collections (CASSANDRA-6172)
 * Improve gossip performance for typical messages (CASSANDRA-6409)
 * Throw IRE if a prepared statement has more markers than supported
   (CASSANDRA-5598)
 * Expose Thread metrics for the native protocol server (CASSANDRA-6234)
 * Change snapshot response message verb to INTERNAL to avoid dropping it
   (CASSANDRA-6415)
 * Warn when collection read has > 65K elements (CASSANDRA-5428)
 * Fix cache persistence when both row and key cache are enabled
   (CASSANDRA-6413)
 * (Hadoop) add describe_local_ring (CASSANDRA-6268)
 * Fix handling of concurrent directory creation failure (CASSANDRA-6459)
 * Allow executing CREATE statements multiple times (CASSANDRA-6471)
 * Don't send confusing info with timeouts (CASSANDRA-6491)
 * Don't resubmit counter mutation runnables internally (CASSANDRA-6427)
 * Don't drop local mutations without a hint (CASSANDRA-6510)
 * Don't allow null max_hint_window_in_ms (CASSANDRA-6419)
 * Validate SliceRange start and finish lengths (CASSANDRA-6521)


2.0.3
 * Fix FD leak on slice read path (CASSANDRA-6275)
 * Cancel read meter task when closing SSTR (CASSANDRA-6358)
 * free off-heap IndexSummary during bulk (CASSANDRA-6359)
 * Recover from IOException in accept() thread (CASSANDRA-6349)
 * Improve Gossip tolerance of abnormally slow tasks (CASSANDRA-6338)
 * Fix trying to hint timed out counter writes (CASSANDRA-6322)
 * Allow restoring specific columnfamilies from archived CL (CASSANDRA-4809)
 * Avoid flushing compaction_history after each operation (CASSANDRA-6287)
 * Fix repair assertion error when tombstones expire (CASSANDRA-6277)
 * Skip loading corrupt key cache (CASSANDRA-6260)
 * Fixes for compacting larger-than-memory rows (CASSANDRA-6274)
 * Compact hottest sstables first and optionally omit coldest from
   compaction entirely (CASSANDRA-6109)
 * Fix modifying column_metadata from thrift (CASSANDRA-6182)
 * cqlsh: fix LIST USERS output (CASSANDRA-6242)
 * Add IRequestSink interface (CASSANDRA-6248)
 * Update memtable size while flushing (CASSANDRA-6249)
 * Provide hooks around CQL2/CQL3 statement execution (CASSANDRA-6252)
 * Require Permission.SELECT for CAS updates (CASSANDRA-6247)
 * New CQL-aware SSTableWriter (CASSANDRA-5894)
 * Reject CAS operation when the protocol v1 is used (CASSANDRA-6270)
 * Correctly throw error when frame too large (CASSANDRA-5981)
 * Fix serialization bug in PagedRange with 2ndary indexes (CASSANDRA-6299)
 * Fix CQL3 table validation in Thrift (CASSANDRA-6140)
 * Fix bug missing results with IN clauses (CASSANDRA-6327)
 * Fix paging with reversed slices (CASSANDRA-6343)
 * Set minTimestamp correctly to be able to drop expired sstables (CASSANDRA-6337)
 * Support NaN and Infinity as float literals (CASSANDRA-6003)
 * Remove RF from nodetool ring output (CASSANDRA-6289)
 * Fix attempting to flush empty rows (CASSANDRA-6374)
 * Fix potential out of bounds exception when paging (CASSANDRA-6333)
Merged from 1.2:
 * Optimize FD phi calculation (CASSANDRA-6386)
 * Improve initial FD phi estimate when starting up (CASSANDRA-6385)
 * Don't list CQL3 table in CLI describe even if named explicitely
   (CASSANDRA-5750)
 * Invalidate row cache when dropping CF (CASSANDRA-6351)
 * add non-jamm path for cached statements (CASSANDRA-6293)
 * add windows bat files for shell commands (CASSANDRA-6145)
 * Require logging in for Thrift CQL2/3 statement preparation (CASSANDRA-6254)
 * restrict max_num_tokens to 1536 (CASSANDRA-6267)
 * Nodetool gets default JMX port from cassandra-env.sh (CASSANDRA-6273)
 * make calculatePendingRanges asynchronous (CASSANDRA-6244)
 * Remove blocking flushes in gossip thread (CASSANDRA-6297)
 * Fix potential socket leak in connectionpool creation (CASSANDRA-6308)
 * Allow LOCAL_ONE/LOCAL_QUORUM to work with SimpleStrategy (CASSANDRA-6238)
 * cqlsh: handle 'null' as session duration (CASSANDRA-6317)
 * Fix json2sstable handling of range tombstones (CASSANDRA-6316)
 * Fix missing one row in reverse query (CASSANDRA-6330)
 * Fix reading expired row value from row cache (CASSANDRA-6325)
 * Fix AssertionError when doing set element deletion (CASSANDRA-6341)
 * Make CL code for the native protocol match the one in C* 2.0
   (CASSANDRA-6347)
 * Disallow altering CQL3 table from thrift (CASSANDRA-6370)
 * Fix size computation of prepared statement (CASSANDRA-6369)


2.0.2
 * Update FailureDetector to use nanontime (CASSANDRA-4925)
 * Fix FileCacheService regressions (CASSANDRA-6149)
 * Never return WriteTimeout for CL.ANY (CASSANDRA-6132)
 * Fix race conditions in bulk loader (CASSANDRA-6129)
 * Add configurable metrics reporting (CASSANDRA-4430)
 * drop queries exceeding a configurable number of tombstones (CASSANDRA-6117)
 * Track and persist sstable read activity (CASSANDRA-5515)
 * Fixes for speculative retry (CASSANDRA-5932, CASSANDRA-6194)
 * Improve memory usage of metadata min/max column names (CASSANDRA-6077)
 * Fix thrift validation refusing row markers on CQL3 tables (CASSANDRA-6081)
 * Fix insertion of collections with CAS (CASSANDRA-6069)
 * Correctly send metadata on SELECT COUNT (CASSANDRA-6080)
 * Track clients' remote addresses in ClientState (CASSANDRA-6070)
 * Create snapshot dir if it does not exist when migrating
   leveled manifest (CASSANDRA-6093)
 * make sequential nodetool repair the default (CASSANDRA-5950)
 * Add more hooks for compaction strategy implementations (CASSANDRA-6111)
 * Fix potential NPE on composite 2ndary indexes (CASSANDRA-6098)
 * Delete can potentially be skipped in batch (CASSANDRA-6115)
 * Allow alter keyspace on system_traces (CASSANDRA-6016)
 * Disallow empty column names in cql (CASSANDRA-6136)
 * Use Java7 file-handling APIs and fix file moving on Windows (CASSANDRA-5383)
 * Save compaction history to system keyspace (CASSANDRA-5078)
 * Fix NPE if StorageService.getOperationMode() is executed before full startup (CASSANDRA-6166)
 * CQL3: support pre-epoch longs for TimestampType (CASSANDRA-6212)
 * Add reloadtriggers command to nodetool (CASSANDRA-4949)
 * cqlsh: ignore empty 'value alias' in DESCRIBE (CASSANDRA-6139)
 * Fix sstable loader (CASSANDRA-6205)
 * Reject bootstrapping if the node already exists in gossip (CASSANDRA-5571)
 * Fix NPE while loading paxos state (CASSANDRA-6211)
 * cqlsh: add SHOW SESSION <tracing-session> command (CASSANDRA-6228)
Merged from 1.2:
 * (Hadoop) Require CFRR batchSize to be at least 2 (CASSANDRA-6114)
 * Add a warning for small LCS sstable size (CASSANDRA-6191)
 * Add ability to list specific KS/CF combinations in nodetool cfstats (CASSANDRA-4191)
 * Mark CF clean if a mutation raced the drop and got it marked dirty (CASSANDRA-5946)
 * Add a LOCAL_ONE consistency level (CASSANDRA-6202)
 * Limit CQL prepared statement cache by size instead of count (CASSANDRA-6107)
 * Tracing should log write failure rather than raw exceptions (CASSANDRA-6133)
 * lock access to TM.endpointToHostIdMap (CASSANDRA-6103)
 * Allow estimated memtable size to exceed slab allocator size (CASSANDRA-6078)
 * Start MeteredFlusher earlier to prevent OOM during CL replay (CASSANDRA-6087)
 * Avoid sending Truncate command to fat clients (CASSANDRA-6088)
 * Allow where clause conditions to be in parenthesis (CASSANDRA-6037)
 * Do not open non-ssl storage port if encryption option is all (CASSANDRA-3916)
 * Move batchlog replay to its own executor (CASSANDRA-6079)
 * Add tombstone debug threshold and histogram (CASSANDRA-6042, 6057)
 * Enable tcp keepalive on incoming connections (CASSANDRA-4053)
 * Fix fat client schema pull NPE (CASSANDRA-6089)
 * Fix memtable flushing for indexed tables (CASSANDRA-6112)
 * Fix skipping columns with multiple slices (CASSANDRA-6119)
 * Expose connected thrift + native client counts (CASSANDRA-5084)
 * Optimize auth setup (CASSANDRA-6122)
 * Trace index selection (CASSANDRA-6001)
 * Update sstablesPerReadHistogram to use biased sampling (CASSANDRA-6164)
 * Log UnknownColumnfamilyException when closing socket (CASSANDRA-5725)
 * Properly error out on CREATE INDEX for counters table (CASSANDRA-6160)
 * Handle JMX notification failure for repair (CASSANDRA-6097)
 * (Hadoop) Fetch no more than 128 splits in parallel (CASSANDRA-6169)
 * stress: add username/password authentication support (CASSANDRA-6068)
 * Fix indexed queries with row cache enabled on parent table (CASSANDRA-5732)
 * Fix compaction race during columnfamily drop (CASSANDRA-5957)
 * Fix validation of empty column names for compact tables (CASSANDRA-6152)
 * Skip replaying mutations that pass CRC but fail to deserialize (CASSANDRA-6183)
 * Rework token replacement to use replace_address (CASSANDRA-5916)
 * Fix altering column types (CASSANDRA-6185)
 * cqlsh: fix CREATE/ALTER WITH completion (CASSANDRA-6196)
 * add windows bat files for shell commands (CASSANDRA-6145)
 * Fix potential stack overflow during range tombstones insertion (CASSANDRA-6181)
 * (Hadoop) Make LOCAL_ONE the default consistency level (CASSANDRA-6214)


2.0.1
 * Fix bug that could allow reading deleted data temporarily (CASSANDRA-6025)
 * Improve memory use defaults (CASSANDRA-6059)
 * Make ThriftServer more easlly extensible (CASSANDRA-6058)
 * Remove Hadoop dependency from ITransportFactory (CASSANDRA-6062)
 * add file_cache_size_in_mb setting (CASSANDRA-5661)
 * Improve error message when yaml contains invalid properties (CASSANDRA-5958)
 * Improve leveled compaction's ability to find non-overlapping L0 compactions
   to work on concurrently (CASSANDRA-5921)
 * Notify indexer of columns shadowed by range tombstones (CASSANDRA-5614)
 * Log Merkle tree stats (CASSANDRA-2698)
 * Switch from crc32 to adler32 for compressed sstable checksums (CASSANDRA-5862)
 * Improve offheap memcpy performance (CASSANDRA-5884)
 * Use a range aware scanner for cleanup (CASSANDRA-2524)
 * Cleanup doesn't need to inspect sstables that contain only local data
   (CASSANDRA-5722)
 * Add ability for CQL3 to list partition keys (CASSANDRA-4536)
 * Improve native protocol serialization (CASSANDRA-5664)
 * Upgrade Thrift to 0.9.1 (CASSANDRA-5923)
 * Require superuser status for adding triggers (CASSANDRA-5963)
 * Make standalone scrubber handle old and new style leveled manifest
   (CASSANDRA-6005)
 * Fix paxos bugs (CASSANDRA-6012, 6013, 6023)
 * Fix paged ranges with multiple replicas (CASSANDRA-6004)
 * Fix potential AssertionError during tracing (CASSANDRA-6041)
 * Fix NPE in sstablesplit (CASSANDRA-6027)
 * Migrate pre-2.0 key/value/column aliases to system.schema_columns
   (CASSANDRA-6009)
 * Paging filter empty rows too agressively (CASSANDRA-6040)
 * Support variadic parameters for IN clauses (CASSANDRA-4210)
 * cqlsh: return the result of CAS writes (CASSANDRA-5796)
 * Fix validation of IN clauses with 2ndary indexes (CASSANDRA-6050)
 * Support named bind variables in CQL (CASSANDRA-6033)
Merged from 1.2:
 * Allow cache-keys-to-save to be set at runtime (CASSANDRA-5980)
 * Avoid second-guessing out-of-space state (CASSANDRA-5605)
 * Tuning knobs for dealing with large blobs and many CFs (CASSANDRA-5982)
 * (Hadoop) Fix CQLRW for thrift tables (CASSANDRA-6002)
 * Fix possible divide-by-zero in HHOM (CASSANDRA-5990)
 * Allow local batchlog writes for CL.ANY (CASSANDRA-5967)
 * Upgrade metrics-core to version 2.2.0 (CASSANDRA-5947)
 * Fix CqlRecordWriter with composite keys (CASSANDRA-5949)
 * Add snitch, schema version, cluster, partitioner to JMX (CASSANDRA-5881)
 * Allow disabling SlabAllocator (CASSANDRA-5935)
 * Make user-defined compaction JMX blocking (CASSANDRA-4952)
 * Fix streaming does not transfer wrapped range (CASSANDRA-5948)
 * Fix loading index summary containing empty key (CASSANDRA-5965)
 * Correctly handle limits in CompositesSearcher (CASSANDRA-5975)
 * Pig: handle CQL collections (CASSANDRA-5867)
 * Pass the updated cf to the PRSI index() method (CASSANDRA-5999)
 * Allow empty CQL3 batches (as no-op) (CASSANDRA-5994)
 * Support null in CQL3 functions (CASSANDRA-5910)
 * Replace the deprecated MapMaker with CacheLoader (CASSANDRA-6007)
 * Add SSTableDeletingNotification to DataTracker (CASSANDRA-6010)
 * Fix snapshots in use get deleted during snapshot repair (CASSANDRA-6011)
 * Move hints and exception count to o.a.c.metrics (CASSANDRA-6017)
 * Fix memory leak in snapshot repair (CASSANDRA-6047)
 * Fix sstable2sjon for CQL3 tables (CASSANDRA-5852)


2.0.0
 * Fix thrift validation when inserting into CQL3 tables (CASSANDRA-5138)
 * Fix periodic memtable flushing behavior with clean memtables (CASSANDRA-5931)
 * Fix dateOf() function for pre-2.0 timestamp columns (CASSANDRA-5928)
 * Fix SSTable unintentionally loads BF when opened for batch (CASSANDRA-5938)
 * Add stream session progress to JMX (CASSANDRA-4757)
 * Fix NPE during CAS operation (CASSANDRA-5925)
Merged from 1.2:
 * Fix getBloomFilterDiskSpaceUsed for AlwaysPresentFilter (CASSANDRA-5900)
 * Don't announce schema version until we've loaded the changes locally
   (CASSANDRA-5904)
 * Fix to support off heap bloom filters size greater than 2 GB (CASSANDRA-5903)
 * Properly handle parsing huge map and set literals (CASSANDRA-5893)


2.0.0-rc2
 * enable vnodes by default (CASSANDRA-5869)
 * fix CAS contention timeout (CASSANDRA-5830)
 * fix HsHa to respect max frame size (CASSANDRA-4573)
 * Fix (some) 2i on composite components omissions (CASSANDRA-5851)
 * cqlsh: add DESCRIBE FULL SCHEMA variant (CASSANDRA-5880)
Merged from 1.2:
 * Correctly validate sparse composite cells in scrub (CASSANDRA-5855)
 * Add KeyCacheHitRate metric to CF metrics (CASSANDRA-5868)
 * cqlsh: add support for multiline comments (CASSANDRA-5798)
 * Handle CQL3 SELECT duplicate IN restrictions on clustering columns
   (CASSANDRA-5856)


2.0.0-rc1
 * improve DecimalSerializer performance (CASSANDRA-5837)
 * fix potential spurious wakeup in AsyncOneResponse (CASSANDRA-5690)
 * fix schema-related trigger issues (CASSANDRA-5774)
 * Better validation when accessing CQL3 table from thrift (CASSANDRA-5138)
 * Fix assertion error during repair (CASSANDRA-5801)
 * Fix range tombstone bug (CASSANDRA-5805)
 * DC-local CAS (CASSANDRA-5797)
 * Add a native_protocol_version column to the system.local table (CASSANRDA-5819)
 * Use index_interval from cassandra.yaml when upgraded (CASSANDRA-5822)
 * Fix buffer underflow on socket close (CASSANDRA-5792)
Merged from 1.2:
 * Fix reading DeletionTime from 1.1-format sstables (CASSANDRA-5814)
 * cqlsh: add collections support to COPY (CASSANDRA-5698)
 * retry important messages for any IOException (CASSANDRA-5804)
 * Allow empty IN relations in SELECT/UPDATE/DELETE statements (CASSANDRA-5626)
 * cqlsh: fix crashing on Windows due to libedit detection (CASSANDRA-5812)
 * fix bulk-loading compressed sstables (CASSANDRA-5820)
 * (Hadoop) fix quoting in CqlPagingRecordReader and CqlRecordWriter
   (CASSANDRA-5824)
 * update default LCS sstable size to 160MB (CASSANDRA-5727)
 * Allow compacting 2Is via nodetool (CASSANDRA-5670)
 * Hex-encode non-String keys in OPP (CASSANDRA-5793)
 * nodetool history logging (CASSANDRA-5823)
 * (Hadoop) fix support for Thrift tables in CqlPagingRecordReader
   (CASSANDRA-5752)
 * add "all time blocked" to StatusLogger output (CASSANDRA-5825)
 * Future-proof inter-major-version schema migrations (CASSANDRA-5845)
 * (Hadoop) add CqlPagingRecordReader support for ReversedType in Thrift table
   (CASSANDRA-5718)
 * Add -no-snapshot option to scrub (CASSANDRA-5891)
 * Fix to support off heap bloom filters size greater than 2 GB (CASSANDRA-5903)
 * Properly handle parsing huge map and set literals (CASSANDRA-5893)
 * Fix LCS L0 compaction may overlap in L1 (CASSANDRA-5907)
 * New sstablesplit tool to split large sstables offline (CASSANDRA-4766)
 * Fix potential deadlock in native protocol server (CASSANDRA-5926)
 * Disallow incompatible type change in CQL3 (CASSANDRA-5882)
Merged from 1.1:
 * Correctly validate sparse composite cells in scrub (CASSANDRA-5855)


2.0.0-beta2
 * Replace countPendingHints with Hints Created metric (CASSANDRA-5746)
 * Allow nodetool with no args, and with help to run without a server (CASSANDRA-5734)
 * Cleanup AbstractType/TypeSerializer classes (CASSANDRA-5744)
 * Remove unimplemented cli option schema-mwt (CASSANDRA-5754)
 * Support range tombstones in thrift (CASSANDRA-5435)
 * Normalize table-manipulating CQL3 statements' class names (CASSANDRA-5759)
 * cqlsh: add missing table options to DESCRIBE output (CASSANDRA-5749)
 * Fix assertion error during repair (CASSANDRA-5757)
 * Fix bulkloader (CASSANDRA-5542)
 * Add LZ4 compression to the native protocol (CASSANDRA-5765)
 * Fix bugs in the native protocol v2 (CASSANDRA-5770)
 * CAS on 'primary key only' table (CASSANDRA-5715)
 * Support streaming SSTables of old versions (CASSANDRA-5772)
 * Always respect protocol version in native protocol (CASSANDRA-5778)
 * Fix ConcurrentModificationException during streaming (CASSANDRA-5782)
 * Update deletion timestamp in Commit#updatesWithPaxosTime (CASSANDRA-5787)
 * Thrift cas() method crashes if input columns are not sorted (CASSANDRA-5786)
 * Order columns names correctly when querying for CAS (CASSANDRA-5788)
 * Fix streaming retry (CASSANDRA-5775)
Merged from 1.2:
 * if no seeds can be a reached a node won't start in a ring by itself (CASSANDRA-5768)
 * add cassandra.unsafesystem property (CASSANDRA-5704)
 * (Hadoop) quote identifiers in CqlPagingRecordReader (CASSANDRA-5763)
 * Add replace_node functionality for vnodes (CASSANDRA-5337)
 * Add timeout events to query traces (CASSANDRA-5520)
 * Fix serialization of the LEFT gossip value (CASSANDRA-5696)
 * Pig: support for cql3 tables (CASSANDRA-5234)
 * Fix skipping range tombstones with reverse queries (CASSANDRA-5712)
 * Expire entries out of ThriftSessionManager (CASSANDRA-5719)
 * Don't keep ancestor information in memory (CASSANDRA-5342)
 * Expose native protocol server status in nodetool info (CASSANDRA-5735)
 * Fix pathetic performance of range tombstones (CASSANDRA-5677)
 * Fix querying with an empty (impossible) range (CASSANDRA-5573)
 * cqlsh: handle CUSTOM 2i in DESCRIBE output (CASSANDRA-5760)
 * Fix minor bug in Range.intersects(Bound) (CASSANDRA-5771)
 * cqlsh: handle disabled compression in DESCRIBE output (CASSANDRA-5766)
 * Ensure all UP events are notified on the native protocol (CASSANDRA-5769)
 * Fix formatting of sstable2json with multiple -k arguments (CASSANDRA-5781)
 * Don't rely on row marker for queries in general to hide lost markers
   after TTL expires (CASSANDRA-5762)
 * Sort nodetool help output (CASSANDRA-5776)
 * Fix column expiring during 2 phases compaction (CASSANDRA-5799)
 * now() is being rejected in INSERTs when inside collections (CASSANDRA-5795)


2.0.0-beta1
 * Add support for indexing clustered columns (CASSANDRA-5125)
 * Removed on-heap row cache (CASSANDRA-5348)
 * use nanotime consistently for node-local timeouts (CASSANDRA-5581)
 * Avoid unnecessary second pass on name-based queries (CASSANDRA-5577)
 * Experimental triggers (CASSANDRA-1311)
 * JEMalloc support for off-heap allocation (CASSANDRA-3997)
 * Single-pass compaction (CASSANDRA-4180)
 * Removed token range bisection (CASSANDRA-5518)
 * Removed compatibility with pre-1.2.5 sstables and network messages
   (CASSANDRA-5511)
 * removed PBSPredictor (CASSANDRA-5455)
 * CAS support (CASSANDRA-5062, 5441, 5442, 5443, 5619, 5667)
 * Leveled compaction performs size-tiered compactions in L0
   (CASSANDRA-5371, 5439)
 * Add yaml network topology snitch for mixed ec2/other envs (CASSANDRA-5339)
 * Log when a node is down longer than the hint window (CASSANDRA-4554)
 * Optimize tombstone creation for ExpiringColumns (CASSANDRA-4917)
 * Improve LeveledScanner work estimation (CASSANDRA-5250, 5407)
 * Replace compaction lock with runWithCompactionsDisabled (CASSANDRA-3430)
 * Change Message IDs to ints (CASSANDRA-5307)
 * Move sstable level information into the Stats component, removing the
   need for a separate Manifest file (CASSANDRA-4872)
 * avoid serializing to byte[] on commitlog append (CASSANDRA-5199)
 * make index_interval configurable per columnfamily (CASSANDRA-3961, CASSANDRA-5650)
 * add default_time_to_live (CASSANDRA-3974)
 * add memtable_flush_period_in_ms (CASSANDRA-4237)
 * replace supercolumns internally by composites (CASSANDRA-3237, 5123)
 * upgrade thrift to 0.9.0 (CASSANDRA-3719)
 * drop unnecessary keyspace parameter from user-defined compaction API
   (CASSANDRA-5139)
 * more robust solution to incomplete compactions + counters (CASSANDRA-5151)
 * Change order of directory searching for c*.in.sh (CASSANDRA-3983)
 * Add tool to reset SSTable compaction level for LCS (CASSANDRA-5271)
 * Allow custom configuration loader (CASSANDRA-5045)
 * Remove memory emergency pressure valve logic (CASSANDRA-3534)
 * Reduce request latency with eager retry (CASSANDRA-4705)
 * cqlsh: Remove ASSUME command (CASSANDRA-5331)
 * Rebuild BF when loading sstables if bloom_filter_fp_chance
   has changed since compaction (CASSANDRA-5015)
 * remove row-level bloom filters (CASSANDRA-4885)
 * Change Kernel Page Cache skipping into row preheating (disabled by default)
   (CASSANDRA-4937)
 * Improve repair by deciding on a gcBefore before sending
   out TreeRequests (CASSANDRA-4932)
 * Add an official way to disable compactions (CASSANDRA-5074)
 * Reenable ALTER TABLE DROP with new semantics (CASSANDRA-3919)
 * Add binary protocol versioning (CASSANDRA-5436)
 * Swap THshaServer for TThreadedSelectorServer (CASSANDRA-5530)
 * Add alias support to SELECT statement (CASSANDRA-5075)
 * Don't create empty RowMutations in CommitLogReplayer (CASSANDRA-5541)
 * Use range tombstones when dropping cfs/columns from schema (CASSANDRA-5579)
 * cqlsh: drop CQL2/CQL3-beta support (CASSANDRA-5585)
 * Track max/min column names in sstables to be able to optimize slice
   queries (CASSANDRA-5514, CASSANDRA-5595, CASSANDRA-5600)
 * Binary protocol: allow batching already prepared statements (CASSANDRA-4693)
 * Allow preparing timestamp, ttl and limit in CQL3 queries (CASSANDRA-4450)
 * Support native link w/o JNA in Java7 (CASSANDRA-3734)
 * Use SASL authentication in binary protocol v2 (CASSANDRA-5545)
 * Replace Thrift HsHa with LMAX Disruptor based implementation (CASSANDRA-5582)
 * cqlsh: Add row count to SELECT output (CASSANDRA-5636)
 * Include a timestamp with all read commands to determine column expiration
   (CASSANDRA-5149)
 * Streaming 2.0 (CASSANDRA-5286, 5699)
 * Conditional create/drop ks/table/index statements in CQL3 (CASSANDRA-2737)
 * more pre-table creation property validation (CASSANDRA-5693)
 * Redesign repair messages (CASSANDRA-5426)
 * Fix ALTER RENAME post-5125 (CASSANDRA-5702)
 * Disallow renaming a 2ndary indexed column (CASSANDRA-5705)
 * Rename Table to Keyspace (CASSANDRA-5613)
 * Ensure changing column_index_size_in_kb on different nodes don't corrupt the
   sstable (CASSANDRA-5454)
 * Move resultset type information into prepare, not execute (CASSANDRA-5649)
 * Auto paging in binary protocol (CASSANDRA-4415, 5714)
 * Don't tie client side use of AbstractType to JDBC (CASSANDRA-4495)
 * Adds new TimestampType to replace DateType (CASSANDRA-5723, CASSANDRA-5729)
Merged from 1.2:
 * make starting native protocol server idempotent (CASSANDRA-5728)
 * Fix loading key cache when a saved entry is no longer valid (CASSANDRA-5706)
 * Fix serialization of the LEFT gossip value (CASSANDRA-5696)
 * cqlsh: Don't show 'null' in place of empty values (CASSANDRA-5675)
 * Race condition in detecting version on a mixed 1.1/1.2 cluster
   (CASSANDRA-5692)
 * Fix skipping range tombstones with reverse queries (CASSANDRA-5712)
 * Expire entries out of ThriftSessionManager (CASSANRDA-5719)
 * Don't keep ancestor information in memory (CASSANDRA-5342)
 * cqlsh: fix handling of semicolons inside BATCH queries (CASSANDRA-5697)


1.2.6
 * Fix tracing when operation completes before all responses arrive
   (CASSANDRA-5668)
 * Fix cross-DC mutation forwarding (CASSANDRA-5632)
 * Reduce SSTableLoader memory usage (CASSANDRA-5555)
 * Scale hinted_handoff_throttle_in_kb to cluster size (CASSANDRA-5272)
 * (Hadoop) Add CQL3 input/output formats (CASSANDRA-4421, 5622)
 * (Hadoop) Fix InputKeyRange in CFIF (CASSANDRA-5536)
 * Fix dealing with ridiculously large max sstable sizes in LCS (CASSANDRA-5589)
 * Ignore pre-truncate hints (CASSANDRA-4655)
 * Move System.exit on OOM into a separate thread (CASSANDRA-5273)
 * Write row markers when serializing schema (CASSANDRA-5572)
 * Check only SSTables for the requested range when streaming (CASSANDRA-5569)
 * Improve batchlog replay behavior and hint ttl handling (CASSANDRA-5314)
 * Exclude localTimestamp from validation for tombstones (CASSANDRA-5398)
 * cqlsh: add custom prompt support (CASSANDRA-5539)
 * Reuse prepared statements in hot auth queries (CASSANDRA-5594)
 * cqlsh: add vertical output option (see EXPAND) (CASSANDRA-5597)
 * Add a rate limit option to stress (CASSANDRA-5004)
 * have BulkLoader ignore snapshots directories (CASSANDRA-5587)
 * fix SnitchProperties logging context (CASSANDRA-5602)
 * Expose whether jna is enabled and memory is locked via JMX (CASSANDRA-5508)
 * cqlsh: fix COPY FROM with ReversedType (CASSANDRA-5610)
 * Allow creating CUSTOM indexes on collections (CASSANDRA-5615)
 * Evaluate now() function at execution time (CASSANDRA-5616)
 * Expose detailed read repair metrics (CASSANDRA-5618)
 * Correct blob literal + ReversedType parsing (CASSANDRA-5629)
 * Allow GPFS to prefer the internal IP like EC2MRS (CASSANDRA-5630)
 * fix help text for -tspw cassandra-cli (CASSANDRA-5643)
 * don't throw away initial causes exceptions for internode encryption issues
   (CASSANDRA-5644)
 * Fix message spelling errors for cql select statements (CASSANDRA-5647)
 * Suppress custom exceptions thru jmx (CASSANDRA-5652)
 * Update CREATE CUSTOM INDEX syntax (CASSANDRA-5639)
 * Fix PermissionDetails.equals() method (CASSANDRA-5655)
 * Never allow partition key ranges in CQL3 without token() (CASSANDRA-5666)
 * Gossiper incorrectly drops AppState for an upgrading node (CASSANDRA-5660)
 * Connection thrashing during multi-region ec2 during upgrade, due to
   messaging version (CASSANDRA-5669)
 * Avoid over reconnecting in EC2MRS (CASSANDRA-5678)
 * Fix ReadResponseSerializer.serializedSize() for digest reads (CASSANDRA-5476)
 * allow sstable2json on 2i CFs (CASSANDRA-5694)
Merged from 1.1:
 * Remove buggy thrift max message length option (CASSANDRA-5529)
 * Fix NPE in Pig's widerow mode (CASSANDRA-5488)
 * Add split size parameter to Pig and disable split combination (CASSANDRA-5544)


1.2.5
 * make BytesToken.toString only return hex bytes (CASSANDRA-5566)
 * Ensure that submitBackground enqueues at least one task (CASSANDRA-5554)
 * fix 2i updates with identical values and timestamps (CASSANDRA-5540)
 * fix compaction throttling bursty-ness (CASSANDRA-4316)
 * reduce memory consumption of IndexSummary (CASSANDRA-5506)
 * remove per-row column name bloom filters (CASSANDRA-5492)
 * Include fatal errors in trace events (CASSANDRA-5447)
 * Ensure that PerRowSecondaryIndex is notified of row-level deletes
   (CASSANDRA-5445)
 * Allow empty blob literals in CQL3 (CASSANDRA-5452)
 * Fix streaming RangeTombstones at column index boundary (CASSANDRA-5418)
 * Fix preparing statements when current keyspace is not set (CASSANDRA-5468)
 * Fix SemanticVersion.isSupportedBy minor/patch handling (CASSANDRA-5496)
 * Don't provide oldCfId for post-1.1 system cfs (CASSANDRA-5490)
 * Fix primary range ignores replication strategy (CASSANDRA-5424)
 * Fix shutdown of binary protocol server (CASSANDRA-5507)
 * Fix repair -snapshot not working (CASSANDRA-5512)
 * Set isRunning flag later in binary protocol server (CASSANDRA-5467)
 * Fix use of CQL3 functions with descending clustering order (CASSANDRA-5472)
 * Disallow renaming columns one at a time for thrift table in CQL3
   (CASSANDRA-5531)
 * cqlsh: add CLUSTERING ORDER BY support to DESCRIBE (CASSANDRA-5528)
 * Add custom secondary index support to CQL3 (CASSANDRA-5484)
 * Fix repair hanging silently on unexpected error (CASSANDRA-5229)
 * Fix Ec2Snitch regression introduced by CASSANDRA-5171 (CASSANDRA-5432)
 * Add nodetool enablebackup/disablebackup (CASSANDRA-5556)
 * cqlsh: fix DESCRIBE after case insensitive USE (CASSANDRA-5567)
Merged from 1.1
 * Add retry mechanism to OTC for non-droppable_verbs (CASSANDRA-5393)
 * Use allocator information to improve memtable memory usage estimate
   (CASSANDRA-5497)
 * Fix trying to load deleted row into row cache on startup (CASSANDRA-4463)
 * fsync leveled manifest to avoid corruption (CASSANDRA-5535)
 * Fix Bound intersection computation (CASSANDRA-5551)
 * sstablescrub now respects max memory size in cassandra.in.sh (CASSANDRA-5562)


1.2.4
 * Ensure that PerRowSecondaryIndex updates see the most recent values
   (CASSANDRA-5397)
 * avoid duplicate index entries ind PrecompactedRow and
   ParallelCompactionIterable (CASSANDRA-5395)
 * remove the index entry on oldColumn when new column is a tombstone
   (CASSANDRA-5395)
 * Change default stream throughput from 400 to 200 mbps (CASSANDRA-5036)
 * Gossiper logs DOWN for symmetry with UP (CASSANDRA-5187)
 * Fix mixing prepared statements between keyspaces (CASSANDRA-5352)
 * Fix consistency level during bootstrap - strike 3 (CASSANDRA-5354)
 * Fix transposed arguments in AlreadyExistsException (CASSANDRA-5362)
 * Improve asynchronous hint delivery (CASSANDRA-5179)
 * Fix Guava dependency version (12.0 -> 13.0.1) for Maven (CASSANDRA-5364)
 * Validate that provided CQL3 collection value are < 64K (CASSANDRA-5355)
 * Make upgradeSSTable skip current version sstables by default (CASSANDRA-5366)
 * Optimize min/max timestamp collection (CASSANDRA-5373)
 * Invalid streamId in cql binary protocol when using invalid CL
   (CASSANDRA-5164)
 * Fix validation for IN where clauses with collections (CASSANDRA-5376)
 * Copy resultSet on count query to avoid ConcurrentModificationException
   (CASSANDRA-5382)
 * Correctly typecheck in CQL3 even with ReversedType (CASSANDRA-5386)
 * Fix streaming compressed files when using encryption (CASSANDRA-5391)
 * cassandra-all 1.2.0 pom missing netty dependency (CASSANDRA-5392)
 * Fix writetime/ttl functions on null values (CASSANDRA-5341)
 * Fix NPE during cql3 select with token() (CASSANDRA-5404)
 * IndexHelper.skipBloomFilters won't skip non-SHA filters (CASSANDRA-5385)
 * cqlsh: Print maps ordered by key, sort sets (CASSANDRA-5413)
 * Add null syntax support in CQL3 for inserts (CASSANDRA-3783)
 * Allow unauthenticated set_keyspace() calls (CASSANDRA-5423)
 * Fix potential incremental backups race (CASSANDRA-5410)
 * Fix prepared BATCH statements with batch-level timestamps (CASSANDRA-5415)
 * Allow overriding superuser setup delay (CASSANDRA-5430)
 * cassandra-shuffle with JMX usernames and passwords (CASSANDRA-5431)
Merged from 1.1:
 * cli: Quote ks and cf names in schema output when needed (CASSANDRA-5052)
 * Fix bad default for min/max timestamp in SSTableMetadata (CASSANDRA-5372)
 * Fix cf name extraction from manifest in Directories.migrateFile()
   (CASSANDRA-5242)
 * Support pluggable internode authentication (CASSANDRA-5401)


1.2.3
 * add check for sstable overlap within a level on startup (CASSANDRA-5327)
 * replace ipv6 colons in jmx object names (CASSANDRA-5298, 5328)
 * Avoid allocating SSTableBoundedScanner during repair when the range does
   not intersect the sstable (CASSANDRA-5249)
 * Don't lowercase property map keys (this breaks NTS) (CASSANDRA-5292)
 * Fix composite comparator with super columns (CASSANDRA-5287)
 * Fix insufficient validation of UPDATE queries against counter cfs
   (CASSANDRA-5300)
 * Fix PropertyFileSnitch default DC/Rack behavior (CASSANDRA-5285)
 * Handle null values when executing prepared statement (CASSANDRA-5081)
 * Add netty to pom dependencies (CASSANDRA-5181)
 * Include type arguments in Thrift CQLPreparedResult (CASSANDRA-5311)
 * Fix compaction not removing columns when bf_fp_ratio is 1 (CASSANDRA-5182)
 * cli: Warn about missing CQL3 tables in schema descriptions (CASSANDRA-5309)
 * Re-enable unknown option in replication/compaction strategies option for
   backward compatibility (CASSANDRA-4795)
 * Add binary protocol support to stress (CASSANDRA-4993)
 * cqlsh: Fix COPY FROM value quoting and null handling (CASSANDRA-5305)
 * Fix repair -pr for vnodes (CASSANDRA-5329)
 * Relax CL for auth queries for non-default users (CASSANDRA-5310)
 * Fix AssertionError during repair (CASSANDRA-5245)
 * Don't announce migrations to pre-1.2 nodes (CASSANDRA-5334)
Merged from 1.1:
 * Update offline scrub for 1.0 -> 1.1 directory structure (CASSANDRA-5195)
 * add tmp flag to Descriptor hashcode (CASSANDRA-4021)
 * fix logging of "Found table data in data directories" when only system tables
   are present (CASSANDRA-5289)
 * cli: Add JMX authentication support (CASSANDRA-5080)
 * nodetool: ability to repair specific range (CASSANDRA-5280)
 * Fix possible assertion triggered in SliceFromReadCommand (CASSANDRA-5284)
 * cqlsh: Add inet type support on Windows (ipv4-only) (CASSANDRA-4801)
 * Fix race when initializing ColumnFamilyStore (CASSANDRA-5350)
 * Add UseTLAB JVM flag (CASSANDRA-5361)


1.2.2
 * fix potential for multiple concurrent compactions of the same sstables
   (CASSANDRA-5256)
 * avoid no-op caching of byte[] on commitlog append (CASSANDRA-5199)
 * fix symlinks under data dir not working (CASSANDRA-5185)
 * fix bug in compact storage metadata handling (CASSANDRA-5189)
 * Validate login for USE queries (CASSANDRA-5207)
 * cli: remove default username and password (CASSANDRA-5208)
 * configure populate_io_cache_on_flush per-CF (CASSANDRA-4694)
 * allow configuration of internode socket buffer (CASSANDRA-3378)
 * Make sstable directory picking blacklist-aware again (CASSANDRA-5193)
 * Correctly expire gossip states for edge cases (CASSANDRA-5216)
 * Improve handling of directory creation failures (CASSANDRA-5196)
 * Expose secondary indicies to the rest of nodetool (CASSANDRA-4464)
 * Binary protocol: avoid sending notification for 0.0.0.0 (CASSANDRA-5227)
 * add UseCondCardMark XX jvm settings on jdk 1.7 (CASSANDRA-4366)
 * CQL3 refactor to allow conversion function (CASSANDRA-5226)
 * Fix drop of sstables in some circumstance (CASSANDRA-5232)
 * Implement caching of authorization results (CASSANDRA-4295)
 * Add support for LZ4 compression (CASSANDRA-5038)
 * Fix missing columns in wide rows queries (CASSANDRA-5225)
 * Simplify auth setup and make system_auth ks alterable (CASSANDRA-5112)
 * Stop compactions from hanging during bootstrap (CASSANDRA-5244)
 * fix compressed streaming sending extra chunk (CASSANDRA-5105)
 * Add CQL3-based implementations of IAuthenticator and IAuthorizer
   (CASSANDRA-4898)
 * Fix timestamp-based tomstone removal logic (CASSANDRA-5248)
 * cli: Add JMX authentication support (CASSANDRA-5080)
 * Fix forceFlush behavior (CASSANDRA-5241)
 * cqlsh: Add username autocompletion (CASSANDRA-5231)
 * Fix CQL3 composite partition key error (CASSANDRA-5240)
 * Allow IN clause on last clustering key (CASSANDRA-5230)
Merged from 1.1:
 * fix start key/end token validation for wide row iteration (CASSANDRA-5168)
 * add ConfigHelper support for Thrift frame and max message sizes (CASSANDRA-5188)
 * fix nodetool repair not fail on node down (CASSANDRA-5203)
 * always collect tombstone hints (CASSANDRA-5068)
 * Fix error when sourcing file in cqlsh (CASSANDRA-5235)


1.2.1
 * stream undelivered hints on decommission (CASSANDRA-5128)
 * GossipingPropertyFileSnitch loads saved dc/rack info if needed (CASSANDRA-5133)
 * drain should flush system CFs too (CASSANDRA-4446)
 * add inter_dc_tcp_nodelay setting (CASSANDRA-5148)
 * re-allow wrapping ranges for start_token/end_token range pairitspwng (CASSANDRA-5106)
 * fix validation compaction of empty rows (CASSANDRA-5136)
 * nodetool methods to enable/disable hint storage/delivery (CASSANDRA-4750)
 * disallow bloom filter false positive chance of 0 (CASSANDRA-5013)
 * add threadpool size adjustment methods to JMXEnabledThreadPoolExecutor and
   CompactionManagerMBean (CASSANDRA-5044)
 * fix hinting for dropped local writes (CASSANDRA-4753)
 * off-heap cache doesn't need mutable column container (CASSANDRA-5057)
 * apply disk_failure_policy to bad disks on initial directory creation
   (CASSANDRA-4847)
 * Optimize name-based queries to use ArrayBackedSortedColumns (CASSANDRA-5043)
 * Fall back to old manifest if most recent is unparseable (CASSANDRA-5041)
 * pool [Compressed]RandomAccessReader objects on the partitioned read path
   (CASSANDRA-4942)
 * Add debug logging to list filenames processed by Directories.migrateFile
   method (CASSANDRA-4939)
 * Expose black-listed directories via JMX (CASSANDRA-4848)
 * Log compaction merge counts (CASSANDRA-4894)
 * Minimize byte array allocation by AbstractData{Input,Output} (CASSANDRA-5090)
 * Add SSL support for the binary protocol (CASSANDRA-5031)
 * Allow non-schema system ks modification for shuffle to work (CASSANDRA-5097)
 * cqlsh: Add default limit to SELECT statements (CASSANDRA-4972)
 * cqlsh: fix DESCRIBE for 1.1 cfs in CQL3 (CASSANDRA-5101)
 * Correctly gossip with nodes >= 1.1.7 (CASSANDRA-5102)
 * Ensure CL guarantees on digest mismatch (CASSANDRA-5113)
 * Validate correctly selects on composite partition key (CASSANDRA-5122)
 * Fix exception when adding collection (CASSANDRA-5117)
 * Handle states for non-vnode clusters correctly (CASSANDRA-5127)
 * Refuse unrecognized replication and compaction strategy options (CASSANDRA-4795)
 * Pick the correct value validator in sstable2json for cql3 tables (CASSANDRA-5134)
 * Validate login for describe_keyspace, describe_keyspaces and set_keyspace
   (CASSANDRA-5144)
 * Fix inserting empty maps (CASSANDRA-5141)
 * Don't remove tokens from System table for node we know (CASSANDRA-5121)
 * fix streaming progress report for compresed files (CASSANDRA-5130)
 * Coverage analysis for low-CL queries (CASSANDRA-4858)
 * Stop interpreting dates as valid timeUUID value (CASSANDRA-4936)
 * Adds E notation for floating point numbers (CASSANDRA-4927)
 * Detect (and warn) unintentional use of the cql2 thrift methods when cql3 was
   intended (CASSANDRA-5172)
 * cli: Quote ks and cf names in schema output when needed (CASSANDRA-5052)
 * Fix cf name extraction from manifest in Directories.migrateFile() (CASSANDRA-5242)
 * Replace mistaken usage of commons-logging with slf4j (CASSANDRA-5464)
 * Ensure Jackson dependency matches lib (CASSANDRA-5126)
 * Expose droppable tombstone ratio stats over JMX (CASSANDRA-5159)
Merged from 1.1:
 * Simplify CompressedRandomAccessReader to work around JDK FD bug (CASSANDRA-5088)
 * Improve handling a changing target throttle rate mid-compaction (CASSANDRA-5087)
 * Pig: correctly decode row keys in widerow mode (CASSANDRA-5098)
 * nodetool repair command now prints progress (CASSANDRA-4767)
 * fix user defined compaction to run against 1.1 data directory (CASSANDRA-5118)
 * Fix CQL3 BATCH authorization caching (CASSANDRA-5145)
 * fix get_count returns incorrect value with TTL (CASSANDRA-5099)
 * better handling for mid-compaction failure (CASSANDRA-5137)
 * convert default marshallers list to map for better readability (CASSANDRA-5109)
 * fix ConcurrentModificationException in getBootstrapSource (CASSANDRA-5170)
 * fix sstable maxtimestamp for row deletes and pre-1.1.1 sstables (CASSANDRA-5153)
 * Fix thread growth on node removal (CASSANDRA-5175)
 * Make Ec2Region's datacenter name configurable (CASSANDRA-5155)


1.2.0
 * Disallow counters in collections (CASSANDRA-5082)
 * cqlsh: add unit tests (CASSANDRA-3920)
 * fix default bloom_filter_fp_chance for LeveledCompactionStrategy (CASSANDRA-5093)
Merged from 1.1:
 * add validation for get_range_slices with start_key and end_token (CASSANDRA-5089)


1.2.0-rc2
 * fix nodetool ownership display with vnodes (CASSANDRA-5065)
 * cqlsh: add DESCRIBE KEYSPACES command (CASSANDRA-5060)
 * Fix potential infinite loop when reloading CFS (CASSANDRA-5064)
 * Fix SimpleAuthorizer example (CASSANDRA-5072)
 * cqlsh: force CL.ONE for tracing and system.schema* queries (CASSANDRA-5070)
 * Includes cassandra-shuffle in the debian package (CASSANDRA-5058)
Merged from 1.1:
 * fix multithreaded compaction deadlock (CASSANDRA-4492)
 * fix temporarily missing schema after upgrade from pre-1.1.5 (CASSANDRA-5061)
 * Fix ALTER TABLE overriding compression options with defaults
   (CASSANDRA-4996, 5066)
 * fix specifying and altering crc_check_chance (CASSANDRA-5053)
 * fix Murmur3Partitioner ownership% calculation (CASSANDRA-5076)
 * Don't expire columns sooner than they should in 2ndary indexes (CASSANDRA-5079)


1.2-rc1
 * rename rpc_timeout settings to request_timeout (CASSANDRA-5027)
 * add BF with 0.1 FP to LCS by default (CASSANDRA-5029)
 * Fix preparing insert queries (CASSANDRA-5016)
 * Fix preparing queries with counter increment (CASSANDRA-5022)
 * Fix preparing updates with collections (CASSANDRA-5017)
 * Don't generate UUID based on other node address (CASSANDRA-5002)
 * Fix message when trying to alter a clustering key type (CASSANDRA-5012)
 * Update IAuthenticator to match the new IAuthorizer (CASSANDRA-5003)
 * Fix inserting only a key in CQL3 (CASSANDRA-5040)
 * Fix CQL3 token() function when used with strings (CASSANDRA-5050)
Merged from 1.1:
 * reduce log spam from invalid counter shards (CASSANDRA-5026)
 * Improve schema propagation performance (CASSANDRA-5025)
 * Fix for IndexHelper.IndexFor throws OOB Exception (CASSANDRA-5030)
 * cqlsh: make it possible to describe thrift CFs (CASSANDRA-4827)
 * cqlsh: fix timestamp formatting on some platforms (CASSANDRA-5046)


1.2-beta3
 * make consistency level configurable in cqlsh (CASSANDRA-4829)
 * fix cqlsh rendering of blob fields (CASSANDRA-4970)
 * fix cqlsh DESCRIBE command (CASSANDRA-4913)
 * save truncation position in system table (CASSANDRA-4906)
 * Move CompressionMetadata off-heap (CASSANDRA-4937)
 * allow CLI to GET cql3 columnfamily data (CASSANDRA-4924)
 * Fix rare race condition in getExpireTimeForEndpoint (CASSANDRA-4402)
 * acquire references to overlapping sstables during compaction so bloom filter
   doesn't get free'd prematurely (CASSANDRA-4934)
 * Don't share slice query filter in CQL3 SelectStatement (CASSANDRA-4928)
 * Separate tracing from Log4J (CASSANDRA-4861)
 * Exclude gcable tombstones from merkle-tree computation (CASSANDRA-4905)
 * Better printing of AbstractBounds for tracing (CASSANDRA-4931)
 * Optimize mostRecentTombstone check in CC.collectAllData (CASSANDRA-4883)
 * Change stream session ID to UUID to avoid collision from same node (CASSANDRA-4813)
 * Use Stats.db when bulk loading if present (CASSANDRA-4957)
 * Skip repair on system_trace and keyspaces with RF=1 (CASSANDRA-4956)
 * (cql3) Remove arbitrary SELECT limit (CASSANDRA-4918)
 * Correctly handle prepared operation on collections (CASSANDRA-4945)
 * Fix CQL3 LIMIT (CASSANDRA-4877)
 * Fix Stress for CQL3 (CASSANDRA-4979)
 * Remove cassandra specific exceptions from JMX interface (CASSANDRA-4893)
 * (CQL3) Force using ALLOW FILTERING on potentially inefficient queries (CASSANDRA-4915)
 * (cql3) Fix adding column when the table has collections (CASSANDRA-4982)
 * (cql3) Fix allowing collections with compact storage (CASSANDRA-4990)
 * (cql3) Refuse ttl/writetime function on collections (CASSANDRA-4992)
 * Replace IAuthority with new IAuthorizer (CASSANDRA-4874)
 * clqsh: fix KEY pseudocolumn escaping when describing Thrift tables
   in CQL3 mode (CASSANDRA-4955)
 * add basic authentication support for Pig CassandraStorage (CASSANDRA-3042)
 * fix CQL2 ALTER TABLE compaction_strategy_class altering (CASSANDRA-4965)
Merged from 1.1:
 * Fall back to old describe_splits if d_s_ex is not available (CASSANDRA-4803)
 * Improve error reporting when streaming ranges fail (CASSANDRA-5009)
 * Fix cqlsh timestamp formatting of timezone info (CASSANDRA-4746)
 * Fix assertion failure with leveled compaction (CASSANDRA-4799)
 * Check for null end_token in get_range_slice (CASSANDRA-4804)
 * Remove all remnants of removed nodes (CASSANDRA-4840)
 * Add aut-reloading of the log4j file in debian package (CASSANDRA-4855)
 * Fix estimated row cache entry size (CASSANDRA-4860)
 * reset getRangeSlice filter after finishing a row for get_paged_slice
   (CASSANDRA-4919)
 * expunge row cache post-truncate (CASSANDRA-4940)
 * Allow static CF definition with compact storage (CASSANDRA-4910)
 * Fix endless loop/compaction of schema_* CFs due to broken timestamps (CASSANDRA-4880)
 * Fix 'wrong class type' assertion in CounterColumn (CASSANDRA-4976)


1.2-beta2
 * fp rate of 1.0 disables BF entirely; LCS defaults to 1.0 (CASSANDRA-4876)
 * off-heap bloom filters for row keys (CASSANDRA_4865)
 * add extension point for sstable components (CASSANDRA-4049)
 * improve tracing output (CASSANDRA-4852, 4862)
 * make TRACE verb droppable (CASSANDRA-4672)
 * fix BulkLoader recognition of CQL3 columnfamilies (CASSANDRA-4755)
 * Sort commitlog segments for replay by id instead of mtime (CASSANDRA-4793)
 * Make hint delivery asynchronous (CASSANDRA-4761)
 * Pluggable Thrift transport factories for CLI and cqlsh (CASSANDRA-4609, 4610)
 * cassandra-cli: allow Double value type to be inserted to a column (CASSANDRA-4661)
 * Add ability to use custom TServerFactory implementations (CASSANDRA-4608)
 * optimize batchlog flushing to skip successful batches (CASSANDRA-4667)
 * include metadata for system keyspace itself in schema tables (CASSANDRA-4416)
 * add check to PropertyFileSnitch to verify presence of location for
   local node (CASSANDRA-4728)
 * add PBSPredictor consistency modeler (CASSANDRA-4261)
 * remove vestiges of Thrift unframed mode (CASSANDRA-4729)
 * optimize single-row PK lookups (CASSANDRA-4710)
 * adjust blockFor calculation to account for pending ranges due to node
   movement (CASSANDRA-833)
 * Change CQL version to 3.0.0 and stop accepting 3.0.0-beta1 (CASSANDRA-4649)
 * (CQL3) Make prepared statement global instead of per connection
   (CASSANDRA-4449)
 * Fix scrubbing of CQL3 created tables (CASSANDRA-4685)
 * (CQL3) Fix validation when using counter and regular columns in the same
   table (CASSANDRA-4706)
 * Fix bug starting Cassandra with simple authentication (CASSANDRA-4648)
 * Add support for batchlog in CQL3 (CASSANDRA-4545, 4738)
 * Add support for multiple column family outputs in CFOF (CASSANDRA-4208)
 * Support repairing only the local DC nodes (CASSANDRA-4747)
 * Use rpc_address for binary protocol and change default port (CASSANDRA-4751)
 * Fix use of collections in prepared statements (CASSANDRA-4739)
 * Store more information into peers table (CASSANDRA-4351, 4814)
 * Configurable bucket size for size tiered compaction (CASSANDRA-4704)
 * Run leveled compaction in parallel (CASSANDRA-4310)
 * Fix potential NPE during CFS reload (CASSANDRA-4786)
 * Composite indexes may miss results (CASSANDRA-4796)
 * Move consistency level to the protocol level (CASSANDRA-4734, 4824)
 * Fix Subcolumn slice ends not respected (CASSANDRA-4826)
 * Fix Assertion error in cql3 select (CASSANDRA-4783)
 * Fix list prepend logic (CQL3) (CASSANDRA-4835)
 * Add booleans as literals in CQL3 (CASSANDRA-4776)
 * Allow renaming PK columns in CQL3 (CASSANDRA-4822)
 * Fix binary protocol NEW_NODE event (CASSANDRA-4679)
 * Fix potential infinite loop in tombstone compaction (CASSANDRA-4781)
 * Remove system tables accounting from schema (CASSANDRA-4850)
 * (cql3) Force provided columns in clustering key order in
   'CLUSTERING ORDER BY' (CASSANDRA-4881)
 * Fix composite index bug (CASSANDRA-4884)
 * Fix short read protection for CQL3 (CASSANDRA-4882)
 * Add tracing support to the binary protocol (CASSANDRA-4699)
 * (cql3) Don't allow prepared marker inside collections (CASSANDRA-4890)
 * Re-allow order by on non-selected columns (CASSANDRA-4645)
 * Bug when composite index is created in a table having collections (CASSANDRA-4909)
 * log index scan subject in CompositesSearcher (CASSANDRA-4904)
Merged from 1.1:
 * add get[Row|Key]CacheEntries to CacheServiceMBean (CASSANDRA-4859)
 * fix get_paged_slice to wrap to next row correctly (CASSANDRA-4816)
 * fix indexing empty column values (CASSANDRA-4832)
 * allow JdbcDate to compose null Date objects (CASSANDRA-4830)
 * fix possible stackoverflow when compacting 1000s of sstables
   (CASSANDRA-4765)
 * fix wrong leveled compaction progress calculation (CASSANDRA-4807)
 * add a close() method to CRAR to prevent leaking file descriptors (CASSANDRA-4820)
 * fix potential infinite loop in get_count (CASSANDRA-4833)
 * fix compositeType.{get/from}String methods (CASSANDRA-4842)
 * (CQL) fix CREATE COLUMNFAMILY permissions check (CASSANDRA-4864)
 * Fix DynamicCompositeType same type comparison (CASSANDRA-4711)
 * Fix duplicate SSTable reference when stream session failed (CASSANDRA-3306)
 * Allow static CF definition with compact storage (CASSANDRA-4910)
 * Fix endless loop/compaction of schema_* CFs due to broken timestamps (CASSANDRA-4880)
 * Fix 'wrong class type' assertion in CounterColumn (CASSANDRA-4976)


1.2-beta1
 * add atomic_batch_mutate (CASSANDRA-4542, -4635)
 * increase default max_hint_window_in_ms to 3h (CASSANDRA-4632)
 * include message initiation time to replicas so they can more
   accurately drop timed-out requests (CASSANDRA-2858)
 * fix clientutil.jar dependencies (CASSANDRA-4566)
 * optimize WriteResponse (CASSANDRA-4548)
 * new metrics (CASSANDRA-4009)
 * redesign KEYS indexes to avoid read-before-write (CASSANDRA-2897)
 * debug tracing (CASSANDRA-1123)
 * parallelize row cache loading (CASSANDRA-4282)
 * Make compaction, flush JBOD-aware (CASSANDRA-4292)
 * run local range scans on the read stage (CASSANDRA-3687)
 * clean up ioexceptions (CASSANDRA-2116)
 * add disk_failure_policy (CASSANDRA-2118)
 * Introduce new json format with row level deletion (CASSANDRA-4054)
 * remove redundant "name" column from schema_keyspaces (CASSANDRA-4433)
 * improve "nodetool ring" handling of multi-dc clusters (CASSANDRA-3047)
 * update NTS calculateNaturalEndpoints to be O(N log N) (CASSANDRA-3881)
 * split up rpc timeout by operation type (CASSANDRA-2819)
 * rewrite key cache save/load to use only sequential i/o (CASSANDRA-3762)
 * update MS protocol with a version handshake + broadcast address id
   (CASSANDRA-4311)
 * multithreaded hint replay (CASSANDRA-4189)
 * add inter-node message compression (CASSANDRA-3127)
 * remove COPP (CASSANDRA-2479)
 * Track tombstone expiration and compact when tombstone content is
   higher than a configurable threshold, default 20% (CASSANDRA-3442, 4234)
 * update MurmurHash to version 3 (CASSANDRA-2975)
 * (CLI) track elapsed time for `delete' operation (CASSANDRA-4060)
 * (CLI) jline version is bumped to 1.0 to properly  support
   'delete' key function (CASSANDRA-4132)
 * Save IndexSummary into new SSTable 'Summary' component (CASSANDRA-2392, 4289)
 * Add support for range tombstones (CASSANDRA-3708)
 * Improve MessagingService efficiency (CASSANDRA-3617)
 * Avoid ID conflicts from concurrent schema changes (CASSANDRA-3794)
 * Set thrift HSHA server thread limit to unlimited by default (CASSANDRA-4277)
 * Avoids double serialization of CF id in RowMutation messages
   (CASSANDRA-4293)
 * stream compressed sstables directly with java nio (CASSANDRA-4297)
 * Support multiple ranges in SliceQueryFilter (CASSANDRA-3885)
 * Add column metadata to system column families (CASSANDRA-4018)
 * (cql3) Always use composite types by default (CASSANDRA-4329)
 * (cql3) Add support for set, map and list (CASSANDRA-3647)
 * Validate date type correctly (CASSANDRA-4441)
 * (cql3) Allow definitions with only a PK (CASSANDRA-4361)
 * (cql3) Add support for row key composites (CASSANDRA-4179)
 * improve DynamicEndpointSnitch by using reservoir sampling (CASSANDRA-4038)
 * (cql3) Add support for 2ndary indexes (CASSANDRA-3680)
 * (cql3) fix defining more than one PK to be invalid (CASSANDRA-4477)
 * remove schema agreement checking from all external APIs (Thrift, CQL and CQL3) (CASSANDRA-4487)
 * add Murmur3Partitioner and make it default for new installations (CASSANDRA-3772, 4621)
 * (cql3) update pseudo-map syntax to use map syntax (CASSANDRA-4497)
 * Finer grained exceptions hierarchy and provides error code with exceptions (CASSANDRA-3979)
 * Adds events push to binary protocol (CASSANDRA-4480)
 * Rewrite nodetool help (CASSANDRA-2293)
 * Make CQL3 the default for CQL (CASSANDRA-4640)
 * update stress tool to be able to use CQL3 (CASSANDRA-4406)
 * Accept all thrift update on CQL3 cf but don't expose their metadata (CASSANDRA-4377)
 * Replace Throttle with Guava's RateLimiter for HintedHandOff (CASSANDRA-4541)
 * fix counter add/get using CQL2 and CQL3 in stress tool (CASSANDRA-4633)
 * Add sstable count per level to cfstats (CASSANDRA-4537)
 * (cql3) Add ALTER KEYSPACE statement (CASSANDRA-4611)
 * (cql3) Allow defining default consistency levels (CASSANDRA-4448)
 * (cql3) Fix queries using LIMIT missing results (CASSANDRA-4579)
 * fix cross-version gossip messaging (CASSANDRA-4576)
 * added inet data type (CASSANDRA-4627)


1.1.6
 * Wait for writes on synchronous read digest mismatch (CASSANDRA-4792)
 * fix commitlog replay for nanotime-infected sstables (CASSANDRA-4782)
 * preflight check ttl for maximum of 20 years (CASSANDRA-4771)
 * (Pig) fix widerow input with single column rows (CASSANDRA-4789)
 * Fix HH to compact with correct gcBefore, which avoids wiping out
   undelivered hints (CASSANDRA-4772)
 * LCS will merge up to 32 L0 sstables as intended (CASSANDRA-4778)
 * NTS will default unconfigured DC replicas to zero (CASSANDRA-4675)
 * use default consistency level in counter validation if none is
   explicitly provide (CASSANDRA-4700)
 * Improve IAuthority interface by introducing fine-grained
   access permissions and grant/revoke commands (CASSANDRA-4490, 4644)
 * fix assumption error in CLI when updating/describing keyspace
   (CASSANDRA-4322)
 * Adds offline sstablescrub to debian packaging (CASSANDRA-4642)
 * Automatic fixing of overlapping leveled sstables (CASSANDRA-4644)
 * fix error when using ORDER BY with extended selections (CASSANDRA-4689)
 * (CQL3) Fix validation for IN queries for non-PK cols (CASSANDRA-4709)
 * fix re-created keyspace disappering after 1.1.5 upgrade
   (CASSANDRA-4698, 4752)
 * (CLI) display elapsed time in 2 fraction digits (CASSANDRA-3460)
 * add authentication support to sstableloader (CASSANDRA-4712)
 * Fix CQL3 'is reversed' logic (CASSANDRA-4716, 4759)
 * (CQL3) Don't return ReversedType in result set metadata (CASSANDRA-4717)
 * Backport adding AlterKeyspace statement (CASSANDRA-4611)
 * (CQL3) Correcty accept upper-case data types (CASSANDRA-4770)
 * Add binary protocol events for schema changes (CASSANDRA-4684)
Merged from 1.0:
 * Switch from NBHM to CHM in MessagingService's callback map, which
   prevents OOM in long-running instances (CASSANDRA-4708)


1.1.5
 * add SecondaryIndex.reload API (CASSANDRA-4581)
 * use millis + atomicint for commitlog segment creation instead of
   nanotime, which has issues under some hypervisors (CASSANDRA-4601)
 * fix FD leak in slice queries (CASSANDRA-4571)
 * avoid recursion in leveled compaction (CASSANDRA-4587)
 * increase stack size under Java7 to 180K
 * Log(info) schema changes (CASSANDRA-4547)
 * Change nodetool setcachecapcity to manipulate global caches (CASSANDRA-4563)
 * (cql3) fix setting compaction strategy (CASSANDRA-4597)
 * fix broken system.schema_* timestamps on system startup (CASSANDRA-4561)
 * fix wrong skip of cache saving (CASSANDRA-4533)
 * Avoid NPE when lost+found is in data dir (CASSANDRA-4572)
 * Respect five-minute flush moratorium after initial CL replay (CASSANDRA-4474)
 * Adds ntp as recommended in debian packaging (CASSANDRA-4606)
 * Configurable transport in CF Record{Reader|Writer} (CASSANDRA-4558)
 * (cql3) fix potential NPE with both equal and unequal restriction (CASSANDRA-4532)
 * (cql3) improves ORDER BY validation (CASSANDRA-4624)
 * Fix potential deadlock during counter writes (CASSANDRA-4578)
 * Fix cql error with ORDER BY when using IN (CASSANDRA-4612)
Merged from 1.0:
 * increase Xss to 160k to accomodate latest 1.6 JVMs (CASSANDRA-4602)
 * fix toString of hint destination tokens (CASSANDRA-4568)
 * Fix multiple values for CurrentLocal NodeID (CASSANDRA-4626)


1.1.4
 * fix offline scrub to catch >= out of order rows (CASSANDRA-4411)
 * fix cassandra-env.sh on RHEL and other non-dash-based systems
   (CASSANDRA-4494)
Merged from 1.0:
 * (Hadoop) fix setting key length for old-style mapred api (CASSANDRA-4534)
 * (Hadoop) fix iterating through a resultset consisting entirely
   of tombstoned rows (CASSANDRA-4466)


1.1.3
 * (cqlsh) add COPY TO (CASSANDRA-4434)
 * munmap commitlog segments before rename (CASSANDRA-4337)
 * (JMX) rename getRangeKeySample to sampleKeyRange to avoid returning
   multi-MB results as an attribute (CASSANDRA-4452)
 * flush based on data size, not throughput; overwritten columns no
   longer artificially inflate liveRatio (CASSANDRA-4399)
 * update default commitlog segment size to 32MB and total commitlog
   size to 32/1024 MB for 32/64 bit JVMs, respectively (CASSANDRA-4422)
 * avoid using global partitioner to estimate ranges in index sstables
   (CASSANDRA-4403)
 * restore pre-CASSANDRA-3862 approach to removing expired tombstones
   from row cache during compaction (CASSANDRA-4364)
 * (stress) support for CQL prepared statements (CASSANDRA-3633)
 * Correctly catch exception when Snappy cannot be loaded (CASSANDRA-4400)
 * (cql3) Support ORDER BY when IN condition is given in WHERE clause (CASSANDRA-4327)
 * (cql3) delete "component_index" column on DROP TABLE call (CASSANDRA-4420)
 * change nanoTime() to currentTimeInMillis() in schema related code (CASSANDRA-4432)
 * add a token generation tool (CASSANDRA-3709)
 * Fix LCS bug with sstable containing only 1 row (CASSANDRA-4411)
 * fix "Can't Modify Index Name" problem on CF update (CASSANDRA-4439)
 * Fix assertion error in getOverlappingSSTables during repair (CASSANDRA-4456)
 * fix nodetool's setcompactionthreshold command (CASSANDRA-4455)
 * Ensure compacted files are never used, to avoid counter overcount (CASSANDRA-4436)
Merged from 1.0:
 * Push the validation of secondary index values to the SecondaryIndexManager (CASSANDRA-4240)
 * allow dropping columns shadowed by not-yet-expired supercolumn or row
   tombstones in PrecompactedRow (CASSANDRA-4396)


1.1.2
 * Fix cleanup not deleting index entries (CASSANDRA-4379)
 * Use correct partitioner when saving + loading caches (CASSANDRA-4331)
 * Check schema before trying to export sstable (CASSANDRA-2760)
 * Raise a meaningful exception instead of NPE when PFS encounters
   an unconfigured node + no default (CASSANDRA-4349)
 * fix bug in sstable blacklisting with LCS (CASSANDRA-4343)
 * LCS no longer promotes tiny sstables out of L0 (CASSANDRA-4341)
 * skip tombstones during hint replay (CASSANDRA-4320)
 * fix NPE in compactionstats (CASSANDRA-4318)
 * enforce 1m min keycache for auto (CASSANDRA-4306)
 * Have DeletedColumn.isMFD always return true (CASSANDRA-4307)
 * (cql3) exeption message for ORDER BY constraints said primary filter can be
    an IN clause, which is misleading (CASSANDRA-4319)
 * (cql3) Reject (not yet supported) creation of 2ndardy indexes on tables with
   composite primary keys (CASSANDRA-4328)
 * Set JVM stack size to 160k for java 7 (CASSANDRA-4275)
 * cqlsh: add COPY command to load data from CSV flat files (CASSANDRA-4012)
 * CFMetaData.fromThrift to throw ConfigurationException upon error (CASSANDRA-4353)
 * Use CF comparator to sort indexed columns in SecondaryIndexManager
   (CASSANDRA-4365)
 * add strategy_options to the KSMetaData.toString() output (CASSANDRA-4248)
 * (cql3) fix range queries containing unqueried results (CASSANDRA-4372)
 * (cql3) allow updating column_alias types (CASSANDRA-4041)
 * (cql3) Fix deletion bug (CASSANDRA-4193)
 * Fix computation of overlapping sstable for leveled compaction (CASSANDRA-4321)
 * Improve scrub and allow to run it offline (CASSANDRA-4321)
 * Fix assertionError in StorageService.bulkLoad (CASSANDRA-4368)
 * (cqlsh) add option to authenticate to a keyspace at startup (CASSANDRA-4108)
 * (cqlsh) fix ASSUME functionality (CASSANDRA-4352)
 * Fix ColumnFamilyRecordReader to not return progress > 100% (CASSANDRA-3942)
Merged from 1.0:
 * Set gc_grace on index CF to 0 (CASSANDRA-4314)


1.1.1
 * add populate_io_cache_on_flush option (CASSANDRA-2635)
 * allow larger cache capacities than 2GB (CASSANDRA-4150)
 * add getsstables command to nodetool (CASSANDRA-4199)
 * apply parent CF compaction settings to secondary index CFs (CASSANDRA-4280)
 * preserve commitlog size cap when recycling segments at startup
   (CASSANDRA-4201)
 * (Hadoop) fix split generation regression (CASSANDRA-4259)
 * ignore min/max compactions settings in LCS, while preserving
   behavior that min=max=0 disables autocompaction (CASSANDRA-4233)
 * log number of rows read from saved cache (CASSANDRA-4249)
 * calculate exact size required for cleanup operations (CASSANDRA-1404)
 * avoid blocking additional writes during flush when the commitlog
   gets behind temporarily (CASSANDRA-1991)
 * enable caching on index CFs based on data CF cache setting (CASSANDRA-4197)
 * warn on invalid replication strategy creation options (CASSANDRA-4046)
 * remove [Freeable]Memory finalizers (CASSANDRA-4222)
 * include tombstone size in ColumnFamily.size, which can prevent OOM
   during sudden mass delete operations by yielding a nonzero liveRatio
   (CASSANDRA-3741)
 * Open 1 sstableScanner per level for leveled compaction (CASSANDRA-4142)
 * Optimize reads when row deletion timestamps allow us to restrict
   the set of sstables we check (CASSANDRA-4116)
 * add support for commitlog archiving and point-in-time recovery
   (CASSANDRA-3690)
 * avoid generating redundant compaction tasks during streaming
   (CASSANDRA-4174)
 * add -cf option to nodetool snapshot, and takeColumnFamilySnapshot to
   StorageService mbean (CASSANDRA-556)
 * optimize cleanup to drop entire sstables where possible (CASSANDRA-4079)
 * optimize truncate when autosnapshot is disabled (CASSANDRA-4153)
 * update caches to use byte[] keys to reduce memory overhead (CASSANDRA-3966)
 * add column limit to cli (CASSANDRA-3012, 4098)
 * clean up and optimize DataOutputBuffer, used by CQL compression and
   CompositeType (CASSANDRA-4072)
 * optimize commitlog checksumming (CASSANDRA-3610)
 * identify and blacklist corrupted SSTables from future compactions
   (CASSANDRA-2261)
 * Move CfDef and KsDef validation out of thrift (CASSANDRA-4037)
 * Expose API to repair a user provided range (CASSANDRA-3912)
 * Add way to force the cassandra-cli to refresh its schema (CASSANDRA-4052)
 * Avoid having replicate on write tasks stacking up at CL.ONE (CASSANDRA-2889)
 * (cql3) Backwards compatibility for composite comparators in non-cql3-aware
   clients (CASSANDRA-4093)
 * (cql3) Fix order by for reversed queries (CASSANDRA-4160)
 * (cql3) Add ReversedType support (CASSANDRA-4004)
 * (cql3) Add timeuuid type (CASSANDRA-4194)
 * (cql3) Minor fixes (CASSANDRA-4185)
 * (cql3) Fix prepared statement in BATCH (CASSANDRA-4202)
 * (cql3) Reduce the list of reserved keywords (CASSANDRA-4186)
 * (cql3) Move max/min compaction thresholds to compaction strategy options
   (CASSANDRA-4187)
 * Fix exception during move when localhost is the only source (CASSANDRA-4200)
 * (cql3) Allow paging through non-ordered partitioner results (CASSANDRA-3771)
 * (cql3) Fix drop index (CASSANDRA-4192)
 * (cql3) Don't return range ghosts anymore (CASSANDRA-3982)
 * fix re-creating Keyspaces/ColumnFamilies with the same name as dropped
   ones (CASSANDRA-4219)
 * fix SecondaryIndex LeveledManifest save upon snapshot (CASSANDRA-4230)
 * fix missing arrayOffset in FBUtilities.hash (CASSANDRA-4250)
 * (cql3) Add name of parameters in CqlResultSet (CASSANDRA-4242)
 * (cql3) Correctly validate order by queries (CASSANDRA-4246)
 * rename stress to cassandra-stress for saner packaging (CASSANDRA-4256)
 * Fix exception on colum metadata with non-string comparator (CASSANDRA-4269)
 * Check for unknown/invalid compression options (CASSANDRA-4266)
 * (cql3) Adds simple access to column timestamp and ttl (CASSANDRA-4217)
 * (cql3) Fix range queries with secondary indexes (CASSANDRA-4257)
 * Better error messages from improper input in cli (CASSANDRA-3865)
 * Try to stop all compaction upon Keyspace or ColumnFamily drop (CASSANDRA-4221)
 * (cql3) Allow keyspace properties to contain hyphens (CASSANDRA-4278)
 * (cql3) Correctly validate keyspace access in create table (CASSANDRA-4296)
 * Avoid deadlock in migration stage (CASSANDRA-3882)
 * Take supercolumn names and deletion info into account in memtable throughput
   (CASSANDRA-4264)
 * Add back backward compatibility for old style replication factor (CASSANDRA-4294)
 * Preserve compatibility with pre-1.1 index queries (CASSANDRA-4262)
Merged from 1.0:
 * Fix super columns bug where cache is not updated (CASSANDRA-4190)
 * fix maxTimestamp to include row tombstones (CASSANDRA-4116)
 * (CLI) properly handle quotes in create/update keyspace commands (CASSANDRA-4129)
 * Avoids possible deadlock during bootstrap (CASSANDRA-4159)
 * fix stress tool that hangs forever on timeout or error (CASSANDRA-4128)
 * stress tool to return appropriate exit code on failure (CASSANDRA-4188)
 * fix compaction NPE when out of disk space and assertions disabled
   (CASSANDRA-3985)
 * synchronize LCS getEstimatedTasks to avoid CME (CASSANDRA-4255)
 * ensure unique streaming session id's (CASSANDRA-4223)
 * kick off background compaction when min/max thresholds change
   (CASSANDRA-4279)
 * improve ability of STCS.getBuckets to deal with 100s of 1000s of
   sstables, such as when convertinb back from LCS (CASSANDRA-4287)
 * Oversize integer in CQL throws NumberFormatException (CASSANDRA-4291)
 * fix 1.0.x node join to mixed version cluster, other nodes >= 1.1 (CASSANDRA-4195)
 * Fix LCS splitting sstable base on uncompressed size (CASSANDRA-4419)
 * Push the validation of secondary index values to the SecondaryIndexManager (CASSANDRA-4240)
 * Don't purge columns during upgradesstables (CASSANDRA-4462)
 * Make cqlsh work with piping (CASSANDRA-4113)
 * Validate arguments for nodetool decommission (CASSANDRA-4061)
 * Report thrift status in nodetool info (CASSANDRA-4010)


1.1.0-final
 * average a reduced liveRatio estimate with the previous one (CASSANDRA-4065)
 * Allow KS and CF names up to 48 characters (CASSANDRA-4157)
 * fix stress build (CASSANDRA-4140)
 * add time remaining estimate to nodetool compactionstats (CASSANDRA-4167)
 * (cql) fix NPE in cql3 ALTER TABLE (CASSANDRA-4163)
 * (cql) Add support for CL.TWO and CL.THREE in CQL (CASSANDRA-4156)
 * (cql) Fix type in CQL3 ALTER TABLE preventing update (CASSANDRA-4170)
 * (cql) Throw invalid exception from CQL3 on obsolete options (CASSANDRA-4171)
 * (cqlsh) fix recognizing uppercase SELECT keyword (CASSANDRA-4161)
 * Pig: wide row support (CASSANDRA-3909)
Merged from 1.0:
 * avoid streaming empty files with bulk loader if sstablewriter errors out
   (CASSANDRA-3946)


1.1-rc1
 * Include stress tool in binary builds (CASSANDRA-4103)
 * (Hadoop) fix wide row iteration when last row read was deleted
   (CASSANDRA-4154)
 * fix read_repair_chance to really default to 0.1 in the cli (CASSANDRA-4114)
 * Adds caching and bloomFilterFpChange to CQL options (CASSANDRA-4042)
 * Adds posibility to autoconfigure size of the KeyCache (CASSANDRA-4087)
 * fix KEYS index from skipping results (CASSANDRA-3996)
 * Remove sliced_buffer_size_in_kb dead option (CASSANDRA-4076)
 * make loadNewSStable preserve sstable version (CASSANDRA-4077)
 * Respect 1.0 cache settings as much as possible when upgrading
   (CASSANDRA-4088)
 * relax path length requirement for sstable files when upgrading on
   non-Windows platforms (CASSANDRA-4110)
 * fix terminination of the stress.java when errors were encountered
   (CASSANDRA-4128)
 * Move CfDef and KsDef validation out of thrift (CASSANDRA-4037)
 * Fix get_paged_slice (CASSANDRA-4136)
 * CQL3: Support slice with exclusive start and stop (CASSANDRA-3785)
Merged from 1.0:
 * support PropertyFileSnitch in bulk loader (CASSANDRA-4145)
 * add auto_snapshot option allowing disabling snapshot before drop/truncate
   (CASSANDRA-3710)
 * allow short snitch names (CASSANDRA-4130)


1.1-beta2
 * rename loaded sstables to avoid conflicts with local snapshots
   (CASSANDRA-3967)
 * start hint replay as soon as FD notifies that the target is back up
   (CASSANDRA-3958)
 * avoid unproductive deserializing of cached rows during compaction
   (CASSANDRA-3921)
 * fix concurrency issues with CQL keyspace creation (CASSANDRA-3903)
 * Show Effective Owership via Nodetool ring <keyspace> (CASSANDRA-3412)
 * Update ORDER BY syntax for CQL3 (CASSANDRA-3925)
 * Fix BulkRecordWriter to not throw NPE if reducer gets no map data from Hadoop (CASSANDRA-3944)
 * Fix bug with counters in super columns (CASSANDRA-3821)
 * Remove deprecated merge_shard_chance (CASSANDRA-3940)
 * add a convenient way to reset a node's schema (CASSANDRA-2963)
 * fix for intermittent SchemaDisagreementException (CASSANDRA-3884)
 * CLI `list <CF>` to limit number of columns and their order (CASSANDRA-3012)
 * ignore deprecated KsDef/CfDef/ColumnDef fields in native schema (CASSANDRA-3963)
 * CLI to report when unsupported column_metadata pair was given (CASSANDRA-3959)
 * reincarnate removed and deprecated KsDef/CfDef attributes (CASSANDRA-3953)
 * Fix race between writes and read for cache (CASSANDRA-3862)
 * perform static initialization of StorageProxy on start-up (CASSANDRA-3797)
 * support trickling fsync() on writes (CASSANDRA-3950)
 * expose counters for unavailable/timeout exceptions given to thrift clients (CASSANDRA-3671)
 * avoid quadratic startup time in LeveledManifest (CASSANDRA-3952)
 * Add type information to new schema_ columnfamilies and remove thrift
   serialization for schema (CASSANDRA-3792)
 * add missing column validator options to the CLI help (CASSANDRA-3926)
 * skip reading saved key cache if CF's caching strategy is NONE or ROWS_ONLY (CASSANDRA-3954)
 * Unify migration code (CASSANDRA-4017)
Merged from 1.0:
 * cqlsh: guess correct version of Python for Arch Linux (CASSANDRA-4090)
 * (CLI) properly handle quotes in create/update keyspace commands (CASSANDRA-4129)
 * Avoids possible deadlock during bootstrap (CASSANDRA-4159)
 * fix stress tool that hangs forever on timeout or error (CASSANDRA-4128)
 * Fix super columns bug where cache is not updated (CASSANDRA-4190)
 * stress tool to return appropriate exit code on failure (CASSANDRA-4188)


1.0.9
 * improve index sampling performance (CASSANDRA-4023)
 * always compact away deleted hints immediately after handoff (CASSANDRA-3955)
 * delete hints from dropped ColumnFamilies on handoff instead of
   erroring out (CASSANDRA-3975)
 * add CompositeType ref to the CLI doc for create/update column family (CASSANDRA-3980)
 * Pig: support Counter ColumnFamilies (CASSANDRA-3973)
 * Pig: Composite column support (CASSANDRA-3684)
 * Avoid NPE during repair when a keyspace has no CFs (CASSANDRA-3988)
 * Fix division-by-zero error on get_slice (CASSANDRA-4000)
 * don't change manifest level for cleanup, scrub, and upgradesstables
   operations under LeveledCompactionStrategy (CASSANDRA-3989, 4112)
 * fix race leading to super columns assertion failure (CASSANDRA-3957)
 * fix NPE on invalid CQL delete command (CASSANDRA-3755)
 * allow custom types in CLI's assume command (CASSANDRA-4081)
 * fix totalBytes count for parallel compactions (CASSANDRA-3758)
 * fix intermittent NPE in get_slice (CASSANDRA-4095)
 * remove unnecessary asserts in native code interfaces (CASSANDRA-4096)
 * Validate blank keys in CQL to avoid assertion errors (CASSANDRA-3612)
 * cqlsh: fix bad decoding of some column names (CASSANDRA-4003)
 * cqlsh: fix incorrect padding with unicode chars (CASSANDRA-4033)
 * Fix EC2 snitch incorrectly reporting region (CASSANDRA-4026)
 * Shut down thrift during decommission (CASSANDRA-4086)
 * Expose nodetool cfhistograms for 2ndary indexes (CASSANDRA-4063)
Merged from 0.8:
 * Fix ConcurrentModificationException in gossiper (CASSANDRA-4019)


1.1-beta1
 * (cqlsh)
   + add SOURCE and CAPTURE commands, and --file option (CASSANDRA-3479)
   + add ALTER COLUMNFAMILY WITH (CASSANDRA-3523)
   + bundle Python dependencies with Cassandra (CASSANDRA-3507)
   + added to Debian package (CASSANDRA-3458)
   + display byte data instead of erroring out on decode failure
     (CASSANDRA-3874)
 * add nodetool rebuild_index (CASSANDRA-3583)
 * add nodetool rangekeysample (CASSANDRA-2917)
 * Fix streaming too much data during move operations (CASSANDRA-3639)
 * Nodetool and CLI connect to localhost by default (CASSANDRA-3568)
 * Reduce memory used by primary index sample (CASSANDRA-3743)
 * (Hadoop) separate input/output configurations (CASSANDRA-3197, 3765)
 * avoid returning internal Cassandra classes over JMX (CASSANDRA-2805)
 * add row-level isolation via SnapTree (CASSANDRA-2893)
 * Optimize key count estimation when opening sstable on startup
   (CASSANDRA-2988)
 * multi-dc replication optimization supporting CL > ONE (CASSANDRA-3577)
 * add command to stop compactions (CASSANDRA-1740, 3566, 3582)
 * multithreaded streaming (CASSANDRA-3494)
 * removed in-tree redhat spec (CASSANDRA-3567)
 * "defragment" rows for name-based queries under STCS, again (CASSANDRA-2503)
 * Recycle commitlog segments for improved performance
   (CASSANDRA-3411, 3543, 3557, 3615)
 * update size-tiered compaction to prioritize small tiers (CASSANDRA-2407)
 * add message expiration logic to OutboundTcpConnection (CASSANDRA-3005)
 * off-heap cache to use sun.misc.Unsafe instead of JNA (CASSANDRA-3271)
 * EACH_QUORUM is only supported for writes (CASSANDRA-3272)
 * replace compactionlock use in schema migration by checking CFS.isValid
   (CASSANDRA-3116)
 * recognize that "SELECT first ... *" isn't really "SELECT *" (CASSANDRA-3445)
 * Use faster bytes comparison (CASSANDRA-3434)
 * Bulk loader is no longer a fat client, (HADOOP) bulk load output format
   (CASSANDRA-3045)
 * (Hadoop) add support for KeyRange.filter
 * remove assumption that keys and token are in bijection
   (CASSANDRA-1034, 3574, 3604)
 * always remove endpoints from delevery queue in HH (CASSANDRA-3546)
 * fix race between cf flush and its 2ndary indexes flush (CASSANDRA-3547)
 * fix potential race in AES when a repair fails (CASSANDRA-3548)
 * Remove columns shadowed by a deleted container even when we cannot purge
   (CASSANDRA-3538)
 * Improve memtable slice iteration performance (CASSANDRA-3545)
 * more efficient allocation of small bloom filters (CASSANDRA-3618)
 * Use separate writer thread in SSTableSimpleUnsortedWriter (CASSANDRA-3619)
 * fsync the directory after new sstable or commitlog segment are created (CASSANDRA-3250)
 * fix minor issues reported by FindBugs (CASSANDRA-3658)
 * global key/row caches (CASSANDRA-3143, 3849)
 * optimize memtable iteration during range scan (CASSANDRA-3638)
 * introduce 'crc_check_chance' in CompressionParameters to support
   a checksum percentage checking chance similarly to read-repair (CASSANDRA-3611)
 * a way to deactivate global key/row cache on per-CF basis (CASSANDRA-3667)
 * fix LeveledCompactionStrategy broken because of generation pre-allocation
   in LeveledManifest (CASSANDRA-3691)
 * finer-grained control over data directories (CASSANDRA-2749)
 * Fix ClassCastException during hinted handoff (CASSANDRA-3694)
 * Upgrade Thrift to 0.7 (CASSANDRA-3213)
 * Make stress.java insert operation to use microseconds (CASSANDRA-3725)
 * Allows (internally) doing a range query with a limit of columns instead of
   rows (CASSANDRA-3742)
 * Allow rangeSlice queries to be start/end inclusive/exclusive (CASSANDRA-3749)
 * Fix BulkLoader to support new SSTable layout and add stream
   throttling to prevent an NPE when there is no yaml config (CASSANDRA-3752)
 * Allow concurrent schema migrations (CASSANDRA-1391, 3832)
 * Add SnapshotCommand to trigger snapshot on remote node (CASSANDRA-3721)
 * Make CFMetaData conversions to/from thrift/native schema inverses
   (CASSANDRA_3559)
 * Add initial code for CQL 3.0-beta (CASSANDRA-2474, 3781, 3753)
 * Add wide row support for ColumnFamilyInputFormat (CASSANDRA-3264)
 * Allow extending CompositeType comparator (CASSANDRA-3657)
 * Avoids over-paging during get_count (CASSANDRA-3798)
 * Add new command to rebuild a node without (repair) merkle tree calculations
   (CASSANDRA-3483, 3922)
 * respect not only row cache capacity but caching mode when
   trying to read data (CASSANDRA-3812)
 * fix system tests (CASSANDRA-3827)
 * CQL support for altering row key type in ALTER TABLE (CASSANDRA-3781)
 * turn compression on by default (CASSANDRA-3871)
 * make hexToBytes refuse invalid input (CASSANDRA-2851)
 * Make secondary indexes CF inherit compression and compaction from their
   parent CF (CASSANDRA-3877)
 * Finish cleanup up tombstone purge code (CASSANDRA-3872)
 * Avoid NPE on aboarted stream-out sessions (CASSANDRA-3904)
 * BulkRecordWriter throws NPE for counter columns (CASSANDRA-3906)
 * Support compression using BulkWriter (CASSANDRA-3907)


1.0.8
 * fix race between cleanup and flush on secondary index CFSes (CASSANDRA-3712)
 * avoid including non-queried nodes in rangeslice read repair
   (CASSANDRA-3843)
 * Only snapshot CF being compacted for snapshot_before_compaction
   (CASSANDRA-3803)
 * Log active compactions in StatusLogger (CASSANDRA-3703)
 * Compute more accurate compaction score per level (CASSANDRA-3790)
 * Return InvalidRequest when using a keyspace that doesn't exist
   (CASSANDRA-3764)
 * disallow user modification of System keyspace (CASSANDRA-3738)
 * allow using sstable2json on secondary index data (CASSANDRA-3738)
 * (cqlsh) add DESCRIBE COLUMNFAMILIES (CASSANDRA-3586)
 * (cqlsh) format blobs correctly and use colors to improve output
   readability (CASSANDRA-3726)
 * synchronize BiMap of bootstrapping tokens (CASSANDRA-3417)
 * show index options in CLI (CASSANDRA-3809)
 * add optional socket timeout for streaming (CASSANDRA-3838)
 * fix truncate not to leave behind non-CFS backed secondary indexes
   (CASSANDRA-3844)
 * make CLI `show schema` to use output stream directly instead
   of StringBuilder (CASSANDRA-3842)
 * remove the wait on hint future during write (CASSANDRA-3870)
 * (cqlsh) ignore missing CfDef opts (CASSANDRA-3933)
 * (cqlsh) look for cqlshlib relative to realpath (CASSANDRA-3767)
 * Fix short read protection (CASSANDRA-3934)
 * Make sure infered and actual schema match (CASSANDRA-3371)
 * Fix NPE during HH delivery (CASSANDRA-3677)
 * Don't put boostrapping node in 'hibernate' status (CASSANDRA-3737)
 * Fix double quotes in windows bat files (CASSANDRA-3744)
 * Fix bad validator lookup (CASSANDRA-3789)
 * Fix soft reset in EC2MultiRegionSnitch (CASSANDRA-3835)
 * Don't leave zombie connections with THSHA thrift server (CASSANDRA-3867)
 * (cqlsh) fix deserialization of data (CASSANDRA-3874)
 * Fix removetoken force causing an inconsistent state (CASSANDRA-3876)
 * Fix ahndling of some types with Pig (CASSANDRA-3886)
 * Don't allow to drop the system keyspace (CASSANDRA-3759)
 * Make Pig deletes disabled by default and configurable (CASSANDRA-3628)
Merged from 0.8:
 * (Pig) fix CassandraStorage to use correct comparator in Super ColumnFamily
   case (CASSANDRA-3251)
 * fix thread safety issues in commitlog replay, primarily affecting
   systems with many (100s) of CF definitions (CASSANDRA-3751)
 * Fix relevant tombstone ignored with super columns (CASSANDRA-3875)


1.0.7
 * fix regression in HH page size calculation (CASSANDRA-3624)
 * retry failed stream on IOException (CASSANDRA-3686)
 * allow configuring bloom_filter_fp_chance (CASSANDRA-3497)
 * attempt hint delivery every ten minutes, or when failure detector
   notifies us that a node is back up, whichever comes first.  hint
   handoff throttle delay default changed to 1ms, from 50 (CASSANDRA-3554)
 * add nodetool setstreamthroughput (CASSANDRA-3571)
 * fix assertion when dropping a columnfamily with no sstables (CASSANDRA-3614)
 * more efficient allocation of small bloom filters (CASSANDRA-3618)
 * CLibrary.createHardLinkWithExec() to check for errors (CASSANDRA-3101)
 * Avoid creating empty and non cleaned writer during compaction (CASSANDRA-3616)
 * stop thrift service in shutdown hook so we can quiesce MessagingService
   (CASSANDRA-3335)
 * (CQL) compaction_strategy_options and compression_parameters for
   CREATE COLUMNFAMILY statement (CASSANDRA-3374)
 * Reset min/max compaction threshold when creating size tiered compaction
   strategy (CASSANDRA-3666)
 * Don't ignore IOException during compaction (CASSANDRA-3655)
 * Fix assertion error for CF with gc_grace=0 (CASSANDRA-3579)
 * Shutdown ParallelCompaction reducer executor after use (CASSANDRA-3711)
 * Avoid < 0 value for pending tasks in leveled compaction (CASSANDRA-3693)
 * (Hadoop) Support TimeUUID in Pig CassandraStorage (CASSANDRA-3327)
 * Check schema is ready before continuing boostrapping (CASSANDRA-3629)
 * Catch overflows during parsing of chunk_length_kb (CASSANDRA-3644)
 * Improve stream protocol mismatch errors (CASSANDRA-3652)
 * Avoid multiple thread doing HH to the same target (CASSANDRA-3681)
 * Add JMX property for rp_timeout_in_ms (CASSANDRA-2940)
 * Allow DynamicCompositeType to compare component of different types
   (CASSANDRA-3625)
 * Flush non-cfs backed secondary indexes (CASSANDRA-3659)
 * Secondary Indexes should report memory consumption (CASSANDRA-3155)
 * fix for SelectStatement start/end key are not set correctly
   when a key alias is involved (CASSANDRA-3700)
 * fix CLI `show schema` command insert of an extra comma in
   column_metadata (CASSANDRA-3714)
Merged from 0.8:
 * avoid logging (harmless) exception when GC takes < 1ms (CASSANDRA-3656)
 * prevent new nodes from thinking down nodes are up forever (CASSANDRA-3626)
 * use correct list of replicas for LOCAL_QUORUM reads when read repair
   is disabled (CASSANDRA-3696)
 * block on flush before compacting hints (may prevent OOM) (CASSANDRA-3733)


1.0.6
 * (CQL) fix cqlsh support for replicate_on_write (CASSANDRA-3596)
 * fix adding to leveled manifest after streaming (CASSANDRA-3536)
 * filter out unavailable cipher suites when using encryption (CASSANDRA-3178)
 * (HADOOP) add old-style api support for CFIF and CFRR (CASSANDRA-2799)
 * Support TimeUUIDType column names in Stress.java tool (CASSANDRA-3541)
 * (CQL) INSERT/UPDATE/DELETE/TRUNCATE commands should allow CF names to
   be qualified by keyspace (CASSANDRA-3419)
 * always remove endpoints from delevery queue in HH (CASSANDRA-3546)
 * fix race between cf flush and its 2ndary indexes flush (CASSANDRA-3547)
 * fix potential race in AES when a repair fails (CASSANDRA-3548)
 * fix default value validation usage in CLI SET command (CASSANDRA-3553)
 * Optimize componentsFor method for compaction and startup time
   (CASSANDRA-3532)
 * (CQL) Proper ColumnFamily metadata validation on CREATE COLUMNFAMILY
   (CASSANDRA-3565)
 * fix compression "chunk_length_kb" option to set correct kb value for
   thrift/avro (CASSANDRA-3558)
 * fix missing response during range slice repair (CASSANDRA-3551)
 * 'describe ring' moved from CLI to nodetool and available through JMX (CASSANDRA-3220)
 * add back partitioner to sstable metadata (CASSANDRA-3540)
 * fix NPE in get_count for counters (CASSANDRA-3601)
Merged from 0.8:
 * remove invalid assertion that table was opened before dropping it
   (CASSANDRA-3580)
 * range and index scans now only send requests to enough replicas to
   satisfy requested CL + RR (CASSANDRA-3598)
 * use cannonical host for local node in nodetool info (CASSANDRA-3556)
 * remove nonlocal DC write optimization since it only worked with
   CL.ONE or CL.LOCAL_QUORUM (CASSANDRA-3577, 3585)
 * detect misuses of CounterColumnType (CASSANDRA-3422)
 * turn off string interning in json2sstable, take 2 (CASSANDRA-2189)
 * validate compression parameters on add/update of the ColumnFamily
   (CASSANDRA-3573)
 * Check for 0.0.0.0 is incorrect in CFIF (CASSANDRA-3584)
 * Increase vm.max_map_count in debian packaging (CASSANDRA-3563)
 * gossiper will never add itself to saved endpoints (CASSANDRA-3485)


1.0.5
 * revert CASSANDRA-3407 (see CASSANDRA-3540)
 * fix assertion error while forwarding writes to local nodes (CASSANDRA-3539)


1.0.4
 * fix self-hinting of timed out read repair updates and make hinted handoff
   less prone to OOMing a coordinator (CASSANDRA-3440)
 * expose bloom filter sizes via JMX (CASSANDRA-3495)
 * enforce RP tokens 0..2**127 (CASSANDRA-3501)
 * canonicalize paths exposed through JMX (CASSANDRA-3504)
 * fix "liveSize" stat when sstables are removed (CASSANDRA-3496)
 * add bloom filter FP rates to nodetool cfstats (CASSANDRA-3347)
 * record partitioner in sstable metadata component (CASSANDRA-3407)
 * add new upgradesstables nodetool command (CASSANDRA-3406)
 * skip --debug requirement to see common exceptions in CLI (CASSANDRA-3508)
 * fix incorrect query results due to invalid max timestamp (CASSANDRA-3510)
 * make sstableloader recognize compressed sstables (CASSANDRA-3521)
 * avoids race in OutboundTcpConnection in multi-DC setups (CASSANDRA-3530)
 * use SETLOCAL in cassandra.bat (CASSANDRA-3506)
 * fix ConcurrentModificationException in Table.all() (CASSANDRA-3529)
Merged from 0.8:
 * fix concurrence issue in the FailureDetector (CASSANDRA-3519)
 * fix array out of bounds error in counter shard removal (CASSANDRA-3514)
 * avoid dropping tombstones when they might still be needed to shadow
   data in a different sstable (CASSANDRA-2786)


1.0.3
 * revert name-based query defragmentation aka CASSANDRA-2503 (CASSANDRA-3491)
 * fix invalidate-related test failures (CASSANDRA-3437)
 * add next-gen cqlsh to bin/ (CASSANDRA-3188, 3131, 3493)
 * (CQL) fix handling of rows with no columns (CASSANDRA-3424, 3473)
 * fix querying supercolumns by name returning only a subset of
   subcolumns or old subcolumn versions (CASSANDRA-3446)
 * automatically compute sha1 sum for uncompressed data files (CASSANDRA-3456)
 * fix reading metadata/statistics component for version < h (CASSANDRA-3474)
 * add sstable forward-compatibility (CASSANDRA-3478)
 * report compression ratio in CFSMBean (CASSANDRA-3393)
 * fix incorrect size exception during streaming of counters (CASSANDRA-3481)
 * (CQL) fix for counter decrement syntax (CASSANDRA-3418)
 * Fix race introduced by CASSANDRA-2503 (CASSANDRA-3482)
 * Fix incomplete deletion of delivered hints (CASSANDRA-3466)
 * Avoid rescheduling compactions when no compaction was executed
   (CASSANDRA-3484)
 * fix handling of the chunk_length_kb compression options (CASSANDRA-3492)
Merged from 0.8:
 * fix updating CF row_cache_provider (CASSANDRA-3414)
 * CFMetaData.convertToThrift method to set RowCacheProvider (CASSANDRA-3405)
 * acquire compactionlock during truncate (CASSANDRA-3399)
 * fix displaying cfdef entries for super columnfamilies (CASSANDRA-3415)
 * Make counter shard merging thread safe (CASSANDRA-3178)
 * Revert CASSANDRA-2855
 * Fix bug preventing the use of efficient cross-DC writes (CASSANDRA-3472)
 * `describe ring` command for CLI (CASSANDRA-3220)
 * (Hadoop) skip empty rows when entire row is requested, redux (CASSANDRA-2855)


1.0.2
 * "defragment" rows for name-based queries under STCS (CASSANDRA-2503)
 * Add timing information to cassandra-cli GET/SET/LIST queries (CASSANDRA-3326)
 * Only create one CompressionMetadata object per sstable (CASSANDRA-3427)
 * cleanup usage of StorageService.setMode() (CASSANDRA-3388)
 * Avoid large array allocation for compressed chunk offsets (CASSANDRA-3432)
 * fix DecimalType bytebuffer marshalling (CASSANDRA-3421)
 * fix bug that caused first column in per row indexes to be ignored
   (CASSANDRA-3441)
 * add JMX call to clean (failed) repair sessions (CASSANDRA-3316)
 * fix sstableloader reference acquisition bug (CASSANDRA-3438)
 * fix estimated row size regression (CASSANDRA-3451)
 * make sure we don't return more columns than asked (CASSANDRA-3303, 3395)
Merged from 0.8:
 * acquire compactionlock during truncate (CASSANDRA-3399)
 * fix displaying cfdef entries for super columnfamilies (CASSANDRA-3415)


1.0.1
 * acquire references during index build to prevent delete problems
   on Windows (CASSANDRA-3314)
 * describe_ring should include datacenter/topology information (CASSANDRA-2882)
 * Thrift sockets are not properly buffered (CASSANDRA-3261)
 * performance improvement for bytebufferutil compare function (CASSANDRA-3286)
 * add system.versions ColumnFamily (CASSANDRA-3140)
 * reduce network copies (CASSANDRA-3333, 3373)
 * limit nodetool to 32MB of heap (CASSANDRA-3124)
 * (CQL) update parser to accept "timestamp" instead of "date" (CASSANDRA-3149)
 * Fix CLI `show schema` to include "compression_options" (CASSANDRA-3368)
 * Snapshot to include manifest under LeveledCompactionStrategy (CASSANDRA-3359)
 * (CQL) SELECT query should allow CF name to be qualified by keyspace (CASSANDRA-3130)
 * (CQL) Fix internal application error specifying 'using consistency ...'
   in lower case (CASSANDRA-3366)
 * fix Deflate compression when compression actually makes the data bigger
   (CASSANDRA-3370)
 * optimize UUIDGen to avoid lock contention on InetAddress.getLocalHost
   (CASSANDRA-3387)
 * tolerate index being dropped mid-mutation (CASSANDRA-3334, 3313)
 * CompactionManager is now responsible for checking for new candidates
   post-task execution, enabling more consistent leveled compaction
   (CASSANDRA-3391)
 * Cache HSHA threads (CASSANDRA-3372)
 * use CF/KS names as snapshot prefix for drop + truncate operations
   (CASSANDRA-2997)
 * Break bloom filters up to avoid heap fragmentation (CASSANDRA-2466)
 * fix cassandra hanging on jsvc stop (CASSANDRA-3302)
 * Avoid leveled compaction getting blocked on errors (CASSANDRA-3408)
 * Make reloading the compaction strategy safe (CASSANDRA-3409)
 * ignore 0.8 hints even if compaction begins before we try to purge
   them (CASSANDRA-3385)
 * remove procrun (bin\daemon) from Cassandra source tree and
   artifacts (CASSANDRA-3331)
 * make cassandra compile under JDK7 (CASSANDRA-3275)
 * remove dependency of clientutil.jar to FBUtilities (CASSANDRA-3299)
 * avoid truncation errors by using long math on long values (CASSANDRA-3364)
 * avoid clock drift on some Windows machine (CASSANDRA-3375)
 * display cache provider in cli 'describe keyspace' command (CASSANDRA-3384)
 * fix incomplete topology information in describe_ring (CASSANDRA-3403)
 * expire dead gossip states based on time (CASSANDRA-2961)
 * improve CompactionTask extensibility (CASSANDRA-3330)
 * Allow one leveled compaction task to kick off another (CASSANDRA-3363)
 * allow encryption only between datacenters (CASSANDRA-2802)
Merged from 0.8:
 * fix truncate allowing data to be replayed post-restart (CASSANDRA-3297)
 * make iwriter final in IndexWriter to avoid NPE (CASSANDRA-2863)
 * (CQL) update grammar to require key clause in DELETE statement
   (CASSANDRA-3349)
 * (CQL) allow numeric keyspace names in USE statement (CASSANDRA-3350)
 * (Hadoop) skip empty rows when slicing the entire row (CASSANDRA-2855)
 * Fix handling of tombstone by SSTableExport/Import (CASSANDRA-3357)
 * fix ColumnIndexer to use long offsets (CASSANDRA-3358)
 * Improved CLI exceptions (CASSANDRA-3312)
 * Fix handling of tombstone by SSTableExport/Import (CASSANDRA-3357)
 * Only count compaction as active (for throttling) when they have
   successfully acquired the compaction lock (CASSANDRA-3344)
 * Display CLI version string on startup (CASSANDRA-3196)
 * (Hadoop) make CFIF try rpc_address or fallback to listen_address
   (CASSANDRA-3214)
 * (Hadoop) accept comma delimited lists of initial thrift connections
   (CASSANDRA-3185)
 * ColumnFamily min_compaction_threshold should be >= 2 (CASSANDRA-3342)
 * (Pig) add 0.8+ types and key validation type in schema (CASSANDRA-3280)
 * Fix completely removing column metadata using CLI (CASSANDRA-3126)
 * CLI `describe cluster;` output should be on separate lines for separate versions
   (CASSANDRA-3170)
 * fix changing durable_writes keyspace option during CF creation
   (CASSANDRA-3292)
 * avoid locking on update when no indexes are involved (CASSANDRA-3386)
 * fix assertionError during repair with ordered partitioners (CASSANDRA-3369)
 * correctly serialize key_validation_class for avro (CASSANDRA-3391)
 * don't expire counter tombstone after streaming (CASSANDRA-3394)
 * prevent nodes that failed to join from hanging around forever
   (CASSANDRA-3351)
 * remove incorrect optimization from slice read path (CASSANDRA-3390)
 * Fix race in AntiEntropyService (CASSANDRA-3400)


1.0.0-final
 * close scrubbed sstable fd before deleting it (CASSANDRA-3318)
 * fix bug preventing obsolete commitlog segments from being removed
   (CASSANDRA-3269)
 * tolerate whitespace in seed CDL (CASSANDRA-3263)
 * Change default heap thresholds to max(min(1/2 ram, 1G), min(1/4 ram, 8GB))
   (CASSANDRA-3295)
 * Fix broken CompressedRandomAccessReaderTest (CASSANDRA-3298)
 * (CQL) fix type information returned for wildcard queries (CASSANDRA-3311)
 * add estimated tasks to LeveledCompactionStrategy (CASSANDRA-3322)
 * avoid including compaction cache-warming in keycache stats (CASSANDRA-3325)
 * run compaction and hinted handoff threads at MIN_PRIORITY (CASSANDRA-3308)
 * default hsha thrift server to cpu core count in rpc pool (CASSANDRA-3329)
 * add bin\daemon to binary tarball for Windows service (CASSANDRA-3331)
 * Fix places where uncompressed size of sstables was use in place of the
   compressed one (CASSANDRA-3338)
 * Fix hsha thrift server (CASSANDRA-3346)
 * Make sure repair only stream needed sstables (CASSANDRA-3345)


1.0.0-rc2
 * Log a meaningful warning when a node receives a message for a repair session
   that doesn't exist anymore (CASSANDRA-3256)
 * test for NUMA policy support as well as numactl presence (CASSANDRA-3245)
 * Fix FD leak when internode encryption is enabled (CASSANDRA-3257)
 * Remove incorrect assertion in mergeIterator (CASSANDRA-3260)
 * FBUtilities.hexToBytes(String) to throw NumberFormatException when string
   contains non-hex characters (CASSANDRA-3231)
 * Keep SimpleSnitch proximity ordering unchanged from what the Strategy
   generates, as intended (CASSANDRA-3262)
 * remove Scrub from compactionstats when finished (CASSANDRA-3255)
 * fix counter entry in jdbc TypesMap (CASSANDRA-3268)
 * fix full queue scenario for ParallelCompactionIterator (CASSANDRA-3270)
 * fix bootstrap process (CASSANDRA-3285)
 * don't try delivering hints if when there isn't any (CASSANDRA-3176)
 * CLI documentation change for ColumnFamily `compression_options` (CASSANDRA-3282)
 * ignore any CF ids sent by client for adding CF/KS (CASSANDRA-3288)
 * remove obsolete hints on first startup (CASSANDRA-3291)
 * use correct ISortedColumns for time-optimized reads (CASSANDRA-3289)
 * Evict gossip state immediately when a token is taken over by a new IP
   (CASSANDRA-3259)


1.0.0-rc1
 * Update CQL to generate microsecond timestamps by default (CASSANDRA-3227)
 * Fix counting CFMetadata towards Memtable liveRatio (CASSANDRA-3023)
 * Kill server on wrapped OOME such as from FileChannel.map (CASSANDRA-3201)
 * remove unnecessary copy when adding to row cache (CASSANDRA-3223)
 * Log message when a full repair operation completes (CASSANDRA-3207)
 * Fix streamOutSession keeping sstables references forever if the remote end
   dies (CASSANDRA-3216)
 * Remove dynamic_snitch boolean from example configuration (defaulting to
   true) and set default badness threshold to 0.1 (CASSANDRA-3229)
 * Base choice of random or "balanced" token on bootstrap on whether
   schema definitions were found (CASSANDRA-3219)
 * Fixes for LeveledCompactionStrategy score computation, prioritization,
   scheduling, and performance (CASSANDRA-3224, 3234)
 * parallelize sstable open at server startup (CASSANDRA-2988)
 * fix handling of exceptions writing to OutboundTcpConnection (CASSANDRA-3235)
 * Allow using quotes in "USE <keyspace>;" CLI command (CASSANDRA-3208)
 * Don't allow any cache loading exceptions to halt startup (CASSANDRA-3218)
 * Fix sstableloader --ignores option (CASSANDRA-3247)
 * File descriptor limit increased in packaging (CASSANDRA-3206)
 * Fix deadlock in commit log during flush (CASSANDRA-3253)


1.0.0-beta1
 * removed binarymemtable (CASSANDRA-2692)
 * add commitlog_total_space_in_mb to prevent fragmented logs (CASSANDRA-2427)
 * removed commitlog_rotation_threshold_in_mb configuration (CASSANDRA-2771)
 * make AbstractBounds.normalize de-overlapp overlapping ranges (CASSANDRA-2641)
 * replace CollatingIterator, ReducingIterator with MergeIterator
   (CASSANDRA-2062)
 * Fixed the ability to set compaction strategy in cli using create column
   family command (CASSANDRA-2778)
 * clean up tmp files after failed compaction (CASSANDRA-2468)
 * restrict repair streaming to specific columnfamilies (CASSANDRA-2280)
 * don't bother persisting columns shadowed by a row tombstone (CASSANDRA-2589)
 * reset CF and SC deletion times after gc_grace (CASSANDRA-2317)
 * optimize away seek when compacting wide rows (CASSANDRA-2879)
 * single-pass streaming (CASSANDRA-2677, 2906, 2916, 3003)
 * use reference counting for deleting sstables instead of relying on GC
   (CASSANDRA-2521, 3179)
 * store hints as serialized mutations instead of pointers to data row
   (CASSANDRA-2045)
 * store hints in the coordinator node instead of in the closest replica
   (CASSANDRA-2914)
 * add row_cache_keys_to_save CF option (CASSANDRA-1966)
 * check column family validity in nodetool repair (CASSANDRA-2933)
 * use lazy initialization instead of class initialization in NodeId
   (CASSANDRA-2953)
 * add paging to get_count (CASSANDRA-2894)
 * fix "short reads" in [multi]get (CASSANDRA-2643, 3157, 3192)
 * add optional compression for sstables (CASSANDRA-47, 2994, 3001, 3128)
 * add scheduler JMX metrics (CASSANDRA-2962)
 * add block level checksum for compressed data (CASSANDRA-1717)
 * make column family backed column map pluggable and introduce unsynchronized
   ArrayList backed one to speedup reads (CASSANDRA-2843, 3165, 3205)
 * refactoring of the secondary index api (CASSANDRA-2982)
 * make CL > ONE reads wait for digest reconciliation before returning
   (CASSANDRA-2494)
 * fix missing logging for some exceptions (CASSANDRA-2061)
 * refactor and optimize ColumnFamilyStore.files(...) and Descriptor.fromFilename(String)
   and few other places responsible for work with SSTable files (CASSANDRA-3040)
 * Stop reading from sstables once we know we have the most recent columns,
   for query-by-name requests (CASSANDRA-2498)
 * Add query-by-column mode to stress.java (CASSANDRA-3064)
 * Add "install" command to cassandra.bat (CASSANDRA-292)
 * clean up KSMetadata, CFMetadata from unnecessary
   Thrift<->Avro conversion methods (CASSANDRA-3032)
 * Add timeouts to client request schedulers (CASSANDRA-3079, 3096)
 * Cli to use hashes rather than array of hashes for strategy options (CASSANDRA-3081)
 * LeveledCompactionStrategy (CASSANDRA-1608, 3085, 3110, 3087, 3145, 3154, 3182)
 * Improvements of the CLI `describe` command (CASSANDRA-2630)
 * reduce window where dropped CF sstables may not be deleted (CASSANDRA-2942)
 * Expose gossip/FD info to JMX (CASSANDRA-2806)
 * Fix streaming over SSL when compressed SSTable involved (CASSANDRA-3051)
 * Add support for pluggable secondary index implementations (CASSANDRA-3078)
 * remove compaction_thread_priority setting (CASSANDRA-3104)
 * generate hints for replicas that timeout, not just replicas that are known
   to be down before starting (CASSANDRA-2034)
 * Add throttling for internode streaming (CASSANDRA-3080)
 * make the repair of a range repair all replica (CASSANDRA-2610, 3194)
 * expose the ability to repair the first range (as returned by the
   partitioner) of a node (CASSANDRA-2606)
 * Streams Compression (CASSANDRA-3015)
 * add ability to use multiple threads during a single compaction
   (CASSANDRA-2901)
 * make AbstractBounds.normalize support overlapping ranges (CASSANDRA-2641)
 * fix of the CQL count() behavior (CASSANDRA-3068)
 * use TreeMap backed column families for the SSTable simple writers
   (CASSANDRA-3148)
 * fix inconsistency of the CLI syntax when {} should be used instead of [{}]
   (CASSANDRA-3119)
 * rename CQL type names to match expected SQL behavior (CASSANDRA-3149, 3031)
 * Arena-based allocation for memtables (CASSANDRA-2252, 3162, 3163, 3168)
 * Default RR chance to 0.1 (CASSANDRA-3169)
 * Add RowLevel support to secondary index API (CASSANDRA-3147)
 * Make SerializingCacheProvider the default if JNA is available (CASSANDRA-3183)
 * Fix backwards compatibilty for CQL memtable properties (CASSANDRA-3190)
 * Add five-minute delay before starting compactions on a restarted server
   (CASSANDRA-3181)
 * Reduce copies done for intra-host messages (CASSANDRA-1788, 3144)
 * support of compaction strategy option for stress.java (CASSANDRA-3204)
 * make memtable throughput and column count thresholds no-ops (CASSANDRA-2449)
 * Return schema information along with the resultSet in CQL (CASSANDRA-2734)
 * Add new DecimalType (CASSANDRA-2883)
 * Fix assertion error in RowRepairResolver (CASSANDRA-3156)
 * Reduce unnecessary high buffer sizes (CASSANDRA-3171)
 * Pluggable compaction strategy (CASSANDRA-1610)
 * Add new broadcast_address config option (CASSANDRA-2491)


0.8.7
 * Kill server on wrapped OOME such as from FileChannel.map (CASSANDRA-3201)
 * Allow using quotes in "USE <keyspace>;" CLI command (CASSANDRA-3208)
 * Log message when a full repair operation completes (CASSANDRA-3207)
 * Don't allow any cache loading exceptions to halt startup (CASSANDRA-3218)
 * Fix sstableloader --ignores option (CASSANDRA-3247)
 * File descriptor limit increased in packaging (CASSANDRA-3206)
 * Log a meaningfull warning when a node receive a message for a repair session
   that doesn't exist anymore (CASSANDRA-3256)
 * Fix FD leak when internode encryption is enabled (CASSANDRA-3257)
 * FBUtilities.hexToBytes(String) to throw NumberFormatException when string
   contains non-hex characters (CASSANDRA-3231)
 * Keep SimpleSnitch proximity ordering unchanged from what the Strategy
   generates, as intended (CASSANDRA-3262)
 * remove Scrub from compactionstats when finished (CASSANDRA-3255)
 * Fix tool .bat files when CASSANDRA_HOME contains spaces (CASSANDRA-3258)
 * Force flush of status table when removing/updating token (CASSANDRA-3243)
 * Evict gossip state immediately when a token is taken over by a new IP (CASSANDRA-3259)
 * Fix bug where the failure detector can take too long to mark a host
   down (CASSANDRA-3273)
 * (Hadoop) allow wrapping ranges in queries (CASSANDRA-3137)
 * (Hadoop) check all interfaces for a match with split location
   before falling back to random replica (CASSANDRA-3211)
 * (Hadoop) Make Pig storage handle implements LoadMetadata (CASSANDRA-2777)
 * (Hadoop) Fix exception during PIG 'dump' (CASSANDRA-2810)
 * Fix stress COUNTER_GET option (CASSANDRA-3301)
 * Fix missing fields in CLI `show schema` output (CASSANDRA-3304)
 * Nodetool no longer leaks threads and closes JMX connections (CASSANDRA-3309)
 * fix truncate allowing data to be replayed post-restart (CASSANDRA-3297)
 * Move SimpleAuthority and SimpleAuthenticator to examples (CASSANDRA-2922)
 * Fix handling of tombstone by SSTableExport/Import (CASSANDRA-3357)
 * Fix transposition in cfHistograms (CASSANDRA-3222)
 * Allow using number as DC name when creating keyspace in CQL (CASSANDRA-3239)
 * Force flush of system table after updating/removing a token (CASSANDRA-3243)


0.8.6
 * revert CASSANDRA-2388
 * change TokenRange.endpoints back to listen/broadcast address to match
   pre-1777 behavior, and add TokenRange.rpc_endpoints instead (CASSANDRA-3187)
 * avoid trying to watch cassandra-topology.properties when loaded from jar
   (CASSANDRA-3138)
 * prevent users from creating keyspaces with LocalStrategy replication
   (CASSANDRA-3139)
 * fix CLI `show schema;` to output correct keyspace definition statement
   (CASSANDRA-3129)
 * CustomTThreadPoolServer to log TTransportException at DEBUG level
   (CASSANDRA-3142)
 * allow topology sort to work with non-unique rack names between
   datacenters (CASSANDRA-3152)
 * Improve caching of same-version Messages on digest and repair paths
   (CASSANDRA-3158)
 * Randomize choice of first replica for counter increment (CASSANDRA-2890)
 * Fix using read_repair_chance instead of merge_shard_change (CASSANDRA-3202)
 * Avoid streaming data to nodes that already have it, on move as well as
   decommission (CASSANDRA-3041)
 * Fix divide by zero error in GCInspector (CASSANDRA-3164)
 * allow quoting of the ColumnFamily name in CLI `create column family`
   statement (CASSANDRA-3195)
 * Fix rolling upgrade from 0.7 to 0.8 problem (CASSANDRA-3166)
 * Accomodate missing encryption_options in IncomingTcpConnection.stream
   (CASSANDRA-3212)


0.8.5
 * fix NPE when encryption_options is unspecified (CASSANDRA-3007)
 * include column name in validation failure exceptions (CASSANDRA-2849)
 * make sure truncate clears out the commitlog so replay won't re-
   populate with truncated data (CASSANDRA-2950)
 * fix NPE when debug logging is enabled and dropped CF is present
   in a commitlog segment (CASSANDRA-3021)
 * fix cassandra.bat when CASSANDRA_HOME contains spaces (CASSANDRA-2952)
 * fix to SSTableSimpleUnsortedWriter bufferSize calculation (CASSANDRA-3027)
 * make cleanup and normal compaction able to skip empty rows
   (rows containing nothing but expired tombstones) (CASSANDRA-3039)
 * work around native memory leak in com.sun.management.GarbageCollectorMXBean
   (CASSANDRA-2868)
 * validate that column names in column_metadata are not equal to key_alias
   on create/update of the ColumnFamily and CQL 'ALTER' statement (CASSANDRA-3036)
 * return an InvalidRequestException if an indexed column is assigned
   a value larger than 64KB (CASSANDRA-3057)
 * fix of numeric-only and string column names handling in CLI "drop index"
   (CASSANDRA-3054)
 * prune index scan resultset back to original request for lazy
   resultset expansion case (CASSANDRA-2964)
 * (Hadoop) fail jobs when Cassandra node has failed but TaskTracker
   has not (CASSANDRA-2388)
 * fix dynamic snitch ignoring nodes when read_repair_chance is zero
   (CASSANDRA-2662)
 * avoid retaining references to dropped CFS objects in
   CompactionManager.estimatedCompactions (CASSANDRA-2708)
 * expose rpc timeouts per host in MessagingServiceMBean (CASSANDRA-2941)
 * avoid including cwd in classpath for deb and rpm packages (CASSANDRA-2881)
 * remove gossip state when a new IP takes over a token (CASSANDRA-3071)
 * allow sstable2json to work on index sstable files (CASSANDRA-3059)
 * always hint counters (CASSANDRA-3099)
 * fix log4j initialization in EmbeddedCassandraService (CASSANDRA-2857)
 * remove gossip state when a new IP takes over a token (CASSANDRA-3071)
 * work around native memory leak in com.sun.management.GarbageCollectorMXBean
    (CASSANDRA-2868)
 * fix UnavailableException with writes at CL.EACH_QUORM (CASSANDRA-3084)
 * fix parsing of the Keyspace and ColumnFamily names in numeric
   and string representations in CLI (CASSANDRA-3075)
 * fix corner cases in Range.differenceToFetch (CASSANDRA-3084)
 * fix ip address String representation in the ring cache (CASSANDRA-3044)
 * fix ring cache compatibility when mixing pre-0.8.4 nodes with post-
   in the same cluster (CASSANDRA-3023)
 * make repair report failure when a node participating dies (instead of
   hanging forever) (CASSANDRA-2433)
 * fix handling of the empty byte buffer by ReversedType (CASSANDRA-3111)
 * Add validation that Keyspace names are case-insensitively unique (CASSANDRA-3066)
 * catch invalid key_validation_class before instantiating UpdateColumnFamily (CASSANDRA-3102)
 * make Range and Bounds objects client-safe (CASSANDRA-3108)
 * optionally skip log4j configuration (CASSANDRA-3061)
 * bundle sstableloader with the debian package (CASSANDRA-3113)
 * don't try to build secondary indexes when there is none (CASSANDRA-3123)
 * improve SSTableSimpleUnsortedWriter speed for large rows (CASSANDRA-3122)
 * handle keyspace arguments correctly in nodetool snapshot (CASSANDRA-3038)
 * Fix SSTableImportTest on windows (CASSANDRA-3043)
 * expose compactionThroughputMbPerSec through JMX (CASSANDRA-3117)
 * log keyspace and CF of large rows being compacted


0.8.4
 * change TokenRing.endpoints to be a list of rpc addresses instead of
   listen/broadcast addresses (CASSANDRA-1777)
 * include files-to-be-streamed in StreamInSession.getSources (CASSANDRA-2972)
 * use JAVA env var in cassandra-env.sh (CASSANDRA-2785, 2992)
 * avoid doing read for no-op replicate-on-write at CL=1 (CASSANDRA-2892)
 * refuse counter write for CL.ANY (CASSANDRA-2990)
 * switch back to only logging recent dropped messages (CASSANDRA-3004)
 * always deserialize RowMutation for counters (CASSANDRA-3006)
 * ignore saved replication_factor strategy_option for NTS (CASSANDRA-3011)
 * make sure pre-truncate CL segments are discarded (CASSANDRA-2950)


0.8.3
 * add ability to drop local reads/writes that are going to timeout
   (CASSANDRA-2943)
 * revamp token removal process, keep gossip states for 3 days (CASSANDRA-2496)
 * don't accept extra args for 0-arg nodetool commands (CASSANDRA-2740)
 * log unavailableexception details at debug level (CASSANDRA-2856)
 * expose data_dir though jmx (CASSANDRA-2770)
 * don't include tmp files as sstable when create cfs (CASSANDRA-2929)
 * log Java classpath on startup (CASSANDRA-2895)
 * keep gossipped version in sync with actual on migration coordinator
   (CASSANDRA-2946)
 * use lazy initialization instead of class initialization in NodeId
   (CASSANDRA-2953)
 * check column family validity in nodetool repair (CASSANDRA-2933)
 * speedup bytes to hex conversions dramatically (CASSANDRA-2850)
 * Flush memtables on shutdown when durable writes are disabled
   (CASSANDRA-2958)
 * improved POSIX compatibility of start scripts (CASsANDRA-2965)
 * add counter support to Hadoop InputFormat (CASSANDRA-2981)
 * fix bug where dirty commitlog segments were removed (and avoid keeping
   segments with no post-flush activity permanently dirty) (CASSANDRA-2829)
 * fix throwing exception with batch mutation of counter super columns
   (CASSANDRA-2949)
 * ignore system tables during repair (CASSANDRA-2979)
 * throw exception when NTS is given replication_factor as an option
   (CASSANDRA-2960)
 * fix assertion error during compaction of counter CFs (CASSANDRA-2968)
 * avoid trying to create index names, when no index exists (CASSANDRA-2867)
 * don't sample the system table when choosing a bootstrap token
   (CASSANDRA-2825)
 * gossiper notifies of local state changes (CASSANDRA-2948)
 * add asynchronous and half-sync/half-async (hsha) thrift servers
   (CASSANDRA-1405)
 * fix potential use of free'd native memory in SerializingCache
   (CASSANDRA-2951)
 * prune index scan resultset back to original request for lazy
   resultset expansion case (CASSANDRA-2964)
 * (Hadoop) fail jobs when Cassandra node has failed but TaskTracker
    has not (CASSANDRA-2388)


0.8.2
 * CQL:
   - include only one row per unique key for IN queries (CASSANDRA-2717)
   - respect client timestamp on full row deletions (CASSANDRA-2912)
 * improve thread-safety in StreamOutSession (CASSANDRA-2792)
 * allow deleting a row and updating indexed columns in it in the
   same mutation (CASSANDRA-2773)
 * Expose number of threads blocked on submitting memtable to flush
   in JMX (CASSANDRA-2817)
 * add ability to return "endpoints" to nodetool (CASSANDRA-2776)
 * Add support for multiple (comma-delimited) coordinator addresses
   to ColumnFamilyInputFormat (CASSANDRA-2807)
 * fix potential NPE while scheduling read repair for range slice
   (CASSANDRA-2823)
 * Fix race in SystemTable.getCurrentLocalNodeId (CASSANDRA-2824)
 * Correctly set default for replicate_on_write (CASSANDRA-2835)
 * improve nodetool compactionstats formatting (CASSANDRA-2844)
 * fix index-building status display (CASSANDRA-2853)
 * fix CLI perpetuating obsolete KsDef.replication_factor (CASSANDRA-2846)
 * improve cli treatment of multiline comments (CASSANDRA-2852)
 * handle row tombstones correctly in EchoedRow (CASSANDRA-2786)
 * add MessagingService.get[Recently]DroppedMessages and
   StorageService.getExceptionCount (CASSANDRA-2804)
 * fix possibility of spurious UnavailableException for LOCAL_QUORUM
   reads with dynamic snitch + read repair disabled (CASSANDRA-2870)
 * add ant-optional as dependence for the debian package (CASSANDRA-2164)
 * add option to specify limit for get_slice in the CLI (CASSANDRA-2646)
 * decrease HH page size (CASSANDRA-2832)
 * reset cli keyspace after dropping the current one (CASSANDRA-2763)
 * add KeyRange option to Hadoop inputformat (CASSANDRA-1125)
 * fix protocol versioning (CASSANDRA-2818, 2860)
 * support spaces in path to log4j configuration (CASSANDRA-2383)
 * avoid including inferred types in CF update (CASSANDRA-2809)
 * fix JMX bulkload call (CASSANDRA-2908)
 * fix updating KS with durable_writes=false (CASSANDRA-2907)
 * add simplified facade to SSTableWriter for bulk loading use
   (CASSANDRA-2911)
 * fix re-using index CF sstable names after drop/recreate (CASSANDRA-2872)
 * prepend CF to default index names (CASSANDRA-2903)
 * fix hint replay (CASSANDRA-2928)
 * Properly synchronize repair's merkle tree computation (CASSANDRA-2816)


0.8.1
 * CQL:
   - support for insert, delete in BATCH (CASSANDRA-2537)
   - support for IN to SELECT, UPDATE (CASSANDRA-2553)
   - timestamp support for INSERT, UPDATE, and BATCH (CASSANDRA-2555)
   - TTL support (CASSANDRA-2476)
   - counter support (CASSANDRA-2473)
   - ALTER COLUMNFAMILY (CASSANDRA-1709)
   - DROP INDEX (CASSANDRA-2617)
   - add SCHEMA/TABLE as aliases for KS/CF (CASSANDRA-2743)
   - server handles wait-for-schema-agreement (CASSANDRA-2756)
   - key alias support (CASSANDRA-2480)
 * add support for comparator parameters and a generic ReverseType
   (CASSANDRA-2355)
 * add CompositeType and DynamicCompositeType (CASSANDRA-2231)
 * optimize batches containing multiple updates to the same row
   (CASSANDRA-2583)
 * adjust hinted handoff page size to avoid OOM with large columns
   (CASSANDRA-2652)
 * mark BRAF buffer invalid post-flush so we don't re-flush partial
   buffers again, especially on CL writes (CASSANDRA-2660)
 * add DROP INDEX support to CLI (CASSANDRA-2616)
 * don't perform HH to client-mode [storageproxy] nodes (CASSANDRA-2668)
 * Improve forceDeserialize/getCompactedRow encapsulation (CASSANDRA-2659)
 * Don't write CounterUpdateColumn to disk in tests (CASSANDRA-2650)
 * Add sstable bulk loading utility (CASSANDRA-1278)
 * avoid replaying hints to dropped columnfamilies (CASSANDRA-2685)
 * add placeholders for missing rows in range query pseudo-RR (CASSANDRA-2680)
 * remove no-op HHOM.renameHints (CASSANDRA-2693)
 * clone super columns to avoid modifying them during flush (CASSANDRA-2675)
 * allow writes to bypass the commitlog for certain keyspaces (CASSANDRA-2683)
 * avoid NPE when bypassing commitlog during memtable flush (CASSANDRA-2781)
 * Added support for making bootstrap retry if nodes flap (CASSANDRA-2644)
 * Added statusthrift to nodetool to report if thrift server is running (CASSANDRA-2722)
 * Fixed rows being cached if they do not exist (CASSANDRA-2723)
 * Support passing tableName and cfName to RowCacheProviders (CASSANDRA-2702)
 * close scrub file handles (CASSANDRA-2669)
 * throttle migration replay (CASSANDRA-2714)
 * optimize column serializer creation (CASSANDRA-2716)
 * Added support for making bootstrap retry if nodes flap (CASSANDRA-2644)
 * Added statusthrift to nodetool to report if thrift server is running
   (CASSANDRA-2722)
 * Fixed rows being cached if they do not exist (CASSANDRA-2723)
 * fix truncate/compaction race (CASSANDRA-2673)
 * workaround large resultsets causing large allocation retention
   by nio sockets (CASSANDRA-2654)
 * fix nodetool ring use with Ec2Snitch (CASSANDRA-2733)
 * fix removing columns and subcolumns that are supressed by a row or
   supercolumn tombstone during replica resolution (CASSANDRA-2590)
 * support sstable2json against snapshot sstables (CASSANDRA-2386)
 * remove active-pull schema requests (CASSANDRA-2715)
 * avoid marking entire list of sstables as actively being compacted
   in multithreaded compaction (CASSANDRA-2765)
 * seek back after deserializing a row to update cache with (CASSANDRA-2752)
 * avoid skipping rows in scrub for counter column family (CASSANDRA-2759)
 * fix ConcurrentModificationException in repair when dealing with 0.7 node
   (CASSANDRA-2767)
 * use threadsafe collections for StreamInSession (CASSANDRA-2766)
 * avoid infinite loop when creating merkle tree (CASSANDRA-2758)
 * avoids unmarking compacting sstable prematurely in cleanup (CASSANDRA-2769)
 * fix NPE when the commit log is bypassed (CASSANDRA-2718)
 * don't throw an exception in SS.isRPCServerRunning (CASSANDRA-2721)
 * make stress.jar executable (CASSANDRA-2744)
 * add daemon mode to java stress (CASSANDRA-2267)
 * expose the DC and rack of a node through JMX and nodetool ring (CASSANDRA-2531)
 * fix cache mbean getSize (CASSANDRA-2781)
 * Add Date, Float, Double, and Boolean types (CASSANDRA-2530)
 * Add startup flag to renew counter node id (CASSANDRA-2788)
 * add jamm agent to cassandra.bat (CASSANDRA-2787)
 * fix repair hanging if a neighbor has nothing to send (CASSANDRA-2797)
 * purge tombstone even if row is in only one sstable (CASSANDRA-2801)
 * Fix wrong purge of deleted cf during compaction (CASSANDRA-2786)
 * fix race that could result in Hadoop writer failing to throw an
   exception encountered after close() (CASSANDRA-2755)
 * fix scan wrongly throwing assertion error (CASSANDRA-2653)
 * Always use even distribution for merkle tree with RandomPartitionner
   (CASSANDRA-2841)
 * fix describeOwnership for OPP (CASSANDRA-2800)
 * ensure that string tokens do not contain commas (CASSANDRA-2762)


0.8.0-final
 * fix CQL grammar warning and cqlsh regression from CASSANDRA-2622
 * add ant generate-cql-html target (CASSANDRA-2526)
 * update CQL consistency levels (CASSANDRA-2566)
 * debian packaging fixes (CASSANDRA-2481, 2647)
 * fix UUIDType, IntegerType for direct buffers (CASSANDRA-2682, 2684)
 * switch to native Thrift for Hadoop map/reduce (CASSANDRA-2667)
 * fix StackOverflowError when building from eclipse (CASSANDRA-2687)
 * only provide replication_factor to strategy_options "help" for
   SimpleStrategy, OldNetworkTopologyStrategy (CASSANDRA-2678, 2713)
 * fix exception adding validators to non-string columns (CASSANDRA-2696)
 * avoid instantiating DatabaseDescriptor in JDBC (CASSANDRA-2694)
 * fix potential stack overflow during compaction (CASSANDRA-2626)
 * clone super columns to avoid modifying them during flush (CASSANDRA-2675)
 * reset underlying iterator in EchoedRow constructor (CASSANDRA-2653)


0.8.0-rc1
 * faster flushes and compaction from fixing excessively pessimistic
   rebuffering in BRAF (CASSANDRA-2581)
 * fix returning null column values in the python cql driver (CASSANDRA-2593)
 * fix merkle tree splitting exiting early (CASSANDRA-2605)
 * snapshot_before_compaction directory name fix (CASSANDRA-2598)
 * Disable compaction throttling during bootstrap (CASSANDRA-2612)
 * fix CQL treatment of > and < operators in range slices (CASSANDRA-2592)
 * fix potential double-application of counter updates on commitlog replay
   by moving replay position from header to sstable metadata (CASSANDRA-2419)
 * JDBC CQL driver exposes getColumn for access to timestamp
 * JDBC ResultSetMetadata properties added to AbstractType
 * r/m clustertool (CASSANDRA-2607)
 * add support for presenting row key as a column in CQL result sets
   (CASSANDRA-2622)
 * Don't allow {LOCAL|EACH}_QUORUM unless strategy is NTS (CASSANDRA-2627)
 * validate keyspace strategy_options during CQL create (CASSANDRA-2624)
 * fix empty Result with secondary index when limit=1 (CASSANDRA-2628)
 * Fix regression where bootstrapping a node with no schema fails
   (CASSANDRA-2625)
 * Allow removing LocationInfo sstables (CASSANDRA-2632)
 * avoid attempting to replay mutations from dropped keyspaces (CASSANDRA-2631)
 * avoid using cached position of a key when GT is requested (CASSANDRA-2633)
 * fix counting bloom filter true positives (CASSANDRA-2637)
 * initialize local ep state prior to gossip startup if needed (CASSANDRA-2638)
 * fix counter increment lost after restart (CASSANDRA-2642)
 * add quote-escaping via backslash to CLI (CASSANDRA-2623)
 * fix pig example script (CASSANDRA-2487)
 * fix dynamic snitch race in adding latencies (CASSANDRA-2618)
 * Start/stop cassandra after more important services such as mdadm in
   debian packaging (CASSANDRA-2481)


0.8.0-beta2
 * fix NPE compacting index CFs (CASSANDRA-2528)
 * Remove checking all column families on startup for compaction candidates
   (CASSANDRA-2444)
 * validate CQL create keyspace options (CASSANDRA-2525)
 * fix nodetool setcompactionthroughput (CASSANDRA-2550)
 * move	gossip heartbeat back to its own thread (CASSANDRA-2554)
 * validate cql TRUNCATE columnfamily before truncating (CASSANDRA-2570)
 * fix batch_mutate for mixed standard-counter mutations (CASSANDRA-2457)
 * disallow making schema changes to system keyspace (CASSANDRA-2563)
 * fix sending mutation messages multiple times (CASSANDRA-2557)
 * fix incorrect use of NBHM.size in ReadCallback that could cause
   reads to time out even when responses were received (CASSANDRA-2552)
 * trigger read repair correctly for LOCAL_QUORUM reads (CASSANDRA-2556)
 * Allow configuring the number of compaction thread (CASSANDRA-2558)
 * forceUserDefinedCompaction will attempt to compact what it is given
   even if the pessimistic estimate is that there is not enough disk space;
   automatic compactions will only compact 2 or more sstables (CASSANDRA-2575)
 * refuse to apply migrations with older timestamps than the current
   schema (CASSANDRA-2536)
 * remove unframed Thrift transport option
 * include indexes in snapshots (CASSANDRA-2596)
 * improve ignoring of obsolete mutations in index maintenance (CASSANDRA-2401)
 * recognize attempt to drop just the index while leaving the column
   definition alone (CASSANDRA-2619)


0.8.0-beta1
 * remove Avro RPC support (CASSANDRA-926)
 * support for columns that act as incr/decr counters
   (CASSANDRA-1072, 1937, 1944, 1936, 2101, 2093, 2288, 2105, 2384, 2236, 2342,
   2454)
 * CQL (CASSANDRA-1703, 1704, 1705, 1706, 1707, 1708, 1710, 1711, 1940,
   2124, 2302, 2277, 2493)
 * avoid double RowMutation serialization on write path (CASSANDRA-1800)
 * make NetworkTopologyStrategy the default (CASSANDRA-1960)
 * configurable internode encryption (CASSANDRA-1567, 2152)
 * human readable column names in sstable2json output (CASSANDRA-1933)
 * change default JMX port to 7199 (CASSANDRA-2027)
 * backwards compatible internal messaging (CASSANDRA-1015)
 * atomic switch of memtables and sstables (CASSANDRA-2284)
 * add pluggable SeedProvider (CASSANDRA-1669)
 * Fix clustertool to not throw exception when calling get_endpoints (CASSANDRA-2437)
 * upgrade to thrift 0.6 (CASSANDRA-2412)
 * repair works on a token range instead of full ring (CASSANDRA-2324)
 * purge tombstones from row cache (CASSANDRA-2305)
 * push replication_factor into strategy_options (CASSANDRA-1263)
 * give snapshots the same name on each node (CASSANDRA-1791)
 * remove "nodetool loadbalance" (CASSANDRA-2448)
 * multithreaded compaction (CASSANDRA-2191)
 * compaction throttling (CASSANDRA-2156)
 * add key type information and alias (CASSANDRA-2311, 2396)
 * cli no longer divides read_repair_chance by 100 (CASSANDRA-2458)
 * made CompactionInfo.getTaskType return an enum (CASSANDRA-2482)
 * add a server-wide cap on measured memtable memory usage and aggressively
   flush to keep under that threshold (CASSANDRA-2006)
 * add unified UUIDType (CASSANDRA-2233)
 * add off-heap row cache support (CASSANDRA-1969)


0.7.5
 * improvements/fixes to PIG driver (CASSANDRA-1618, CASSANDRA-2387,
   CASSANDRA-2465, CASSANDRA-2484)
 * validate index names (CASSANDRA-1761)
 * reduce contention on Table.flusherLock (CASSANDRA-1954)
 * try harder to detect failures during streaming, cleaning up temporary
   files more reliably (CASSANDRA-2088)
 * shut down server for OOM on a Thrift thread (CASSANDRA-2269)
 * fix tombstone handling in repair and sstable2json (CASSANDRA-2279)
 * preserve version when streaming data from old sstables (CASSANDRA-2283)
 * don't start repair if a neighboring node is marked as dead (CASSANDRA-2290)
 * purge tombstones from row cache (CASSANDRA-2305)
 * Avoid seeking when sstable2json exports the entire file (CASSANDRA-2318)
 * clear Built flag in system table when dropping an index (CASSANDRA-2320)
 * don't allow arbitrary argument for stress.java (CASSANDRA-2323)
 * validate values for index predicates in get_indexed_slice (CASSANDRA-2328)
 * queue secondary indexes for flush before the parent (CASSANDRA-2330)
 * allow job configuration to set the CL used in Hadoop jobs (CASSANDRA-2331)
 * add memtable_flush_queue_size defaulting to 4 (CASSANDRA-2333)
 * Allow overriding of initial_token, storage_port and rpc_port from system
   properties (CASSANDRA-2343)
 * fix comparator used for non-indexed secondary expressions in index scan
   (CASSANDRA-2347)
 * ensure size calculation and write phase of large-row compaction use
   the same threshold for TTL expiration (CASSANDRA-2349)
 * fix race when iterating CFs during add/drop (CASSANDRA-2350)
 * add ConsistencyLevel command to CLI (CASSANDRA-2354)
 * allow negative numbers in the cli (CASSANDRA-2358)
 * hard code serialVersionUID for tokens class (CASSANDRA-2361)
 * fix potential infinite loop in ByteBufferUtil.inputStream (CASSANDRA-2365)
 * fix encoding bugs in HintedHandoffManager, SystemTable when default
   charset is not UTF8 (CASSANDRA-2367)
 * avoids having removed node reappearing in Gossip (CASSANDRA-2371)
 * fix incorrect truncation of long to int when reading columns via block
   index (CASSANDRA-2376)
 * fix NPE during stream session (CASSANDRA-2377)
 * fix race condition that could leave orphaned data files when dropping CF or
   KS (CASSANDRA-2381)
 * fsync statistics component on write (CASSANDRA-2382)
 * fix duplicate results from CFS.scan (CASSANDRA-2406)
 * add IntegerType to CLI help (CASSANDRA-2414)
 * avoid caching token-only decoratedkeys (CASSANDRA-2416)
 * convert mmap assertion to if/throw so scrub can catch it (CASSANDRA-2417)
 * don't overwrite gc log (CASSANDR-2418)
 * invalidate row cache for streamed row to avoid inconsitencies
   (CASSANDRA-2420)
 * avoid copies in range/index scans (CASSANDRA-2425)
 * make sure we don't wipe data during cleanup if the node has not join
   the ring (CASSANDRA-2428)
 * Try harder to close files after compaction (CASSANDRA-2431)
 * re-set bootstrapped flag after move finishes (CASSANDRA-2435)
 * display validation_class in CLI 'describe keyspace' (CASSANDRA-2442)
 * make cleanup compactions cleanup the row cache (CASSANDRA-2451)
 * add column fields validation to scrub (CASSANDRA-2460)
 * use 64KB flush buffer instead of in_memory_compaction_limit (CASSANDRA-2463)
 * fix backslash substitutions in CLI (CASSANDRA-2492)
 * disable cache saving for system CFS (CASSANDRA-2502)
 * fixes for verifying destination availability under hinted conditions
   so UE can be thrown intead of timing out (CASSANDRA-2514)
 * fix update of validation class in column metadata (CASSANDRA-2512)
 * support LOCAL_QUORUM, EACH_QUORUM CLs outside of NTS (CASSANDRA-2516)
 * preserve version when streaming data from old sstables (CASSANDRA-2283)
 * fix backslash substitutions in CLI (CASSANDRA-2492)
 * count a row deletion as one operation towards memtable threshold
   (CASSANDRA-2519)
 * support LOCAL_QUORUM, EACH_QUORUM CLs outside of NTS (CASSANDRA-2516)


0.7.4
 * add nodetool join command (CASSANDRA-2160)
 * fix secondary indexes on pre-existing or streamed data (CASSANDRA-2244)
 * initialize endpoint in gossiper earlier (CASSANDRA-2228)
 * add ability to write to Cassandra from Pig (CASSANDRA-1828)
 * add rpc_[min|max]_threads (CASSANDRA-2176)
 * add CL.TWO, CL.THREE (CASSANDRA-2013)
 * avoid exporting an un-requested row in sstable2json, when exporting
   a key that does not exist (CASSANDRA-2168)
 * add incremental_backups option (CASSANDRA-1872)
 * add configurable row limit to Pig loadfunc (CASSANDRA-2276)
 * validate column values in batches as well as single-Column inserts
   (CASSANDRA-2259)
 * move sample schema from cassandra.yaml to schema-sample.txt,
   a cli scripts (CASSANDRA-2007)
 * avoid writing empty rows when scrubbing tombstoned rows (CASSANDRA-2296)
 * fix assertion error in range and index scans for CL < ALL
   (CASSANDRA-2282)
 * fix commitlog replay when flush position refers to data that didn't
   get synced before server died (CASSANDRA-2285)
 * fix fd leak in sstable2json with non-mmap'd i/o (CASSANDRA-2304)
 * reduce memory use during streaming of multiple sstables (CASSANDRA-2301)
 * purge tombstoned rows from cache after GCGraceSeconds (CASSANDRA-2305)
 * allow zero replicas in a NTS datacenter (CASSANDRA-1924)
 * make range queries respect snitch for local replicas (CASSANDRA-2286)
 * fix HH delivery when column index is larger than 2GB (CASSANDRA-2297)
 * make 2ary indexes use parent CF flush thresholds during initial build
   (CASSANDRA-2294)
 * update memtable_throughput to be a long (CASSANDRA-2158)


0.7.3
 * Keep endpoint state until aVeryLongTime (CASSANDRA-2115)
 * lower-latency read repair (CASSANDRA-2069)
 * add hinted_handoff_throttle_delay_in_ms option (CASSANDRA-2161)
 * fixes for cache save/load (CASSANDRA-2172, -2174)
 * Handle whole-row deletions in CFOutputFormat (CASSANDRA-2014)
 * Make memtable_flush_writers flush in parallel (CASSANDRA-2178)
 * Add compaction_preheat_key_cache option (CASSANDRA-2175)
 * refactor stress.py to have only one copy of the format string
   used for creating row keys (CASSANDRA-2108)
 * validate index names for \w+ (CASSANDRA-2196)
 * Fix Cassandra cli to respect timeout if schema does not settle
   (CASSANDRA-2187)
 * fix for compaction and cleanup writing old-format data into new-version
   sstable (CASSANDRA-2211, -2216)
 * add nodetool scrub (CASSANDRA-2217, -2240)
 * fix sstable2json large-row pagination (CASSANDRA-2188)
 * fix EOFing on requests for the last bytes in a file (CASSANDRA-2213)
 * fix BufferedRandomAccessFile bugs (CASSANDRA-2218, -2241)
 * check for memtable flush_after_mins exceeded every 10s (CASSANDRA-2183)
 * fix cache saving on Windows (CASSANDRA-2207)
 * add validateSchemaAgreement call + synchronization to schema
   modification operations (CASSANDRA-2222)
 * fix for reversed slice queries on large rows (CASSANDRA-2212)
 * fat clients were writing local data (CASSANDRA-2223)
 * set DEFAULT_MEMTABLE_LIFETIME_IN_MINS to 24h
 * improve detection and cleanup of partially-written sstables
   (CASSANDRA-2206)
 * fix supercolumn de/serialization when subcolumn comparator is different
   from supercolumn's (CASSANDRA-2104)
 * fix starting up on Windows when CASSANDRA_HOME contains whitespace
   (CASSANDRA-2237)
 * add [get|set][row|key]cacheSavePeriod to JMX (CASSANDRA-2100)
 * fix Hadoop ColumnFamilyOutputFormat dropping of mutations
   when batch fills up (CASSANDRA-2255)
 * move file deletions off of scheduledtasks executor (CASSANDRA-2253)


0.7.2
 * copy DecoratedKey.key when inserting into caches to avoid retaining
   a reference to the underlying buffer (CASSANDRA-2102)
 * format subcolumn names with subcomparator (CASSANDRA-2136)
 * fix column bloom filter deserialization (CASSANDRA-2165)


0.7.1
 * refactor MessageDigest creation code. (CASSANDRA-2107)
 * buffer network stack to avoid inefficient small TCP messages while avoiding
   the nagle/delayed ack problem (CASSANDRA-1896)
 * check log4j configuration for changes every 10s (CASSANDRA-1525, 1907)
 * more-efficient cross-DC replication (CASSANDRA-1530, -2051, -2138)
 * avoid polluting page cache with commitlog or sstable writes
   and seq scan operations (CASSANDRA-1470)
 * add RMI authentication options to nodetool (CASSANDRA-1921)
 * make snitches configurable at runtime (CASSANDRA-1374)
 * retry hadoop split requests on connection failure (CASSANDRA-1927)
 * implement describeOwnership for BOP, COPP (CASSANDRA-1928)
 * make read repair behave as expected for ConsistencyLevel > ONE
   (CASSANDRA-982, 2038)
 * distributed test harness (CASSANDRA-1859, 1964)
 * reduce flush lock contention (CASSANDRA-1930)
 * optimize supercolumn deserialization (CASSANDRA-1891)
 * fix CFMetaData.apply to only compare objects of the same class
   (CASSANDRA-1962)
 * allow specifying specific SSTables to compact from JMX (CASSANDRA-1963)
 * fix race condition in MessagingService.targets (CASSANDRA-1959, 2094, 2081)
 * refuse to open sstables from a future version (CASSANDRA-1935)
 * zero-copy reads (CASSANDRA-1714)
 * fix copy bounds for word Text in wordcount demo (CASSANDRA-1993)
 * fixes for contrib/javautils (CASSANDRA-1979)
 * check more frequently for memtable expiration (CASSANDRA-2000)
 * fix writing SSTable column count statistics (CASSANDRA-1976)
 * fix streaming of multiple CFs during bootstrap (CASSANDRA-1992)
 * explicitly set JVM GC new generation size with -Xmn (CASSANDRA-1968)
 * add short options for CLI flags (CASSANDRA-1565)
 * make keyspace argument to "describe keyspace" in CLI optional
   when authenticated to keyspace already (CASSANDRA-2029)
 * added option to specify -Dcassandra.join_ring=false on startup
   to allow "warm spare" nodes or performing JMX maintenance before
   joining the ring (CASSANDRA-526)
 * log migrations at INFO (CASSANDRA-2028)
 * add CLI verbose option in file mode (CASSANDRA-2030)
 * add single-line "--" comments to CLI (CASSANDRA-2032)
 * message serialization tests (CASSANDRA-1923)
 * switch from ivy to maven-ant-tasks (CASSANDRA-2017)
 * CLI attempts to block for new schema to propagate (CASSANDRA-2044)
 * fix potential overflow in nodetool cfstats (CASSANDRA-2057)
 * add JVM shutdownhook to sync commitlog (CASSANDRA-1919)
 * allow nodes to be up without being part of  normal traffic (CASSANDRA-1951)
 * fix CLI "show keyspaces" with null options on NTS (CASSANDRA-2049)
 * fix possible ByteBuffer race conditions (CASSANDRA-2066)
 * reduce garbage generated by MessagingService to prevent load spikes
   (CASSANDRA-2058)
 * fix math in RandomPartitioner.describeOwnership (CASSANDRA-2071)
 * fix deletion of sstable non-data components (CASSANDRA-2059)
 * avoid blocking gossip while deleting handoff hints (CASSANDRA-2073)
 * ignore messages from newer versions, keep track of nodes in gossip
   regardless of version (CASSANDRA-1970)
 * cache writing moved to CompactionManager to reduce i/o contention and
   updated to use non-cache-polluting writes (CASSANDRA-2053)
 * page through large rows when exporting to JSON (CASSANDRA-2041)
 * add flush_largest_memtables_at and reduce_cache_sizes_at options
   (CASSANDRA-2142)
 * add cli 'describe cluster' command (CASSANDRA-2127)
 * add cli support for setting username/password at 'connect' command
   (CASSANDRA-2111)
 * add -D option to Stress.java to allow reading hosts from a file
   (CASSANDRA-2149)
 * bound hints CF throughput between 32M and 256M (CASSANDRA-2148)
 * continue starting when invalid saved cache entries are encountered
   (CASSANDRA-2076)
 * add max_hint_window_in_ms option (CASSANDRA-1459)


0.7.0-final
 * fix offsets to ByteBuffer.get (CASSANDRA-1939)


0.7.0-rc4
 * fix cli crash after backgrounding (CASSANDRA-1875)
 * count timeouts in storageproxy latencies, and include latency
   histograms in StorageProxyMBean (CASSANDRA-1893)
 * fix CLI get recognition of supercolumns (CASSANDRA-1899)
 * enable keepalive on intra-cluster sockets (CASSANDRA-1766)
 * count timeouts towards dynamicsnitch latencies (CASSANDRA-1905)
 * Expose index-building status in JMX + cli schema description
   (CASSANDRA-1871)
 * allow [LOCAL|EACH]_QUORUM to be used with non-NetworkTopology
   replication Strategies
 * increased amount of index locks for faster commitlog replay
 * collect secondary index tombstones immediately (CASSANDRA-1914)
 * revert commitlog changes from #1780 (CASSANDRA-1917)
 * change RandomPartitioner min token to -1 to avoid collision w/
   tokens on actual nodes (CASSANDRA-1901)
 * examine the right nibble when validating TimeUUID (CASSANDRA-1910)
 * include secondary indexes in cleanup (CASSANDRA-1916)
 * CFS.scrubDataDirectories should also cleanup invalid secondary indexes
   (CASSANDRA-1904)
 * ability to disable/enable gossip on nodes to force them down
   (CASSANDRA-1108)


0.7.0-rc3
 * expose getNaturalEndpoints in StorageServiceMBean taking byte[]
   key; RMI cannot serialize ByteBuffer (CASSANDRA-1833)
 * infer org.apache.cassandra.locator for replication strategy classes
   when not otherwise specified
 * validation that generates less garbage (CASSANDRA-1814)
 * add TTL support to CLI (CASSANDRA-1838)
 * cli defaults to bytestype for subcomparator when creating
   column families (CASSANDRA-1835)
 * unregister index MBeans when index is dropped (CASSANDRA-1843)
 * make ByteBufferUtil.clone thread-safe (CASSANDRA-1847)
 * change exception for read requests during bootstrap from
   InvalidRequest to Unavailable (CASSANDRA-1862)
 * respect row-level tombstones post-flush in range scans
   (CASSANDRA-1837)
 * ReadResponseResolver check digests against each other (CASSANDRA-1830)
 * return InvalidRequest when remove of subcolumn without supercolumn
   is requested (CASSANDRA-1866)
 * flush before repair (CASSANDRA-1748)
 * SSTableExport validates key order (CASSANDRA-1884)
 * large row support for SSTableExport (CASSANDRA-1867)
 * Re-cache hot keys post-compaction without hitting disk (CASSANDRA-1878)
 * manage read repair in coordinator instead of data source, to
   provide latency information to dynamic snitch (CASSANDRA-1873)


0.7.0-rc2
 * fix live-column-count of slice ranges including tombstoned supercolumn
   with live subcolumn (CASSANDRA-1591)
 * rename o.a.c.internal.AntientropyStage -> AntiEntropyStage,
   o.a.c.request.Request_responseStage -> RequestResponseStage,
   o.a.c.internal.Internal_responseStage -> InternalResponseStage
 * add AbstractType.fromString (CASSANDRA-1767)
 * require index_type to be present when specifying index_name
   on ColumnDef (CASSANDRA-1759)
 * fix add/remove index bugs in CFMetadata (CASSANDRA-1768)
 * rebuild Strategy during system_update_keyspace (CASSANDRA-1762)
 * cli updates prompt to ... in continuation lines (CASSANDRA-1770)
 * support multiple Mutations per key in hadoop ColumnFamilyOutputFormat
   (CASSANDRA-1774)
 * improvements to Debian init script (CASSANDRA-1772)
 * use local classloader to check for version.properties (CASSANDRA-1778)
 * Validate that column names in column_metadata are valid for the
   defined comparator, and decode properly in cli (CASSANDRA-1773)
 * use cross-platform newlines in cli (CASSANDRA-1786)
 * add ExpiringColumn support to sstable import/export (CASSANDRA-1754)
 * add flush for each append to periodic commitlog mode; added
   periodic_without_flush option to disable this (CASSANDRA-1780)
 * close file handle used for post-flush truncate (CASSANDRA-1790)
 * various code cleanup (CASSANDRA-1793, -1794, -1795)
 * fix range queries against wrapped range (CASSANDRA-1781)
 * fix consistencylevel calculations for NetworkTopologyStrategy
   (CASSANDRA-1804)
 * cli support index type enum names (CASSANDRA-1810)
 * improved validation of column_metadata (CASSANDRA-1813)
 * reads at ConsistencyLevel > 1 throw UnavailableException
   immediately if insufficient live nodes exist (CASSANDRA-1803)
 * copy bytebuffers for local writes to avoid retaining the entire
   Thrift frame (CASSANDRA-1801)
 * fix NPE adding index to column w/o prior metadata (CASSANDRA-1764)
 * reduce fat client timeout (CASSANDRA-1730)
 * fix botched merge of CASSANDRA-1316


0.7.0-rc1
 * fix compaction and flush races with schema updates (CASSANDRA-1715)
 * add clustertool, config-converter, sstablekeys, and schematool
   Windows .bat files (CASSANDRA-1723)
 * reject range queries received during bootstrap (CASSANDRA-1739)
 * fix wrapping-range queries on non-minimum token (CASSANDRA-1700)
 * add nodetool cfhistogram (CASSANDRA-1698)
 * limit repaired ranges to what the nodes have in common (CASSANDRA-1674)
 * index scan treats missing columns as not matching secondary
   expressions (CASSANDRA-1745)
 * Fix misuse of DataOutputBuffer.getData in AntiEntropyService
   (CASSANDRA-1729)
 * detect and warn when obsolete version of JNA is present (CASSANDRA-1760)
 * reduce fat client timeout (CASSANDRA-1730)
 * cleanup smallest CFs first to increase free temp space for larger ones
   (CASSANDRA-1811)
 * Update windows .bat files to work outside of main Cassandra
   directory (CASSANDRA-1713)
 * fix read repair regression from 0.6.7 (CASSANDRA-1727)
 * more-efficient read repair (CASSANDRA-1719)
 * fix hinted handoff replay (CASSANDRA-1656)
 * log type of dropped messages (CASSANDRA-1677)
 * upgrade to SLF4J 1.6.1
 * fix ByteBuffer bug in ExpiringColumn.updateDigest (CASSANDRA-1679)
 * fix IntegerType.getString (CASSANDRA-1681)
 * make -Djava.net.preferIPv4Stack=true the default (CASSANDRA-628)
 * add INTERNAL_RESPONSE verb to differentiate from responses related
   to client requests (CASSANDRA-1685)
 * log tpstats when dropping messages (CASSANDRA-1660)
 * include unreachable nodes in describeSchemaVersions (CASSANDRA-1678)
 * Avoid dropping messages off the client request path (CASSANDRA-1676)
 * fix jna errno reporting (CASSANDRA-1694)
 * add friendlier error for UnknownHostException on startup (CASSANDRA-1697)
 * include jna dependency in RPM package (CASSANDRA-1690)
 * add --skip-keys option to stress.py (CASSANDRA-1696)
 * improve cli handling of non-string keys and column names
   (CASSANDRA-1701, -1693)
 * r/m extra subcomparator line in cli keyspaces output (CASSANDRA-1712)
 * add read repair chance to cli "show keyspaces"
 * upgrade to ConcurrentLinkedHashMap 1.1 (CASSANDRA-975)
 * fix index scan routing (CASSANDRA-1722)
 * fix tombstoning of supercolumns in range queries (CASSANDRA-1734)
 * clear endpoint cache after updating keyspace metadata (CASSANDRA-1741)
 * fix wrapping-range queries on non-minimum token (CASSANDRA-1700)
 * truncate includes secondary indexes (CASSANDRA-1747)
 * retain reference to PendingFile sstables (CASSANDRA-1749)
 * fix sstableimport regression (CASSANDRA-1753)
 * fix for bootstrap when no non-system tables are defined (CASSANDRA-1732)
 * handle replica unavailability in index scan (CASSANDRA-1755)
 * fix service initialization order deadlock (CASSANDRA-1756)
 * multi-line cli commands (CASSANDRA-1742)
 * fix race between snapshot and compaction (CASSANDRA-1736)
 * add listEndpointsPendingHints, deleteHintsForEndpoint JMX methods
   (CASSANDRA-1551)


0.7.0-beta3
 * add strategy options to describe_keyspace output (CASSANDRA-1560)
 * log warning when using randomly generated token (CASSANDRA-1552)
 * re-organize JMX into .db, .net, .internal, .request (CASSANDRA-1217)
 * allow nodes to change IPs between restarts (CASSANDRA-1518)
 * remember ring state between restarts by default (CASSANDRA-1518)
 * flush index built flag so we can read it before log replay (CASSANDRA-1541)
 * lock row cache updates to prevent race condition (CASSANDRA-1293)
 * remove assertion causing rare (and harmless) error messages in
   commitlog (CASSANDRA-1330)
 * fix moving nodes with no keyspaces defined (CASSANDRA-1574)
 * fix unbootstrap when no data is present in a transfer range (CASSANDRA-1573)
 * take advantage of AVRO-495 to simplify our avro IDL (CASSANDRA-1436)
 * extend authorization hierarchy to column family (CASSANDRA-1554)
 * deletion support in secondary indexes (CASSANDRA-1571)
 * meaningful error message for invalid replication strategy class
   (CASSANDRA-1566)
 * allow keyspace creation with RF > N (CASSANDRA-1428)
 * improve cli error handling (CASSANDRA-1580)
 * add cache save/load ability (CASSANDRA-1417, 1606, 1647)
 * add StorageService.getDrainProgress (CASSANDRA-1588)
 * Disallow bootstrap to an in-use token (CASSANDRA-1561)
 * Allow dynamic secondary index creation and destruction (CASSANDRA-1532)
 * log auto-guessed memtable thresholds (CASSANDRA-1595)
 * add ColumnDef support to cli (CASSANDRA-1583)
 * reduce index sample time by 75% (CASSANDRA-1572)
 * add cli support for column, strategy metadata (CASSANDRA-1578, 1612)
 * add cli support for schema modification (CASSANDRA-1584)
 * delete temp files on failed compactions (CASSANDRA-1596)
 * avoid blocking for dead nodes during removetoken (CASSANDRA-1605)
 * remove ConsistencyLevel.ZERO (CASSANDRA-1607)
 * expose in-progress compaction type in jmx (CASSANDRA-1586)
 * removed IClock & related classes from internals (CASSANDRA-1502)
 * fix removing tokens from SystemTable on decommission and removetoken
   (CASSANDRA-1609)
 * include CF metadata in cli 'show keyspaces' (CASSANDRA-1613)
 * switch from Properties to HashMap in PropertyFileSnitch to
   avoid synchronization bottleneck (CASSANDRA-1481)
 * PropertyFileSnitch configuration file renamed to
   cassandra-topology.properties
 * add cli support for get_range_slices (CASSANDRA-1088, CASSANDRA-1619)
 * Make memtable flush thresholds per-CF instead of global
   (CASSANDRA-1007, 1637)
 * add cli support for binary data without CfDef hints (CASSANDRA-1603)
 * fix building SSTable statistics post-stream (CASSANDRA-1620)
 * fix potential infinite loop in 2ary index queries (CASSANDRA-1623)
 * allow creating NTS keyspaces with no replicas configured (CASSANDRA-1626)
 * add jmx histogram of sstables accessed per read (CASSANDRA-1624)
 * remove system_rename_column_family and system_rename_keyspace from the
   client API until races can be fixed (CASSANDRA-1630, CASSANDRA-1585)
 * add cli sanity tests (CASSANDRA-1582)
 * update GC settings in cassandra.bat (CASSANDRA-1636)
 * cli support for index queries (CASSANDRA-1635)
 * cli support for updating schema memtable settings (CASSANDRA-1634)
 * cli --file option (CASSANDRA-1616)
 * reduce automatically chosen memtable sizes by 50% (CASSANDRA-1641)
 * move endpoint cache from snitch to strategy (CASSANDRA-1643)
 * fix commitlog recovery deleting the newly-created segment as well as
   the old ones (CASSANDRA-1644)
 * upgrade to Thrift 0.5 (CASSANDRA-1367)
 * renamed CL.DCQUORUM to LOCAL_QUORUM and DCQUORUMSYNC to EACH_QUORUM
 * cli truncate support (CASSANDRA-1653)
 * update GC settings in cassandra.bat (CASSANDRA-1636)
 * avoid logging when a node's ip/token is gossipped back to it (CASSANDRA-1666)


0.7-beta2
 * always use UTF-8 for hint keys (CASSANDRA-1439)
 * remove cassandra.yaml dependency from Hadoop and Pig (CASSADRA-1322)
 * expose CfDef metadata in describe_keyspaces (CASSANDRA-1363)
 * restore use of mmap_index_only option (CASSANDRA-1241)
 * dropping a keyspace with no column families generated an error
   (CASSANDRA-1378)
 * rename RackAwareStrategy to OldNetworkTopologyStrategy, RackUnawareStrategy
   to SimpleStrategy, DatacenterShardStrategy to NetworkTopologyStrategy,
   AbstractRackAwareSnitch to AbstractNetworkTopologySnitch (CASSANDRA-1392)
 * merge StorageProxy.mutate, mutateBlocking (CASSANDRA-1396)
 * faster UUIDType, LongType comparisons (CASSANDRA-1386, 1393)
 * fix setting read_repair_chance from CLI addColumnFamily (CASSANDRA-1399)
 * fix updates to indexed columns (CASSANDRA-1373)
 * fix race condition leaving to FileNotFoundException (CASSANDRA-1382)
 * fix sharded lock hash on index write path (CASSANDRA-1402)
 * add support for GT/E, LT/E in subordinate index clauses (CASSANDRA-1401)
 * cfId counter got out of sync when CFs were added (CASSANDRA-1403)
 * less chatty schema updates (CASSANDRA-1389)
 * rename column family mbeans. 'type' will now include either
   'IndexColumnFamilies' or 'ColumnFamilies' depending on the CFS type.
   (CASSANDRA-1385)
 * disallow invalid keyspace and column family names. This includes name that
   matches a '^\w+' regex. (CASSANDRA-1377)
 * use JNA, if present, to take snapshots (CASSANDRA-1371)
 * truncate hints if starting 0.7 for the first time (CASSANDRA-1414)
 * fix FD leak in single-row slicepredicate queries (CASSANDRA-1416)
 * allow index expressions against columns that are not part of the
   SlicePredicate (CASSANDRA-1410)
 * config-converter properly handles snitches and framed support
   (CASSANDRA-1420)
 * remove keyspace argument from multiget_count (CASSANDRA-1422)
 * allow specifying cassandra.yaml location as (local or remote) URL
   (CASSANDRA-1126)
 * fix using DynamicEndpointSnitch with NetworkTopologyStrategy
   (CASSANDRA-1429)
 * Add CfDef.default_validation_class (CASSANDRA-891)
 * fix EstimatedHistogram.max (CASSANDRA-1413)
 * quorum read optimization (CASSANDRA-1622)
 * handle zero-length (or missing) rows during HH paging (CASSANDRA-1432)
 * include secondary indexes during schema migrations (CASSANDRA-1406)
 * fix commitlog header race during schema change (CASSANDRA-1435)
 * fix ColumnFamilyStoreMBeanIterator to use new type name (CASSANDRA-1433)
 * correct filename generated by xml->yaml converter (CASSANDRA-1419)
 * add CMSInitiatingOccupancyFraction=75 and UseCMSInitiatingOccupancyOnly
   to default JVM options
 * decrease jvm heap for cassandra-cli (CASSANDRA-1446)
 * ability to modify keyspaces and column family definitions on a live cluster
   (CASSANDRA-1285)
 * support for Hadoop Streaming [non-jvm map/reduce via stdin/out]
   (CASSANDRA-1368)
 * Move persistent sstable stats from the system table to an sstable component
   (CASSANDRA-1430)
 * remove failed bootstrap attempt from pending ranges when gossip times
   it out after 1h (CASSANDRA-1463)
 * eager-create tcp connections to other cluster members (CASSANDRA-1465)
 * enumerate stages and derive stage from message type instead of
   transmitting separately (CASSANDRA-1465)
 * apply reversed flag during collation from different data sources
   (CASSANDRA-1450)
 * make failure to remove commitlog segment non-fatal (CASSANDRA-1348)
 * correct ordering of drain operations so CL.recover is no longer
   necessary (CASSANDRA-1408)
 * removed keyspace from describe_splits method (CASSANDRA-1425)
 * rename check_schema_agreement to describe_schema_versions
   (CASSANDRA-1478)
 * fix QUORUM calculation for RF > 3 (CASSANDRA-1487)
 * remove tombstones during non-major compactions when bloom filter
   verifies that row does not exist in other sstables (CASSANDRA-1074)
 * nodes that coordinated a loadbalance in the past could not be seen by
   newly added nodes (CASSANDRA-1467)
 * exposed endpoint states (gossip details) via jmx (CASSANDRA-1467)
 * ensure that compacted sstables are not included when new readers are
   instantiated (CASSANDRA-1477)
 * by default, calculate heap size and memtable thresholds at runtime (CASSANDRA-1469)
 * fix races dealing with adding/dropping keyspaces and column families in
   rapid succession (CASSANDRA-1477)
 * clean up of Streaming system (CASSANDRA-1503, 1504, 1506)
 * add options to configure Thrift socket keepalive and buffer sizes (CASSANDRA-1426)
 * make contrib CassandraServiceDataCleaner recursive (CASSANDRA-1509)
 * min, max compaction threshold are configurable and persistent
   per-ColumnFamily (CASSANDRA-1468)
 * fix replaying the last mutation in a commitlog unnecessarily
   (CASSANDRA-1512)
 * invoke getDefaultUncaughtExceptionHandler from DTPE with the original
   exception rather than the ExecutionException wrapper (CASSANDRA-1226)
 * remove Clock from the Thrift (and Avro) API (CASSANDRA-1501)
 * Close intra-node sockets when connection is broken (CASSANDRA-1528)
 * RPM packaging spec file (CASSANDRA-786)
 * weighted request scheduler (CASSANDRA-1485)
 * treat expired columns as deleted (CASSANDRA-1539)
 * make IndexInterval configurable (CASSANDRA-1488)
 * add describe_snitch to Thrift API (CASSANDRA-1490)
 * MD5 authenticator compares plain text submitted password with MD5'd
   saved property, instead of vice versa (CASSANDRA-1447)
 * JMX MessagingService pending and completed counts (CASSANDRA-1533)
 * fix race condition processing repair responses (CASSANDRA-1511)
 * make repair blocking (CASSANDRA-1511)
 * create EndpointSnitchInfo and MBean to expose rack and DC (CASSANDRA-1491)
 * added option to contrib/word_count to output results back to Cassandra
   (CASSANDRA-1342)
 * rewrite Hadoop ColumnFamilyRecordWriter to pool connections, retry to
   multiple Cassandra nodes, and smooth impact on the Cassandra cluster
   by using smaller batch sizes (CASSANDRA-1434)
 * fix setting gc_grace_seconds via CLI (CASSANDRA-1549)
 * support TTL'd index values (CASSANDRA-1536)
 * make removetoken work like decommission (CASSANDRA-1216)
 * make cli comparator-aware and improve quote rules (CASSANDRA-1523,-1524)
 * make nodetool compact and cleanup blocking (CASSANDRA-1449)
 * add memtable, cache information to GCInspector logs (CASSANDRA-1558)
 * enable/disable HintedHandoff via JMX (CASSANDRA-1550)
 * Ignore stray files in the commit log directory (CASSANDRA-1547)
 * Disallow bootstrap to an in-use token (CASSANDRA-1561)


0.7-beta1
 * sstable versioning (CASSANDRA-389)
 * switched to slf4j logging (CASSANDRA-625)
 * add (optional) expiration time for column (CASSANDRA-699)
 * access levels for authentication/authorization (CASSANDRA-900)
 * add ReadRepairChance to CF definition (CASSANDRA-930)
 * fix heisenbug in system tests, especially common on OS X (CASSANDRA-944)
 * convert to byte[] keys internally and all public APIs (CASSANDRA-767)
 * ability to alter schema definitions on a live cluster (CASSANDRA-44)
 * renamed configuration file to cassandra.xml, and log4j.properties to
   log4j-server.properties, which must now be loaded from
   the classpath (which is how our scripts in bin/ have always done it)
   (CASSANDRA-971)
 * change get_count to require a SlicePredicate. create multi_get_count
   (CASSANDRA-744)
 * re-organized endpointsnitch implementations and added SimpleSnitch
   (CASSANDRA-994)
 * Added preload_row_cache option (CASSANDRA-946)
 * add CRC to commitlog header (CASSANDRA-999)
 * removed deprecated batch_insert and get_range_slice methods (CASSANDRA-1065)
 * add truncate thrift method (CASSANDRA-531)
 * http mini-interface using mx4j (CASSANDRA-1068)
 * optimize away copy of sliced row on memtable read path (CASSANDRA-1046)
 * replace constant-size 2GB mmaped segments and special casing for index
   entries spanning segment boundaries, with SegmentedFile that computes
   segments that always contain entire entries/rows (CASSANDRA-1117)
 * avoid reading large rows into memory during compaction (CASSANDRA-16)
 * added hadoop OutputFormat (CASSANDRA-1101)
 * efficient Streaming (no more anticompaction) (CASSANDRA-579)
 * split commitlog header into separate file and add size checksum to
   mutations (CASSANDRA-1179)
 * avoid allocating a new byte[] for each mutation on replay (CASSANDRA-1219)
 * revise HH schema to be per-endpoint (CASSANDRA-1142)
 * add joining/leaving status to nodetool ring (CASSANDRA-1115)
 * allow multiple repair sessions per node (CASSANDRA-1190)
 * optimize away MessagingService for local range queries (CASSANDRA-1261)
 * make framed transport the default so malformed requests can't OOM the
   server (CASSANDRA-475)
 * significantly faster reads from row cache (CASSANDRA-1267)
 * take advantage of row cache during range queries (CASSANDRA-1302)
 * make GCGraceSeconds a per-ColumnFamily value (CASSANDRA-1276)
 * keep persistent row size and column count statistics (CASSANDRA-1155)
 * add IntegerType (CASSANDRA-1282)
 * page within a single row during hinted handoff (CASSANDRA-1327)
 * push DatacenterShardStrategy configuration into keyspace definition,
   eliminating datacenter.properties. (CASSANDRA-1066)
 * optimize forward slices starting with '' and single-index-block name
   queries by skipping the column index (CASSANDRA-1338)
 * streaming refactor (CASSANDRA-1189)
 * faster comparison for UUID types (CASSANDRA-1043)
 * secondary index support (CASSANDRA-749 and subtasks)
 * make compaction buckets deterministic (CASSANDRA-1265)


0.6.6
 * Allow using DynamicEndpointSnitch with RackAwareStrategy (CASSANDRA-1429)
 * remove the remaining vestiges of the unfinished DatacenterShardStrategy
   (replaced by NetworkTopologyStrategy in 0.7)


0.6.5
 * fix key ordering in range query results with RandomPartitioner
   and ConsistencyLevel > ONE (CASSANDRA-1145)
 * fix for range query starting with the wrong token range (CASSANDRA-1042)
 * page within a single row during hinted handoff (CASSANDRA-1327)
 * fix compilation on non-sun JDKs (CASSANDRA-1061)
 * remove String.trim() call on row keys in batch mutations (CASSANDRA-1235)
 * Log summary of dropped messages instead of spamming log (CASSANDRA-1284)
 * add dynamic endpoint snitch (CASSANDRA-981)
 * fix streaming for keyspaces with hyphens in their name (CASSANDRA-1377)
 * fix errors in hard-coded bloom filter optKPerBucket by computing it
   algorithmically (CASSANDRA-1220
 * remove message deserialization stage, and uncap read/write stages
   so slow reads/writes don't block gossip processing (CASSANDRA-1358)
 * add jmx port configuration to Debian package (CASSANDRA-1202)
 * use mlockall via JNA, if present, to prevent Linux from swapping
   out parts of the JVM (CASSANDRA-1214)


0.6.4
 * avoid queuing multiple hint deliveries for the same endpoint
   (CASSANDRA-1229)
 * better performance for and stricter checking of UTF8 column names
   (CASSANDRA-1232)
 * extend option to lower compaction priority to hinted handoff
   as well (CASSANDRA-1260)
 * log errors in gossip instead of re-throwing (CASSANDRA-1289)
 * avoid aborting commitlog replay prematurely if a flushed-but-
   not-removed commitlog segment is encountered (CASSANDRA-1297)
 * fix duplicate rows being read during mapreduce (CASSANDRA-1142)
 * failure detection wasn't closing command sockets (CASSANDRA-1221)
 * cassandra-cli.bat works on windows (CASSANDRA-1236)
 * pre-emptively drop requests that cannot be processed within RPCTimeout
   (CASSANDRA-685)
 * add ack to Binary write verb and update CassandraBulkLoader
   to wait for acks for each row (CASSANDRA-1093)
 * added describe_partitioner Thrift method (CASSANDRA-1047)
 * Hadoop jobs no longer require the Cassandra storage-conf.xml
   (CASSANDRA-1280, CASSANDRA-1047)
 * log thread pool stats when GC is excessive (CASSANDRA-1275)
 * remove gossip message size limit (CASSANDRA-1138)
 * parallelize local and remote reads during multiget, and respect snitch
   when determining whether to do local read for CL.ONE (CASSANDRA-1317)
 * fix read repair to use requested consistency level on digest mismatch,
   rather than assuming QUORUM (CASSANDRA-1316)
 * process digest mismatch re-reads in parallel (CASSANDRA-1323)
 * switch hints CF comparator to BytesType (CASSANDRA-1274)


0.6.3
 * retry to make streaming connections up to 8 times. (CASSANDRA-1019)
 * reject describe_ring() calls on invalid keyspaces (CASSANDRA-1111)
 * fix cache size calculation for size of 100% (CASSANDRA-1129)
 * fix cache capacity only being recalculated once (CASSANDRA-1129)
 * remove hourly scan of all hints on the off chance that the gossiper
   missed a status change; instead, expose deliverHintsToEndpoint to JMX
   so it can be done manually, if necessary (CASSANDRA-1141)
 * don't reject reads at CL.ALL (CASSANDRA-1152)
 * reject deletions to supercolumns in CFs containing only standard
   columns (CASSANDRA-1139)
 * avoid preserving login information after client disconnects
   (CASSANDRA-1057)
 * prefer sun jdk to openjdk in debian init script (CASSANDRA-1174)
 * detect partioner config changes between restarts and fail fast
   (CASSANDRA-1146)
 * use generation time to resolve node token reassignment disagreements
   (CASSANDRA-1118)
 * restructure the startup ordering of Gossiper and MessageService to avoid
   timing anomalies (CASSANDRA-1160)
 * detect incomplete commit log hearders (CASSANDRA-1119)
 * force anti-entropy service to stream files on the stream stage to avoid
   sending streams out of order (CASSANDRA-1169)
 * remove inactive stream managers after AES streams files (CASSANDRA-1169)
 * allow removing entire row through batch_mutate Deletion (CASSANDRA-1027)
 * add JMX metrics for row-level bloom filter false positives (CASSANDRA-1212)
 * added a redhat init script to contrib (CASSANDRA-1201)
 * use midpoint when bootstrapping a new machine into range with not
   much data yet instead of random token (CASSANDRA-1112)
 * kill server on OOM in executor stage as well as Thrift (CASSANDRA-1226)
 * remove opportunistic repairs, when two machines with overlapping replica
   responsibilities happen to finish major compactions of the same CF near
   the same time.  repairs are now fully manual (CASSANDRA-1190)
 * add ability to lower compaction priority (default is no change from 0.6.2)
   (CASSANDRA-1181)


0.6.2
 * fix contrib/word_count build. (CASSANDRA-992)
 * split CommitLogExecutorService into BatchCommitLogExecutorService and
   PeriodicCommitLogExecutorService (CASSANDRA-1014)
 * add latency histograms to CFSMBean (CASSANDRA-1024)
 * make resolving timestamp ties deterministic by using value bytes
   as a tiebreaker (CASSANDRA-1039)
 * Add option to turn off Hinted Handoff (CASSANDRA-894)
 * fix windows startup (CASSANDRA-948)
 * make concurrent_reads, concurrent_writes configurable at runtime via JMX
   (CASSANDRA-1060)
 * disable GCInspector on non-Sun JVMs (CASSANDRA-1061)
 * fix tombstone handling in sstable rows with no other data (CASSANDRA-1063)
 * fix size of row in spanned index entries (CASSANDRA-1056)
 * install json2sstable, sstable2json, and sstablekeys to Debian package
 * StreamingService.StreamDestinations wouldn't empty itself after streaming
   finished (CASSANDRA-1076)
 * added Collections.shuffle(splits) before returning the splits in
   ColumnFamilyInputFormat (CASSANDRA-1096)
 * do not recalculate cache capacity post-compaction if it's been manually
   modified (CASSANDRA-1079)
 * better defaults for flush sorter + writer executor queue sizes
   (CASSANDRA-1100)
 * windows scripts for SSTableImport/Export (CASSANDRA-1051)
 * windows script for nodetool (CASSANDRA-1113)
 * expose PhiConvictThreshold (CASSANDRA-1053)
 * make repair of RF==1 a no-op (CASSANDRA-1090)
 * improve default JVM GC options (CASSANDRA-1014)
 * fix SlicePredicate serialization inside Hadoop jobs (CASSANDRA-1049)
 * close Thrift sockets in Hadoop ColumnFamilyRecordReader (CASSANDRA-1081)


0.6.1
 * fix NPE in sstable2json when no excluded keys are given (CASSANDRA-934)
 * keep the replica set constant throughout the read repair process
   (CASSANDRA-937)
 * allow querying getAllRanges with empty token list (CASSANDRA-933)
 * fix command line arguments inversion in clustertool (CASSANDRA-942)
 * fix race condition that could trigger a false-positive assertion
   during post-flush discard of old commitlog segments (CASSANDRA-936)
 * fix neighbor calculation for anti-entropy repair (CASSANDRA-924)
 * perform repair even for small entropy differences (CASSANDRA-924)
 * Use hostnames in CFInputFormat to allow Hadoop's naive string-based
   locality comparisons to work (CASSANDRA-955)
 * cache read-only BufferedRandomAccessFile length to avoid
   3 system calls per invocation (CASSANDRA-950)
 * nodes with IPv6 (and no IPv4) addresses could not join cluster
   (CASSANDRA-969)
 * Retrieve the correct number of undeleted columns, if any, from
   a supercolumn in a row that had been deleted previously (CASSANDRA-920)
 * fix index scans that cross the 2GB mmap boundaries for both mmap
   and standard i/o modes (CASSANDRA-866)
 * expose drain via nodetool (CASSANDRA-978)


0.6.0-RC1
 * JMX drain to flush memtables and run through commit log (CASSANDRA-880)
 * Bootstrapping can skip ranges under the right conditions (CASSANDRA-902)
 * fix merging row versions in range_slice for CL > ONE (CASSANDRA-884)
 * default write ConsistencyLeven chaned from ZERO to ONE
 * fix for index entries spanning mmap buffer boundaries (CASSANDRA-857)
 * use lexical comparison if time part of TimeUUIDs are the same
   (CASSANDRA-907)
 * bound read, mutation, and response stages to fix possible OOM
   during log replay (CASSANDRA-885)
 * Use microseconds-since-epoch (UTC) in cli, instead of milliseconds
 * Treat batch_mutate Deletion with null supercolumn as "apply this predicate
   to top level supercolumns" (CASSANDRA-834)
 * Streaming destination nodes do not update their JMX status (CASSANDRA-916)
 * Fix internal RPC timeout calculation (CASSANDRA-911)
 * Added Pig loadfunc to contrib/pig (CASSANDRA-910)


0.6.0-beta3
 * fix compaction bucketing bug (CASSANDRA-814)
 * update windows batch file (CASSANDRA-824)
 * deprecate KeysCachedFraction configuration directive in favor
   of KeysCached; move to unified-per-CF key cache (CASSANDRA-801)
 * add invalidateRowCache to ColumnFamilyStoreMBean (CASSANDRA-761)
 * send Handoff hints to natural locations to reduce load on
   remaining nodes in a failure scenario (CASSANDRA-822)
 * Add RowWarningThresholdInMB configuration option to warn before very
   large rows get big enough to threaten node stability, and -x option to
   be able to remove them with sstable2json if the warning is unheeded
   until it's too late (CASSANDRA-843)
 * Add logging of GC activity (CASSANDRA-813)
 * fix ConcurrentModificationException in commitlog discard (CASSANDRA-853)
 * Fix hardcoded row count in Hadoop RecordReader (CASSANDRA-837)
 * Add a jmx status to the streaming service and change several DEBUG
   messages to INFO (CASSANDRA-845)
 * fix classpath in cassandra-cli.bat for Windows (CASSANDRA-858)
 * allow re-specifying host, port to cassandra-cli if invalid ones
   are first tried (CASSANDRA-867)
 * fix race condition handling rpc timeout in the coordinator
   (CASSANDRA-864)
 * Remove CalloutLocation and StagingFileDirectory from storage-conf files
   since those settings are no longer used (CASSANDRA-878)
 * Parse a long from RowWarningThresholdInMB instead of an int (CASSANDRA-882)
 * Remove obsolete ControlPort code from DatabaseDescriptor (CASSANDRA-886)
 * move skipBytes side effect out of assert (CASSANDRA-899)
 * add "double getLoad" to StorageServiceMBean (CASSANDRA-898)
 * track row stats per CF at compaction time (CASSANDRA-870)
 * disallow CommitLogDirectory matching a DataFileDirectory (CASSANDRA-888)
 * default key cache size is 200k entries, changed from 10% (CASSANDRA-863)
 * add -Dcassandra-foreground=yes to cassandra.bat
 * exit if cluster name is changed unexpectedly (CASSANDRA-769)


0.6.0-beta1/beta2
 * add batch_mutate thrift command, deprecating batch_insert (CASSANDRA-336)
 * remove get_key_range Thrift API, deprecated in 0.5 (CASSANDRA-710)
 * add optional login() Thrift call for authentication (CASSANDRA-547)
 * support fat clients using gossiper and StorageProxy to perform
   replication in-process [jvm-only] (CASSANDRA-535)
 * support mmapped I/O for reads, on by default on 64bit JVMs
   (CASSANDRA-408, CASSANDRA-669)
 * improve insert concurrency, particularly during Hinted Handoff
   (CASSANDRA-658)
 * faster network code (CASSANDRA-675)
 * stress.py moved to contrib (CASSANDRA-635)
 * row caching [must be explicitly enabled per-CF in config] (CASSANDRA-678)
 * present a useful measure of compaction progress in JMX (CASSANDRA-599)
 * add bin/sstablekeys (CASSNADRA-679)
 * add ConsistencyLevel.ANY (CASSANDRA-687)
 * make removetoken remove nodes from gossip entirely (CASSANDRA-644)
 * add ability to set cache sizes at runtime (CASSANDRA-708)
 * report latency and cache hit rate statistics with lifetime totals
   instead of average over the last minute (CASSANDRA-702)
 * support get_range_slice for RandomPartitioner (CASSANDRA-745)
 * per-keyspace replication factory and replication strategy (CASSANDRA-620)
 * track latency in microseconds (CASSANDRA-733)
 * add describe_ Thrift methods, deprecating get_string_property and
   get_string_list_property
 * jmx interface for tracking operation mode and streams in general.
   (CASSANDRA-709)
 * keep memtables in sorted order to improve range query performance
   (CASSANDRA-799)
 * use while loop instead of recursion when trimming sstables compaction list
   to avoid blowing stack in pathological cases (CASSANDRA-804)
 * basic Hadoop map/reduce support (CASSANDRA-342)


0.5.1
 * ensure all files for an sstable are streamed to the same directory.
   (CASSANDRA-716)
 * more accurate load estimate for bootstrapping (CASSANDRA-762)
 * tolerate dead or unavailable bootstrap target on write (CASSANDRA-731)
 * allow larger numbers of keys (> 140M) in a sstable bloom filter
   (CASSANDRA-790)
 * include jvm argument improvements from CASSANDRA-504 in debian package
 * change streaming chunk size to 32MB to accomodate Windows XP limitations
   (was 64MB) (CASSANDRA-795)
 * fix get_range_slice returning results in the wrong order (CASSANDRA-781)


0.5.0 final
 * avoid attempting to delete temporary bootstrap files twice (CASSANDRA-681)
 * fix bogus NaN in nodeprobe cfstats output (CASSANDRA-646)
 * provide a policy for dealing with single thread executors w/ a full queue
   (CASSANDRA-694)
 * optimize inner read in MessagingService, vastly improving multiple-node
   performance (CASSANDRA-675)
 * wait for table flush before streaming data back to a bootstrapping node.
   (CASSANDRA-696)
 * keep track of bootstrapping sources by table so that bootstrapping doesn't
   give the indication of finishing early (CASSANDRA-673)


0.5.0 RC3
 * commit the correct version of the patch for CASSANDRA-663


0.5.0 RC2 (unreleased)
 * fix bugs in converting get_range_slice results to Thrift
   (CASSANDRA-647, CASSANDRA-649)
 * expose java.util.concurrent.TimeoutException in StorageProxy methods
   (CASSANDRA-600)
 * TcpConnectionManager was holding on to disconnected connections,
   giving the false indication they were being used. (CASSANDRA-651)
 * Remove duplicated write. (CASSANDRA-662)
 * Abort bootstrap if IP is already in the token ring (CASSANDRA-663)
 * increase default commitlog sync period, and wait for last sync to
   finish before submitting another (CASSANDRA-668)


0.5.0 RC1
 * Fix potential NPE in get_range_slice (CASSANDRA-623)
 * add CRC32 to commitlog entries (CASSANDRA-605)
 * fix data streaming on windows (CASSANDRA-630)
 * GC compacted sstables after cleanup and compaction (CASSANDRA-621)
 * Speed up anti-entropy validation (CASSANDRA-629)
 * Fix anti-entropy assertion error (CASSANDRA-639)
 * Fix pending range conflicts when bootstapping or moving
   multiple nodes at once (CASSANDRA-603)
 * Handle obsolete gossip related to node movement in the case where
   one or more nodes is down when the movement occurs (CASSANDRA-572)
 * Include dead nodes in gossip to avoid a variety of problems
   and fix HH to removed nodes (CASSANDRA-634)
 * return an InvalidRequestException for mal-formed SlicePredicates
   (CASSANDRA-643)
 * fix bug determining closest neighbor for use in multiple datacenters
   (CASSANDRA-648)
 * Vast improvements in anticompaction speed (CASSANDRA-607)
 * Speed up log replay and writes by avoiding redundant serializations
   (CASSANDRA-652)


0.5.0 beta 2
 * Bootstrap improvements (several tickets)
 * add nodeprobe repair anti-entropy feature (CASSANDRA-193, CASSANDRA-520)
 * fix possibility of partition when many nodes restart at once
   in clusters with multiple seeds (CASSANDRA-150)
 * fix NPE in get_range_slice when no data is found (CASSANDRA-578)
 * fix potential NPE in hinted handoff (CASSANDRA-585)
 * fix cleanup of local "system" keyspace (CASSANDRA-576)
 * improve computation of cluster load balance (CASSANDRA-554)
 * added super column read/write, column count, and column/row delete to
   cassandra-cli (CASSANDRA-567, CASSANDRA-594)
 * fix returning live subcolumns of deleted supercolumns (CASSANDRA-583)
 * respect JAVA_HOME in bin/ scripts (several tickets)
 * add StorageService.initClient for fat clients on the JVM (CASSANDRA-535)
   (see contrib/client_only for an example of use)
 * make consistency_level functional in get_range_slice (CASSANDRA-568)
 * optimize key deserialization for RandomPartitioner (CASSANDRA-581)
 * avoid GCing tombstones except on major compaction (CASSANDRA-604)
 * increase failure conviction threshold, resulting in less nodes
   incorrectly (and temporarily) marked as down (CASSANDRA-610)
 * respect memtable thresholds during log replay (CASSANDRA-609)
 * support ConsistencyLevel.ALL on read (CASSANDRA-584)
 * add nodeprobe removetoken command (CASSANDRA-564)


0.5.0 beta
 * Allow multiple simultaneous flushes, improving flush throughput
   on multicore systems (CASSANDRA-401)
 * Split up locks to improve write and read throughput on multicore systems
   (CASSANDRA-444, CASSANDRA-414)
 * More efficient use of memory during compaction (CASSANDRA-436)
 * autobootstrap option: when enabled, all non-seed nodes will attempt
   to bootstrap when started, until bootstrap successfully
   completes. -b option is removed.  (CASSANDRA-438)
 * Unless a token is manually specified in the configuration xml,
   a bootstraping node will use a token that gives it half the
   keys from the most-heavily-loaded node in the cluster,
   instead of generating a random token.
   (CASSANDRA-385, CASSANDRA-517)
 * Miscellaneous bootstrap fixes (several tickets)
 * Ability to change a node's token even after it has data on it
   (CASSANDRA-541)
 * Ability to decommission a live node from the ring (CASSANDRA-435)
 * Semi-automatic loadbalancing via nodeprobe (CASSANDRA-192)
 * Add ability to set compaction thresholds at runtime via
   JMX / nodeprobe.  (CASSANDRA-465)
 * Add "comment" field to ColumnFamily definition. (CASSANDRA-481)
 * Additional JMX metrics (CASSANDRA-482)
 * JSON based export and import tools (several tickets)
 * Hinted Handoff fixes (several tickets)
 * Add key cache to improve read performance (CASSANDRA-423)
 * Simplified construction of custom ReplicationStrategy classes
   (CASSANDRA-497)
 * Graphical application (Swing) for ring integrity verification and
   visualization was added to contrib (CASSANDRA-252)
 * Add DCQUORUM, DCQUORUMSYNC consistency levels and corresponding
   ReplicationStrategy / EndpointSnitch classes.  Experimental.
   (CASSANDRA-492)
 * Web client interface added to contrib (CASSANDRA-457)
 * More-efficient flush for Random, CollatedOPP partitioners
   for normal writes (CASSANDRA-446) and bulk load (CASSANDRA-420)
 * Add MemtableFlushAfterMinutes, a global replacement for the old
   per-CF FlushPeriodInMinutes setting (CASSANDRA-463)
 * optimizations to slice reading (CASSANDRA-350) and supercolumn
   queries (CASSANDRA-510)
 * force binding to given listenaddress for nodes with multiple
   interfaces (CASSANDRA-546)
 * stress.py benchmarking tool improvements (several tickets)
 * optimized replica placement code (CASSANDRA-525)
 * faster log replay on restart (CASSANDRA-539, CASSANDRA-540)
 * optimized local-node writes (CASSANDRA-558)
 * added get_range_slice, deprecating get_key_range (CASSANDRA-344)
 * expose TimedOutException to thrift (CASSANDRA-563)


0.4.2
 * Add validation disallowing null keys (CASSANDRA-486)
 * Fix race conditions in TCPConnectionManager (CASSANDRA-487)
 * Fix using non-utf8-aware comparison as a sanity check.
   (CASSANDRA-493)
 * Improve default garbage collector options (CASSANDRA-504)
 * Add "nodeprobe flush" (CASSANDRA-505)
 * remove NotFoundException from get_slice throws list (CASSANDRA-518)
 * fix get (not get_slice) of entire supercolumn (CASSANDRA-508)
 * fix null token during bootstrap (CASSANDRA-501)


0.4.1
 * Fix FlushPeriod columnfamily configuration regression
   (CASSANDRA-455)
 * Fix long column name support (CASSANDRA-460)
 * Fix for serializing a row that only contains tombstones
   (CASSANDRA-458)
 * Fix for discarding unneeded commitlog segments (CASSANDRA-459)
 * Add SnapshotBeforeCompaction configuration option (CASSANDRA-426)
 * Fix compaction abort under insufficient disk space (CASSANDRA-473)
 * Fix reading subcolumn slice from tombstoned CF (CASSANDRA-484)
 * Fix race condition in RVH causing occasional NPE (CASSANDRA-478)


0.4.0
 * fix get_key_range problems when a node is down (CASSANDRA-440)
   and add UnavailableException to more Thrift methods
 * Add example EndPointSnitch contrib code (several tickets)


0.4.0 RC2
 * fix SSTable generation clash during compaction (CASSANDRA-418)
 * reject method calls with null parameters (CASSANDRA-308)
 * properly order ranges in nodeprobe output (CASSANDRA-421)
 * fix logging of certain errors on executor threads (CASSANDRA-425)


0.4.0 RC1
 * Bootstrap feature is live; use -b on startup (several tickets)
 * Added multiget api (CASSANDRA-70)
 * fix Deadlock with SelectorManager.doProcess and TcpConnection.write
   (CASSANDRA-392)
 * remove key cache b/c of concurrency bugs in third-party
   CLHM library (CASSANDRA-405)
 * update non-major compaction logic to use two threshold values
   (CASSANDRA-407)
 * add periodic / batch commitlog sync modes (several tickets)
 * inline BatchMutation into batch_insert params (CASSANDRA-403)
 * allow setting the logging level at runtime via mbean (CASSANDRA-402)
 * change default comparator to BytesType (CASSANDRA-400)
 * add forwards-compatible ConsistencyLevel parameter to get_key_range
   (CASSANDRA-322)
 * r/m special case of blocking for local destination when writing with
   ConsistencyLevel.ZERO (CASSANDRA-399)
 * Fixes to make BinaryMemtable [bulk load interface] useful (CASSANDRA-337);
   see contrib/bmt_example for an example of using it.
 * More JMX properties added (several tickets)
 * Thrift changes (several tickets)
    - Merged _super get methods with the normal ones; return values
      are now of ColumnOrSuperColumn.
    - Similarly, merged batch_insert_super into batch_insert.



0.4.0 beta
 * On-disk data format has changed to allow billions of keys/rows per
   node instead of only millions
 * Multi-keyspace support
 * Scan all sstables for all queries to avoid situations where
   different types of operation on the same ColumnFamily could
   disagree on what data was present
 * Snapshot support via JMX
 * Thrift API has changed a _lot_:
    - removed time-sorted CFs; instead, user-defined comparators
      may be defined on the column names, which are now byte arrays.
      Default comparators are provided for UTF8, Bytes, Ascii, Long (i64),
      and UUID types.
    - removed colon-delimited strings in thrift api in favor of explicit
      structs such as ColumnPath, ColumnParent, etc.  Also normalized
      thrift struct and argument naming.
    - Added columnFamily argument to get_key_range.
    - Change signature of get_slice to accept starting and ending
      columns as well as an offset.  (This allows use of indexes.)
      Added "ascending" flag to allow reasonably-efficient reverse
      scans as well.  Removed get_slice_by_range as redundant.
    - get_key_range operates on one CF at a time
    - changed `block` boolean on insert methods to ConsistencyLevel enum,
      with options of NONE, ONE, QUORUM, and ALL.
    - added similar consistency_level parameter to read methods
    - column-name-set slice with no names given now returns zero columns
      instead of all of them.  ("all" can run your server out of memory.
      use a range-based slice with a high max column count instead.)
 * Removed the web interface. Node information can now be obtained by
   using the newly introduced nodeprobe utility.
 * More JMX stats
 * Remove magic values from internals (e.g. special key to indicate
   when to flush memtables)
 * Rename configuration "table" to "keyspace"
 * Moved to crash-only design; no more shutdown (just kill the process)
 * Lots of bug fixes

Full list of issues resolved in 0.4 is at https://issues.apache.org/jira/secure/IssueNavigator.jspa?reset=true&&pid=12310865&fixfor=12313862&resolution=1&sorter/field=issuekey&sorter/order=DESC


0.3.0 RC3
 * Fix potential deadlock under load in TCPConnection.
   (CASSANDRA-220)


0.3.0 RC2
 * Fix possible data loss when server is stopped after replaying
   log but before new inserts force memtable flush.
   (CASSANDRA-204)
 * Added BUGS file


0.3.0 RC1
 * Range queries on keys, including user-defined key collation
 * Remove support
 * Workarounds for a weird bug in JDK select/register that seems
   particularly common on VM environments. Cassandra should deploy
   fine on EC2 now
 * Much improved infrastructure: the beginnings of a decent test suite
   ("ant test" for unit tests; "nosetests" for system tests), code
   coverage reporting, etc.
 * Expanded node status reporting via JMX
 * Improved error reporting/logging on both server and client
 * Reduced memory footprint in default configuration
 * Combined blocking and non-blocking versions of insert APIs
 * Added FlushPeriodInMinutes configuration parameter to force
   flushing of infrequently-updated ColumnFamilies<|MERGE_RESOLUTION|>--- conflicted
+++ resolved
@@ -139,11 +139,7 @@
 
 
 3.11.1
-<<<<<<< HEAD
-=======
- * AbstractTokenTreeBuilder#serializedSize returns wrong value when there is a single leaf and overflow collisions (CASSANDRA-13869)
- * Add a compaction option to TWCS to ignore sstables overlapping checks (CASSANDRA-13418)
->>>>>>> 436761ed
+ * AbstractTokenTreeBuilder#serializedSize returns wrong value when there is a single leaf and overflow collisions (CASSANDRA-3.11)
  * BTree.Builder memory leak (CASSANDRA-13754)
  * Revert CASSANDRA-10368 of supporting non-pk column filtering due to correctness (CASSANDRA-13798)
  * Add a skip read validation flag to cassandra-stress (CASSANDRA-13772)
