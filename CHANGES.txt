--- conflicted
+++ resolved
@@ -1,4 +1,3 @@
-<<<<<<< HEAD
 2.0.9
  * Fix assertion error in CL.ANY timeout handling (CASSANDRA-7364)
  * Handle empty CFs in Memtable#maybeUpdateLiveRatio() (CASSANDRA-7401)
@@ -19,10 +18,7 @@
  * Fix infinite loop on exception while streaming (CASSANDRA-7330)
  * Reference sstables before populating key cache (CASSANDRA-7234)
 Merged from 1.2:
-=======
-1.2.17
  * reduce failure detector initial value to 2s (CASSANDRA-7307)
->>>>>>> ea837970
  * Fix problem truncating on a node that was previously in a dead state (CASSANDRA-7318)
  * Don't insert tombstones that hide indexed values into 2i (CASSANDRA-7268)
  * Track metrics at a keyspace level (CASSANDRA-6539)
