<<<<<<< HEAD
2.1.3
 * Fix overflow on histogram computation (CASSANDRA-8028)
 * Have paxos reuse the timestamp generation of normal queries (CASSANDRA-7801)

2.1.2
 * (cqlsh) parse_for_table_meta errors out on queries with undefined
   grammars (CASSANDRA-8262)
 * (cqlsh) Fix SELECT ... TOKEN() function broken in C* 2.1.1 (CASSANDRA-8258)
 * Fix Cassandra crash when running on JDK8 update 40 (CASSANDRA-8209)
 * Optimize partitioner tokens (CASSANDRA-8230)
 * Improve compaction of repaired/unrepaired sstables (CASSANDRA-8004)
 * Make cache serializers pluggable (CASSANDRA-8096)
 * Fix issues with CONTAINS (KEY) queries on secondary indexes
   (CASSANDRA-8147)
 * Fix read-rate tracking of sstables for some queries (CASSANDRA-8239)
 * Fix default timestamp in QueryOptions (CASSANDRA-8246)
 * Set socket timeout when reading remote version (CASSANDRA-8188)
 * Refactor how we track live size (CASSANDRA-7852)
 * Make sure unfinished compaction files are removed (CASSANDRA-8124)
 * Fix shutdown when run as Windows service (CASSANDRA-8136)
 * Fix DESCRIBE TABLE with custom indexes (CASSANDRA-8031)
 * Fix race in RecoveryManagerTest (CASSANDRA-8176)
 * Avoid IllegalArgumentException while sorting sstables in
   IndexSummaryManager (CASSANDRA-8182)
 * Shutdown JVM on file descriptor exhaustion (CASSANDRA-7579)
 * Add 'die' policy for commit log and disk failure (CASSANDRA-7927)
 * Fix installing as service on Windows (CASSANDRA-8115)
 * Fix CREATE TABLE for CQL2 (CASSANDRA-8144)
 * Avoid boxing in ColumnStats min/max trackers (CASSANDRA-8109)
Merged from 2.0:
=======
2.0.12:
 * Improve PropertyFileSnitch logging (CASSANDRA-8183)
 * Abort liveRatio calculation if the memtable is flushed (CASSANDRA-8164)
>>>>>>> 6b3f3e96
 * Correctly handle non-text column names in cql3 (CASSANDRA-8178)
 * Fix deletion for indexes on primary key columns (CASSANDRA-8206)
 * Add 'nodetool statusgossip' (CASSANDRA-8125)
 * Improve client notification that nodes are ready for requests (CASSANDRA-7510)
 * Handle negative timestamp in writetime method (CASSANDRA-8139)
 * Pig: Remove errant LIMIT clause in CqlNativeStorage (CASSANDRA-8166)
 * Throw ConfigurationException when hsha is used with the default
   rpc_max_threads setting of 'unlimited' (CASSANDRA-8116)
 * Allow concurrent writing of the same table in the same JVM using
   CQLSSTableWriter (CASSANDRA-7463)
 * Fix totalDiskSpaceUsed calculation (CASSANDRA-8205)


2.1.1
 * Fix spin loop in AtomicSortedColumns (CASSANDRA-7546)
 * Dont notify when replacing tmplink files (CASSANDRA-8157)
 * Fix validation with multiple CONTAINS clause (CASSANDRA-8131)
 * Fix validation of collections in TriggerExecutor (CASSANDRA-8146)
 * Fix IllegalArgumentException when a list of IN values containing tuples
   is passed as a single arg to a prepared statement with the v1 or v2
   protocol (CASSANDRA-8062)
 * Fix ClassCastException in DISTINCT query on static columns with
   query paging (CASSANDRA-8108)
 * Fix NPE on null nested UDT inside a set (CASSANDRA-8105)
 * Fix exception when querying secondary index on set items or map keys
   when some clustering columns are specified (CASSANDRA-8073)
 * Send proper error response when there is an error during native
   protocol message decode (CASSANDRA-8118)
 * Gossip should ignore generation numbers too far in the future (CASSANDRA-8113)
 * Fix NPE when creating a table with frozen sets, lists (CASSANDRA-8104)
 * Fix high memory use due to tracking reads on incrementally opened sstable
   readers (CASSANDRA-8066)
 * Fix EXECUTE request with skipMetadata=false returning no metadata
   (CASSANDRA-8054)
 * Allow concurrent use of CQLBulkOutputFormat (CASSANDRA-7776)
 * Shutdown JVM on OOM (CASSANDRA-7507)
 * Upgrade netty version and enable epoll event loop (CASSANDRA-7761)
 * Don't duplicate sstables smaller than split size when using
   the sstablesplitter tool (CASSANDRA-7616)
 * Avoid re-parsing already prepared statements (CASSANDRA-7923)
 * Fix some Thrift slice deletions and updates of COMPACT STORAGE
   tables with some clustering columns omitted (CASSANDRA-7990)
 * Fix filtering for CONTAINS on sets (CASSANDRA-8033)
 * Properly track added size (CASSANDRA-7239)
 * Allow compilation in java 8 (CASSANDRA-7208)
 * Fix Assertion error on RangeTombstoneList diff (CASSANDRA-8013)
 * Release references to overlapping sstables during compaction (CASSANDRA-7819)
 * Send notification when opening compaction results early (CASSANDRA-8034)
 * Make native server start block until properly bound (CASSANDRA-7885)
 * (cqlsh) Fix IPv6 support (CASSANDRA-7988)
 * Ignore fat clients when checking for endpoint collision (CASSANDRA-7939)
 * Make sstablerepairedset take a list of files (CASSANDRA-7995)
 * (cqlsh) Tab completeion for indexes on map keys (CASSANDRA-7972)
 * (cqlsh) Fix UDT field selection in select clause (CASSANDRA-7891)
 * Fix resource leak in event of corrupt sstable
 * (cqlsh) Add command line option for cqlshrc file path (CASSANDRA-7131)
 * Provide visibility into prepared statements churn (CASSANDRA-7921, CASSANDRA-7930)
 * Invalidate prepared statements when their keyspace or table is
   dropped (CASSANDRA-7566)
 * cassandra-stress: fix support for NetworkTopologyStrategy (CASSANDRA-7945)
 * Fix saving caches when a table is dropped (CASSANDRA-7784)
 * Add better error checking of new stress profile (CASSANDRA-7716)
 * Use ThreadLocalRandom and remove FBUtilities.threadLocalRandom (CASSANDRA-7934)
 * Prevent operator mistakes due to simultaneous bootstrap (CASSANDRA-7069)
 * cassandra-stress supports whitelist mode for node config (CASSANDRA-7658)
 * GCInspector more closely tracks GC; cassandra-stress and nodetool report it (CASSANDRA-7916)
 * nodetool won't output bogus ownership info without a keyspace (CASSANDRA-7173)
 * Add human readable option to nodetool commands (CASSANDRA-5433)
 * Don't try to set repairedAt on old sstables (CASSANDRA-7913)
 * Add metrics for tracking PreparedStatement use (CASSANDRA-7719)
 * (cqlsh) tab-completion for triggers (CASSANDRA-7824)
 * (cqlsh) Support for query paging (CASSANDRA-7514)
 * (cqlsh) Show progress of COPY operations (CASSANDRA-7789)
 * Add syntax to remove multiple elements from a map (CASSANDRA-6599)
 * Support non-equals conditions in lightweight transactions (CASSANDRA-6839)
 * Add IF [NOT] EXISTS to create/drop triggers (CASSANDRA-7606)
 * (cqlsh) Display the current logged-in user (CASSANDRA-7785)
 * (cqlsh) Don't ignore CTRL-C during COPY FROM execution (CASSANDRA-7815)
 * (cqlsh) Order UDTs according to cross-type dependencies in DESCRIBE
   output (CASSANDRA-7659)
 * (cqlsh) Fix handling of CAS statement results (CASSANDRA-7671)
 * (cqlsh) COPY TO/FROM improvements (CASSANDRA-7405)
 * Support list index operations with conditions (CASSANDRA-7499)
 * Add max live/tombstoned cells to nodetool cfstats output (CASSANDRA-7731)
 * Validate IPv6 wildcard addresses properly (CASSANDRA-7680)
 * (cqlsh) Error when tracing query (CASSANDRA-7613)
 * Avoid IOOBE when building SyntaxError message snippet (CASSANDRA-7569)
 * SSTableExport uses correct validator to create string representation of partition
   keys (CASSANDRA-7498)
 * Avoid NPEs when receiving type changes for an unknown keyspace (CASSANDRA-7689)
 * Add support for custom 2i validation (CASSANDRA-7575)
 * Pig support for hadoop CqlInputFormat (CASSANDRA-6454)
 * Add listen_interface and rpc_interface options (CASSANDRA-7417)
 * Improve schema merge performance (CASSANDRA-7444)
 * Adjust MT depth based on # of partition validating (CASSANDRA-5263)
 * Optimise NativeCell comparisons (CASSANDRA-6755)
 * Configurable client timeout for cqlsh (CASSANDRA-7516)
 * Include snippet of CQL query near syntax error in messages (CASSANDRA-7111)
 * Make repair -pr work with -local (CASSANDRA-7450)
 * Fix error in sstableloader with -cph > 1 (CASSANDRA-8007)
 * Fix snapshot repair error on indexed tables (CASSANDRA-8020)
 * Do not exit nodetool repair when receiving JMX NOTIF_LOST (CASSANDRA-7909)
 * Stream to private IP when available (CASSANDRA-8084)
Merged from 2.0:
 * Reject conditions on DELETE unless full PK is given (CASSANDRA-6430)
 * Properly reject the token function DELETE (CASSANDRA-7747)
 * Force batchlog replay before decommissioning a node (CASSANDRA-7446)
 * Fix hint replay with many accumulated expired hints (CASSANDRA-6998)
 * Fix duplicate results in DISTINCT queries on static columns with query
   paging (CASSANDRA-8108)
 * Add DateTieredCompactionStrategy (CASSANDRA-6602)
 * Properly validate ascii and utf8 string literals in CQL queries (CASSANDRA-8101)
 * (cqlsh) Fix autocompletion for alter keyspace (CASSANDRA-8021)
 * Create backup directories for commitlog archiving during startup (CASSANDRA-8111)
 * Reduce totalBlockFor() for LOCAL_* consistency levels (CASSANDRA-8058)
 * Fix merging schemas with re-dropped keyspaces (CASSANDRA-7256)
 * Fix counters in supercolumns during live upgrades from 1.2 (CASSANDRA-7188)
 * Notify DT subscribers when a column family is truncated (CASSANDRA-8088)
 * Add sanity check of $JAVA on startup (CASSANDRA-7676)
 * Schedule fat client schema pull on join (CASSANDRA-7993)
 * Don't reset nodes' versions when closing IncomingTcpConnections
   (CASSANDRA-7734)
 * Record the real messaging version in all cases in OutboundTcpConnection
   (CASSANDRA-8057)
 * SSL does not work in cassandra-cli (CASSANDRA-7899)
 * Fix potential exception when using ReversedType in DynamicCompositeType
   (CASSANDRA-7898)
 * Better validation of collection values (CASSANDRA-7833)
 * Track min/max timestamps correctly (CASSANDRA-7969)
 * Fix possible overflow while sorting CL segments for replay (CASSANDRA-7992)
 * Increase nodetool Xmx (CASSANDRA-7956)
 * Archive any commitlog segments present at startup (CASSANDRA-6904)
 * CrcCheckChance should adjust based on live CFMetadata not 
   sstable metadata (CASSANDRA-7978)
 * token() should only accept columns in the partitioning
   key order (CASSANDRA-6075)
 * Add method to invalidate permission cache via JMX (CASSANDRA-7977)
 * Allow propagating multiple gossip states atomically (CASSANDRA-6125)
 * Log exceptions related to unclean native protocol client disconnects
   at DEBUG or INFO (CASSANDRA-7849)
 * Allow permissions cache to be set via JMX (CASSANDRA-7698)
 * Include schema_triggers CF in readable system resources (CASSANDRA-7967)
 * Fix RowIndexEntry to report correct serializedSize (CASSANDRA-7948)
 * Make CQLSSTableWriter sync within partitions (CASSANDRA-7360)
 * Potentially use non-local replicas in CqlConfigHelper (CASSANDRA-7906)
 * Explicitly disallow mixing multi-column and single-column
   relations on clustering columns (CASSANDRA-7711)
 * Better error message when condition is set on PK column (CASSANDRA-7804)
 * Don't send schema change responses and events for no-op DDL
   statements (CASSANDRA-7600)
 * (Hadoop) fix cluster initialisation for a split fetching (CASSANDRA-7774)
 * Throw InvalidRequestException when queries contain relations on entire
   collection columns (CASSANDRA-7506)
 * (cqlsh) enable CTRL-R history search with libedit (CASSANDRA-7577)
 * (Hadoop) allow ACFRW to limit nodes to local DC (CASSANDRA-7252)
 * (cqlsh) cqlsh should automatically disable tracing when selecting
   from system_traces (CASSANDRA-7641)
 * (Hadoop) Add CqlOutputFormat (CASSANDRA-6927)
 * Don't depend on cassandra config for nodetool ring (CASSANDRA-7508)
 * (cqlsh) Fix failing cqlsh formatting tests (CASSANDRA-7703)
 * Fix IncompatibleClassChangeError from hadoop2 (CASSANDRA-7229)
 * Add 'nodetool sethintedhandoffthrottlekb' (CASSANDRA-7635)
 * (cqlsh) Add tab-completion for CREATE/DROP USER IF [NOT] EXISTS (CASSANDRA-7611)
 * Catch errors when the JVM pulls the rug out from GCInspector (CASSANDRA-5345)
 * cqlsh fails when version number parts are not int (CASSANDRA-7524)
 * Fix NPE when table dropped during streaming (CASSANDRA-7946)
 * Fix wrong progress when streaming uncompressed (CASSANDRA-7878)
 * Fix possible infinite loop in creating repair range (CASSANDRA-7983)
 * Fix unit in nodetool for streaming throughput (CASSANDRA-7375)
Merged from 1.2:
 * Don't index tombstones (CASSANDRA-7828)
 * Improve PasswordAuthenticator default super user setup (CASSANDRA-7788)


2.1.0
 * (cqlsh) Removed "ALTER TYPE <name> RENAME TO <name>" from tab-completion
   (CASSANDRA-7895)
 * Fixed IllegalStateException in anticompaction (CASSANDRA-7892)
 * cqlsh: DESCRIBE support for frozen UDTs, tuples (CASSANDRA-7863)
 * Avoid exposing internal classes over JMX (CASSANDRA-7879)
 * Add null check for keys when freezing collection (CASSANDRA-7869)
 * Improve stress workload realism (CASSANDRA-7519)


2.1.0-rc7
 * Add frozen keyword and require UDT to be frozen (CASSANDRA-7857)
 * Track added sstable size correctly (CASSANDRA-7239)
 * (cqlsh) Fix case insensitivity (CASSANDRA-7834)
 * Fix failure to stream ranges when moving (CASSANDRA-7836)
 * Correctly remove tmplink files (CASSANDRA-7803)
 * (cqlsh) Fix column name formatting for functions, CAS operations,
   and UDT field selections (CASSANDRA-7806)
 * (cqlsh) Fix COPY FROM handling of null/empty primary key
   values (CASSANDRA-7792)
 * Fix ordering of static cells (CASSANDRA-7763)
Merged from 2.0:
 * Forbid re-adding dropped counter columns (CASSANDRA-7831)
 * Fix CFMetaData#isThriftCompatible() for PK-only tables (CASSANDRA-7832)
 * Always reject inequality on the partition key without token()
   (CASSANDRA-7722)
 * Always send Paxos commit to all replicas (CASSANDRA-7479)
 * Make disruptor_thrift_server invocation pool configurable (CASSANDRA-7594)
 * Make repair no-op when RF=1 (CASSANDRA-7864)


2.0.10
 * Don't send schema change responses and events for no-op DDL
   statements (CASSANDRA-7600)
 * (Hadoop) fix cluster initialisation for a split fetching (CASSANDRA-7774)
 * Configure system.paxos with LeveledCompactionStrategy (CASSANDRA-7753)
 * Fix ALTER clustering column type from DateType to TimestampType when
   using DESC clustering order (CASSANRDA-7797)
 * Throw EOFException if we run out of chunks in compressed datafile
   (CASSANDRA-7664)
 * Fix PRSI handling of CQL3 row markers for row cleanup (CASSANDRA-7787)
 * Fix dropping collection when it's the last regular column (CASSANDRA-7744)
 * Properly reject operations on list index with conditions (CASSANDRA-7499)
 * Make StreamReceiveTask thread safe and gc friendly (CASSANDRA-7795)
 * Validate empty cell names from counter updates (CASSANDRA-7798)
Merged from 1.2:
 * Don't allow compacted sstables to be marked as compacting (CASSANDRA-7145)
 * Track expired tombstones (CASSANDRA-7810)


2.1.0-rc6
 * Fix OOM issue from netty caching over time (CASSANDRA-7743)
 * json2sstable couldn't import JSON for CQL table (CASSANDRA-7477)
 * Invalidate all caches on table drop (CASSANDRA-7561)
 * Skip strict endpoint selection for ranges if RF == nodes (CASSANRA-7765)
 * Fix Thrift range filtering without 2ary index lookups (CASSANDRA-7741)
 * Add tracing entries about concurrent range requests (CASSANDRA-7599)
 * (cqlsh) Fix DESCRIBE for NTS keyspaces (CASSANDRA-7729)
 * Remove netty buffer ref-counting (CASSANDRA-7735)
 * Pass mutated cf to index updater for use by PRSI (CASSANDRA-7742)
 * Include stress yaml example in release and deb (CASSANDRA-7717)
 * workaround for netty issue causing corrupted data off the wire (CASSANDRA-7695)
 * cqlsh DESC CLUSTER fails retrieving ring information (CASSANDRA-7687)
 * Fix binding null values inside UDT (CASSANDRA-7685)
 * Fix UDT field selection with empty fields (CASSANDRA-7670)
 * Bogus deserialization of static cells from sstable (CASSANDRA-7684)
 * Fix NPE on compaction leftover cleanup for dropped table (CASSANDRA-7770)
Merged from 2.0:
 * (cqlsh) Wait up to 10 sec for a tracing session (CASSANDRA-7222)
 * Fix NPE in FileCacheService.sizeInBytes (CASSANDRA-7756)
 * Remove duplicates from StorageService.getJoiningNodes (CASSANDRA-7478)
 * Clone token map outside of hot gossip loops (CASSANDRA-7758)
 * Fix MS expiring map timeout for Paxos messages (CASSANDRA-7752)
 * Do not flush on truncate if durable_writes is false (CASSANDRA-7750)
 * Give CRR a default input_cql Statement (CASSANDRA-7226)
 * Better error message when adding a collection with the same name
   than a previously dropped one (CASSANDRA-6276)
 * Fix validation when adding static columns (CASSANDRA-7730)
 * (Thrift) fix range deletion of supercolumns (CASSANDRA-7733)
 * Fix potential AssertionError in RangeTombstoneList (CASSANDRA-7700)
 * Validate arguments of blobAs* functions (CASSANDRA-7707)
 * Fix potential AssertionError with 2ndary indexes (CASSANDRA-6612)
 * Avoid logging CompactionInterrupted at ERROR (CASSANDRA-7694)
 * Minor leak in sstable2jon (CASSANDRA-7709)
 * Add cassandra.auto_bootstrap system property (CASSANDRA-7650)
 * Update java driver (for hadoop) (CASSANDRA-7618)
 * Remove CqlPagingRecordReader/CqlPagingInputFormat (CASSANDRA-7570)
 * Support connecting to ipv6 jmx with nodetool (CASSANDRA-7669)


2.1.0-rc5
 * Reject counters inside user types (CASSANDRA-7672)
 * Switch to notification-based GCInspector (CASSANDRA-7638)
 * (cqlsh) Handle nulls in UDTs and tuples correctly (CASSANDRA-7656)
 * Don't use strict consistency when replacing (CASSANDRA-7568)
 * Fix min/max cell name collection on 2.0 SSTables with range
   tombstones (CASSANDRA-7593)
 * Tolerate min/max cell names of different lengths (CASSANDRA-7651)
 * Filter cached results correctly (CASSANDRA-7636)
 * Fix tracing on the new SEPExecutor (CASSANDRA-7644)
 * Remove shuffle and taketoken (CASSANDRA-7601)
 * Clean up Windows batch scripts (CASSANDRA-7619)
 * Fix native protocol drop user type notification (CASSANDRA-7571)
 * Give read access to system.schema_usertypes to all authenticated users
   (CASSANDRA-7578)
 * (cqlsh) Fix cqlsh display when zero rows are returned (CASSANDRA-7580)
 * Get java version correctly when JAVA_TOOL_OPTIONS is set (CASSANDRA-7572)
 * Fix NPE when dropping index from non-existent keyspace, AssertionError when
   dropping non-existent index with IF EXISTS (CASSANDRA-7590)
 * Fix sstablelevelresetter hang (CASSANDRA-7614)
 * (cqlsh) Fix deserialization of blobs (CASSANDRA-7603)
 * Use "keyspace updated" schema change message for UDT changes in v1 and
   v2 protocols (CASSANDRA-7617)
 * Fix tracing of range slices and secondary index lookups that are local
   to the coordinator (CASSANDRA-7599)
 * Set -Dcassandra.storagedir for all tool shell scripts (CASSANDRA-7587)
 * Don't swap max/min col names when mutating sstable metadata (CASSANDRA-7596)
 * (cqlsh) Correctly handle paged result sets (CASSANDRA-7625)
 * (cqlsh) Improve waiting for a trace to complete (CASSANDRA-7626)
 * Fix tracing of concurrent range slices and 2ary index queries (CASSANDRA-7626)
 * Fix scrub against collection type (CASSANDRA-7665)
Merged from 2.0:
 * Set gc_grace_seconds to seven days for system schema tables (CASSANDRA-7668)
 * SimpleSeedProvider no longer caches seeds forever (CASSANDRA-7663)
 * Always flush on truncate (CASSANDRA-7511)
 * Fix ReversedType(DateType) mapping to native protocol (CASSANDRA-7576)
 * Always merge ranges owned by a single node (CASSANDRA-6930)
 * Track max/min timestamps for range tombstones (CASSANDRA-7647)
 * Fix NPE when listing saved caches dir (CASSANDRA-7632)


2.1.0-rc4
 * Fix word count hadoop example (CASSANDRA-7200)
 * Updated memtable_cleanup_threshold and memtable_flush_writers defaults 
   (CASSANDRA-7551)
 * (Windows) fix startup when WMI memory query fails (CASSANDRA-7505)
 * Anti-compaction proceeds if any part of the repair failed (CASANDRA-7521)
 * Add missing table name to DROP INDEX responses and notifications (CASSANDRA-7539)
 * Bump CQL version to 3.2.0 and update CQL documentation (CASSANDRA-7527)
 * Fix configuration error message when running nodetool ring (CASSANDRA-7508)
 * Support conditional updates, tuple type, and the v3 protocol in cqlsh (CASSANDRA-7509)
 * Handle queries on multiple secondary index types (CASSANDRA-7525)
 * Fix cqlsh authentication with v3 native protocol (CASSANDRA-7564)
 * Fix NPE when unknown prepared statement ID is used (CASSANDRA-7454)
Merged from 2.0:
 * (Windows) force range-based repair to non-sequential mode (CASSANDRA-7541)
 * Fix range merging when DES scores are zero (CASSANDRA-7535)
 * Warn when SSL certificates have expired (CASSANDRA-7528)
 * Fix error when doing reversed queries with static columns (CASSANDRA-7490)
Merged from 1.2:
 * Set correct stream ID on responses when non-Exception Throwables
   are thrown while handling native protocol messages (CASSANDRA-7470)


2.1.0-rc3
 * Consider expiry when reconciling otherwise equal cells (CASSANDRA-7403)
 * Introduce CQL support for stress tool (CASSANDRA-6146)
 * Fix ClassCastException processing expired messages (CASSANDRA-7496)
 * Fix prepared marker for collections inside UDT (CASSANDRA-7472)
 * Remove left-over populate_io_cache_on_flush and replicate_on_write
   uses (CASSANDRA-7493)
 * (Windows) handle spaces in path names (CASSANDRA-7451)
 * Ensure writes have completed after dropping a table, before recycling
   commit log segments (CASSANDRA-7437)
 * Remove left-over rows_per_partition_to_cache (CASSANDRA-7493)
 * Fix error when CONTAINS is used with a bind marker (CASSANDRA-7502)
 * Properly reject unknown UDT field (CASSANDRA-7484)
Merged from 2.0:
 * Fix CC#collectTimeOrderedData() tombstone optimisations (CASSANDRA-7394)
 * Support DISTINCT for static columns and fix behaviour when DISTINC is
   not use (CASSANDRA-7305).
 * Workaround JVM NPE on JMX bind failure (CASSANDRA-7254)
 * Fix race in FileCacheService RemovalListener (CASSANDRA-7278)
 * Fix inconsistent use of consistencyForCommit that allowed LOCAL_QUORUM
   operations to incorrect become full QUORUM (CASSANDRA-7345)
 * Properly handle unrecognized opcodes and flags (CASSANDRA-7440)
 * (Hadoop) close CqlRecordWriter clients when finished (CASSANDRA-7459)
 * Commit disk failure policy (CASSANDRA-7429)
 * Make sure high level sstables get compacted (CASSANDRA-7414)
 * Fix AssertionError when using empty clustering columns and static columns
   (CASSANDRA-7455)
 * Add option to disable STCS in L0 (CASSANDRA-6621)
 * Upgrade to snappy-java 1.0.5.2 (CASSANDRA-7476)


2.1.0-rc2
 * Fix heap size calculation for CompoundSparseCellName and 
   CompoundSparseCellName.WithCollection (CASSANDRA-7421)
 * Allow counter mutations in UNLOGGED batches (CASSANDRA-7351)
 * Modify reconcile logic to always pick a tombstone over a counter cell
   (CASSANDRA-7346)
 * Avoid incremental compaction on Windows (CASSANDRA-7365)
 * Fix exception when querying a composite-keyed table with a collection index
   (CASSANDRA-7372)
 * Use node's host id in place of counter ids (CASSANDRA-7366)
 * Fix error when doing reversed queries with static columns (CASSANDRA-7490)
 * Backport CASSANDRA-6747 (CASSANDRA-7560)
 * Track max/min timestamps for range tombstones (CASSANDRA-7647)
 * Fix NPE when listing saved caches dir (CASSANDRA-7632)
 * Fix sstableloader unable to connect encrypted node (CASSANDRA-7585)
Merged from 1.2:
 * Clone token map outside of hot gossip loops (CASSANDRA-7758)
 * Add stop method to EmbeddedCassandraService (CASSANDRA-7595)
 * Support connecting to ipv6 jmx with nodetool (CASSANDRA-7669)
 * Set gc_grace_seconds to seven days for system schema tables (CASSANDRA-7668)
 * SimpleSeedProvider no longer caches seeds forever (CASSANDRA-7663)
 * Set correct stream ID on responses when non-Exception Throwables
   are thrown while handling native protocol messages (CASSANDRA-7470)
 * Fix row size miscalculation in LazilyCompactedRow (CASSANDRA-7543)
 * Fix race in background compaction check (CASSANDRA-7745)
 * Don't clear out range tombstones during compaction (CASSANDRA-7808)


2.1.0-rc1
 * Revert flush directory (CASSANDRA-6357)
 * More efficient executor service for fast operations (CASSANDRA-4718)
 * Move less common tools into a new cassandra-tools package (CASSANDRA-7160)
 * Support more concurrent requests in native protocol (CASSANDRA-7231)
 * Add tab-completion to debian nodetool packaging (CASSANDRA-6421)
 * Change concurrent_compactors defaults (CASSANDRA-7139)
 * Add PowerShell Windows launch scripts (CASSANDRA-7001)
 * Make commitlog archive+restore more robust (CASSANDRA-6974)
 * Fix marking commitlogsegments clean (CASSANDRA-6959)
 * Add snapshot "manifest" describing files included (CASSANDRA-6326)
 * Parallel streaming for sstableloader (CASSANDRA-3668)
 * Fix bugs in supercolumns handling (CASSANDRA-7138)
 * Fix ClassClassException on composite dense tables (CASSANDRA-7112)
 * Cleanup and optimize collation and slice iterators (CASSANDRA-7107)
 * Upgrade NBHM lib (CASSANDRA-7128)
 * Optimize netty server (CASSANDRA-6861)
 * Fix repair hang when given CF does not exist (CASSANDRA-7189)
 * Allow c* to be shutdown in an embedded mode (CASSANDRA-5635)
 * Add server side batching to native transport (CASSANDRA-5663)
 * Make batchlog replay asynchronous (CASSANDRA-6134)
 * remove unused classes (CASSANDRA-7197)
 * Limit user types to the keyspace they are defined in (CASSANDRA-6643)
 * Add validate method to CollectionType (CASSANDRA-7208)
 * New serialization format for UDT values (CASSANDRA-7209, CASSANDRA-7261)
 * Fix nodetool netstats (CASSANDRA-7270)
 * Fix potential ClassCastException in HintedHandoffManager (CASSANDRA-7284)
 * Use prepared statements internally (CASSANDRA-6975)
 * Fix broken paging state with prepared statement (CASSANDRA-7120)
 * Fix IllegalArgumentException in CqlStorage (CASSANDRA-7287)
 * Allow nulls/non-existant fields in UDT (CASSANDRA-7206)
 * Backport Thrift MultiSliceRequest (CASSANDRA-7027)
 * Handle overlapping MultiSlices (CASSANDRA-7279)
 * Fix DataOutputTest on Windows (CASSANDRA-7265)
 * Embedded sets in user defined data-types are not updating (CASSANDRA-7267)
 * Add tuple type to CQL/native protocol (CASSANDRA-7248)
 * Fix CqlPagingRecordReader on tables with few rows (CASSANDRA-7322)
Merged from 2.0:
 * Copy compaction options to make sure they are reloaded (CASSANDRA-7290)
 * Add option to do more aggressive tombstone compactions (CASSANDRA-6563)
 * Don't try to compact already-compacting files in HHOM (CASSANDRA-7288)
 * Always reallocate buffers in HSHA (CASSANDRA-6285)
 * (Hadoop) support authentication in CqlRecordReader (CASSANDRA-7221)
 * (Hadoop) Close java driver Cluster in CQLRR.close (CASSANDRA-7228)
 * Warn when 'USING TIMESTAMP' is used on a CAS BATCH (CASSANDRA-7067)
 * return all cpu values from BackgroundActivityMonitor.readAndCompute (CASSANDRA-7183)
 * Correctly delete scheduled range xfers (CASSANDRA-7143)
 * return all cpu values from BackgroundActivityMonitor.readAndCompute (CASSANDRA-7183)  
 * reduce garbage creation in calculatePendingRanges (CASSANDRA-7191)
 * fix c* launch issues on Russian os's due to output of linux 'free' cmd (CASSANDRA-6162)
 * Fix disabling autocompaction (CASSANDRA-7187)
 * Fix potential NumberFormatException when deserializing IntegerType (CASSANDRA-7088)
 * cqlsh can't tab-complete disabling compaction (CASSANDRA-7185)
 * cqlsh: Accept and execute CQL statement(s) from command-line parameter (CASSANDRA-7172)
 * Fix IllegalStateException in CqlPagingRecordReader (CASSANDRA-7198)
 * Fix the InvertedIndex trigger example (CASSANDRA-7211)
 * Add --resolve-ip option to 'nodetool ring' (CASSANDRA-7210)
 * reduce garbage on codec flag deserialization (CASSANDRA-7244) 
 * Fix duplicated error messages on directory creation error at startup (CASSANDRA-5818)
 * Proper null handle for IF with map element access (CASSANDRA-7155)
 * Improve compaction visibility (CASSANDRA-7242)
 * Correctly delete scheduled range xfers (CASSANDRA-7143)
 * Make batchlog replica selection rack-aware (CASSANDRA-6551)
 * Fix CFMetaData#getColumnDefinitionFromColumnName() (CASSANDRA-7074)
 * Fix writetime/ttl functions for static columns (CASSANDRA-7081)
 * Suggest CTRL-C or semicolon after three blank lines in cqlsh (CASSANDRA-7142)
 * Fix 2ndary index queries with DESC clustering order (CASSANDRA-6950)
 * Invalid key cache entries on DROP (CASSANDRA-6525)
 * Fix flapping RecoveryManagerTest (CASSANDRA-7084)
 * Add missing iso8601 patterns for date strings (CASSANDRA-6973)
 * Support selecting multiple rows in a partition using IN (CASSANDRA-6875)
 * Add authentication support to shuffle (CASSANDRA-6484)
 * Swap local and global default read repair chances (CASSANDRA-7320)
 * Add conditional CREATE/DROP USER support (CASSANDRA-7264)
 * Cqlsh counts non-empty lines for "Blank lines" warning (CASSANDRA-7325)
Merged from 1.2:
 * Add Cloudstack snitch (CASSANDRA-7147)
 * Update system.peers correctly when relocating tokens (CASSANDRA-7126)
 * Add Google Compute Engine snitch (CASSANDRA-7132)
 * remove duplicate query for local tokens (CASSANDRA-7182)
 * exit CQLSH with error status code if script fails (CASSANDRA-6344)
 * Fix bug with some IN queries missig results (CASSANDRA-7105)
 * Fix availability validation for LOCAL_ONE CL (CASSANDRA-7319)
 * Hint streaming can cause decommission to fail (CASSANDRA-7219)


2.1.0-beta2
 * Increase default CL space to 8GB (CASSANDRA-7031)
 * Add range tombstones to read repair digests (CASSANDRA-6863)
 * Fix BTree.clear for large updates (CASSANDRA-6943)
 * Fail write instead of logging a warning when unable to append to CL
   (CASSANDRA-6764)
 * Eliminate possibility of CL segment appearing twice in active list 
   (CASSANDRA-6557)
 * Apply DONTNEED fadvise to commitlog segments (CASSANDRA-6759)
 * Switch CRC component to Adler and include it for compressed sstables 
   (CASSANDRA-4165)
 * Allow cassandra-stress to set compaction strategy options (CASSANDRA-6451)
 * Add broadcast_rpc_address option to cassandra.yaml (CASSANDRA-5899)
 * Auto reload GossipingPropertyFileSnitch config (CASSANDRA-5897)
 * Fix overflow of memtable_total_space_in_mb (CASSANDRA-6573)
 * Fix ABTC NPE and apply update function correctly (CASSANDRA-6692)
 * Allow nodetool to use a file or prompt for password (CASSANDRA-6660)
 * Fix AIOOBE when concurrently accessing ABSC (CASSANDRA-6742)
 * Fix assertion error in ALTER TYPE RENAME (CASSANDRA-6705)
 * Scrub should not always clear out repaired status (CASSANDRA-5351)
 * Improve handling of range tombstone for wide partitions (CASSANDRA-6446)
 * Fix ClassCastException for compact table with composites (CASSANDRA-6738)
 * Fix potentially repairing with wrong nodes (CASSANDRA-6808)
 * Change caching option syntax (CASSANDRA-6745)
 * Fix stress to do proper counter reads (CASSANDRA-6835)
 * Fix help message for stress counter_write (CASSANDRA-6824)
 * Fix stress smart Thrift client to pick servers correctly (CASSANDRA-6848)
 * Add logging levels (minimal, normal or verbose) to stress tool (CASSANDRA-6849)
 * Fix race condition in Batch CLE (CASSANDRA-6860)
 * Improve cleanup/scrub/upgradesstables failure handling (CASSANDRA-6774)
 * ByteBuffer write() methods for serializing sstables (CASSANDRA-6781)
 * Proper compare function for CollectionType (CASSANDRA-6783)
 * Update native server to Netty 4 (CASSANDRA-6236)
 * Fix off-by-one error in stress (CASSANDRA-6883)
 * Make OpOrder AutoCloseable (CASSANDRA-6901)
 * Remove sync repair JMX interface (CASSANDRA-6900)
 * Add multiple memory allocation options for memtables (CASSANDRA-6689, 6694)
 * Remove adjusted op rate from stress output (CASSANDRA-6921)
 * Add optimized CF.hasColumns() implementations (CASSANDRA-6941)
 * Serialize batchlog mutations with the version of the target node
   (CASSANDRA-6931)
 * Optimize CounterColumn#reconcile() (CASSANDRA-6953)
 * Properly remove 1.2 sstable support in 2.1 (CASSANDRA-6869)
 * Lock counter cells, not partitions (CASSANDRA-6880)
 * Track presence of legacy counter shards in sstables (CASSANDRA-6888)
 * Ensure safe resource cleanup when replacing sstables (CASSANDRA-6912)
 * Add failure handler to async callback (CASSANDRA-6747)
 * Fix AE when closing SSTable without releasing reference (CASSANDRA-7000)
 * Clean up IndexInfo on keyspace/table drops (CASSANDRA-6924)
 * Only snapshot relative SSTables when sequential repair (CASSANDRA-7024)
 * Require nodetool rebuild_index to specify index names (CASSANDRA-7038)
 * fix cassandra stress errors on reads with native protocol (CASSANDRA-7033)
 * Use OpOrder to guard sstable references for reads (CASSANDRA-6919)
 * Preemptive opening of compaction result (CASSANDRA-6916)
 * Multi-threaded scrub/cleanup/upgradesstables (CASSANDRA-5547)
 * Optimize cellname comparison (CASSANDRA-6934)
 * Native protocol v3 (CASSANDRA-6855)
 * Optimize Cell liveness checks and clean up Cell (CASSANDRA-7119)
 * Support consistent range movements (CASSANDRA-2434)
Merged from 2.0:
 * Avoid race-prone second "scrub" of system keyspace (CASSANDRA-6797)
 * Pool CqlRecordWriter clients by inetaddress rather than Range
   (CASSANDRA-6665)
 * Fix compaction_history timestamps (CASSANDRA-6784)
 * Compare scores of full replica ordering in DES (CASSANDRA-6683)
 * fix CME in SessionInfo updateProgress affecting netstats (CASSANDRA-6577)
 * Allow repairing between specific replicas (CASSANDRA-6440)
 * Allow per-dc enabling of hints (CASSANDRA-6157)
 * Add compatibility for Hadoop 0.2.x (CASSANDRA-5201)
 * Fix EstimatedHistogram races (CASSANDRA-6682)
 * Failure detector correctly converts initial value to nanos (CASSANDRA-6658)
 * Add nodetool taketoken to relocate vnodes (CASSANDRA-4445)
 * Expose bulk loading progress over JMX (CASSANDRA-4757)
 * Correctly handle null with IF conditions and TTL (CASSANDRA-6623)
 * Account for range/row tombstones in tombstone drop
   time histogram (CASSANDRA-6522)
 * Stop CommitLogSegment.close() from calling sync() (CASSANDRA-6652)
 * Make commitlog failure handling configurable (CASSANDRA-6364)
 * Avoid overlaps in LCS (CASSANDRA-6688)
 * Improve support for paginating over composites (CASSANDRA-4851)
 * Fix count(*) queries in a mixed cluster (CASSANDRA-6707)
 * Improve repair tasks(snapshot, differencing) concurrency (CASSANDRA-6566)
 * Fix replaying pre-2.0 commit logs (CASSANDRA-6714)
 * Add static columns to CQL3 (CASSANDRA-6561)
 * Optimize single partition batch statements (CASSANDRA-6737)
 * Disallow post-query re-ordering when paging (CASSANDRA-6722)
 * Fix potential paging bug with deleted columns (CASSANDRA-6748)
 * Fix NPE on BulkLoader caused by losing StreamEvent (CASSANDRA-6636)
 * Fix truncating compression metadata (CASSANDRA-6791)
 * Add CMSClassUnloadingEnabled JVM option (CASSANDRA-6541)
 * Catch memtable flush exceptions during shutdown (CASSANDRA-6735)
 * Fix upgradesstables NPE for non-CF-based indexes (CASSANDRA-6645)
 * Fix UPDATE updating PRIMARY KEY columns implicitly (CASSANDRA-6782)
 * Fix IllegalArgumentException when updating from 1.2 with SuperColumns
   (CASSANDRA-6733)
 * FBUtilities.singleton() should use the CF comparator (CASSANDRA-6778)
 * Fix CQLSStableWriter.addRow(Map<String, Object>) (CASSANDRA-6526)
 * Fix HSHA server introducing corrupt data (CASSANDRA-6285)
 * Fix CAS conditions for COMPACT STORAGE tables (CASSANDRA-6813)
 * Starting threads in OutboundTcpConnectionPool constructor causes race conditions (CASSANDRA-7177)
 * Allow overriding cassandra-rackdc.properties file (CASSANDRA-7072)
 * Set JMX RMI port to 7199 (CASSANDRA-7087)
 * Use LOCAL_QUORUM for data reads at LOCAL_SERIAL (CASSANDRA-6939)
 * Log a warning for large batches (CASSANDRA-6487)
 * Put nodes in hibernate when join_ring is false (CASSANDRA-6961)
 * Avoid early loading of non-system keyspaces before compaction-leftovers 
   cleanup at startup (CASSANDRA-6913)
 * Restrict Windows to parallel repairs (CASSANDRA-6907)
 * (Hadoop) Allow manually specifying start/end tokens in CFIF (CASSANDRA-6436)
 * Fix NPE in MeteredFlusher (CASSANDRA-6820)
 * Fix race processing range scan responses (CASSANDRA-6820)
 * Allow deleting snapshots from dropped keyspaces (CASSANDRA-6821)
 * Add uuid() function (CASSANDRA-6473)
 * Omit tombstones from schema digests (CASSANDRA-6862)
 * Include correct consistencyLevel in LWT timeout (CASSANDRA-6884)
 * Lower chances for losing new SSTables during nodetool refresh and
   ColumnFamilyStore.loadNewSSTables (CASSANDRA-6514)
 * Add support for DELETE ... IF EXISTS to CQL3 (CASSANDRA-5708)
 * Update hadoop_cql3_word_count example (CASSANDRA-6793)
 * Fix handling of RejectedExecution in sync Thrift server (CASSANDRA-6788)
 * Log more information when exceeding tombstone_warn_threshold (CASSANDRA-6865)
 * Fix truncate to not abort due to unreachable fat clients (CASSANDRA-6864)
 * Fix schema concurrency exceptions (CASSANDRA-6841)
 * Fix leaking validator FH in StreamWriter (CASSANDRA-6832)
 * Fix saving triggers to schema (CASSANDRA-6789)
 * Fix trigger mutations when base mutation list is immutable (CASSANDRA-6790)
 * Fix accounting in FileCacheService to allow re-using RAR (CASSANDRA-6838)
 * Fix static counter columns (CASSANDRA-6827)
 * Restore expiring->deleted (cell) compaction optimization (CASSANDRA-6844)
 * Fix CompactionManager.needsCleanup (CASSANDRA-6845)
 * Correctly compare BooleanType values other than 0 and 1 (CASSANDRA-6779)
 * Read message id as string from earlier versions (CASSANDRA-6840)
 * Properly use the Paxos consistency for (non-protocol) batch (CASSANDRA-6837)
 * Add paranoid disk failure option (CASSANDRA-6646)
 * Improve PerRowSecondaryIndex performance (CASSANDRA-6876)
 * Extend triggers to support CAS updates (CASSANDRA-6882)
 * Static columns with IF NOT EXISTS don't always work as expected (CASSANDRA-6873)
 * Fix paging with SELECT DISTINCT (CASSANDRA-6857)
 * Fix UnsupportedOperationException on CAS timeout (CASSANDRA-6923)
 * Improve MeteredFlusher handling of MF-unaffected column families
   (CASSANDRA-6867)
 * Add CqlRecordReader using native pagination (CASSANDRA-6311)
 * Add QueryHandler interface (CASSANDRA-6659)
 * Track liveRatio per-memtable, not per-CF (CASSANDRA-6945)
 * Make sure upgradesstables keeps sstable level (CASSANDRA-6958)
 * Fix LIMIT with static columns (CASSANDRA-6956)
 * Fix clash with CQL column name in thrift validation (CASSANDRA-6892)
 * Fix error with super columns in mixed 1.2-2.0 clusters (CASSANDRA-6966)
 * Fix bad skip of sstables on slice query with composite start/finish (CASSANDRA-6825)
 * Fix unintended update with conditional statement (CASSANDRA-6893)
 * Fix map element access in IF (CASSANDRA-6914)
 * Avoid costly range calculations for range queries on system keyspaces
   (CASSANDRA-6906)
 * Fix SSTable not released if stream session fails (CASSANDRA-6818)
 * Avoid build failure due to ANTLR timeout (CASSANDRA-6991)
 * Queries on compact tables can return more rows that requested (CASSANDRA-7052)
 * USING TIMESTAMP for batches does not work (CASSANDRA-7053)
 * Fix performance regression from CASSANDRA-5614 (CASSANDRA-6949)
 * Ensure that batchlog and hint timeouts do not produce hints (CASSANDRA-7058)
 * Merge groupable mutations in TriggerExecutor#execute() (CASSANDRA-7047)
 * Plug holes in resource release when wiring up StreamSession (CASSANDRA-7073)
 * Re-add parameter columns to tracing session (CASSANDRA-6942)
 * Preserves CQL metadata when updating table from thrift (CASSANDRA-6831)
Merged from 1.2:
 * Fix nodetool display with vnodes (CASSANDRA-7082)
 * Add UNLOGGED, COUNTER options to BATCH documentation (CASSANDRA-6816)
 * add extra SSL cipher suites (CASSANDRA-6613)
 * fix nodetool getsstables for blob PK (CASSANDRA-6803)
 * Fix BatchlogManager#deleteBatch() use of millisecond timestamps
   (CASSANDRA-6822)
 * Continue assassinating even if the endpoint vanishes (CASSANDRA-6787)
 * Schedule schema pulls on change (CASSANDRA-6971)
 * Non-droppable verbs shouldn't be dropped from OTC (CASSANDRA-6980)
 * Shutdown batchlog executor in SS#drain() (CASSANDRA-7025)
 * Fix batchlog to account for CF truncation records (CASSANDRA-6999)
 * Fix CQLSH parsing of functions and BLOB literals (CASSANDRA-7018)
 * Properly load trustore in the native protocol (CASSANDRA-6847)
 * Always clean up references in SerializingCache (CASSANDRA-6994)
 * Don't shut MessagingService down when replacing a node (CASSANDRA-6476)
 * fix npe when doing -Dcassandra.fd_initial_value_ms (CASSANDRA-6751)


2.1.0-beta1
 * Add flush directory distinct from compaction directories (CASSANDRA-6357)
 * Require JNA by default (CASSANDRA-6575)
 * add listsnapshots command to nodetool (CASSANDRA-5742)
 * Introduce AtomicBTreeColumns (CASSANDRA-6271, 6692)
 * Multithreaded commitlog (CASSANDRA-3578)
 * allocate fixed index summary memory pool and resample cold index summaries 
   to use less memory (CASSANDRA-5519)
 * Removed multithreaded compaction (CASSANDRA-6142)
 * Parallelize fetching rows for low-cardinality indexes (CASSANDRA-1337)
 * change logging from log4j to logback (CASSANDRA-5883)
 * switch to LZ4 compression for internode communication (CASSANDRA-5887)
 * Stop using Thrift-generated Index* classes internally (CASSANDRA-5971)
 * Remove 1.2 network compatibility code (CASSANDRA-5960)
 * Remove leveled json manifest migration code (CASSANDRA-5996)
 * Remove CFDefinition (CASSANDRA-6253)
 * Use AtomicIntegerFieldUpdater in RefCountedMemory (CASSANDRA-6278)
 * User-defined types for CQL3 (CASSANDRA-5590)
 * Use of o.a.c.metrics in nodetool (CASSANDRA-5871, 6406)
 * Batch read from OTC's queue and cleanup (CASSANDRA-1632)
 * Secondary index support for collections (CASSANDRA-4511, 6383)
 * SSTable metadata(Stats.db) format change (CASSANDRA-6356)
 * Push composites support in the storage engine
   (CASSANDRA-5417, CASSANDRA-6520)
 * Add snapshot space used to cfstats (CASSANDRA-6231)
 * Add cardinality estimator for key count estimation (CASSANDRA-5906)
 * CF id is changed to be non-deterministic. Data dir/key cache are created
   uniquely for CF id (CASSANDRA-5202)
 * New counters implementation (CASSANDRA-6504)
 * Replace UnsortedColumns, EmptyColumns, TreeMapBackedSortedColumns with new
   ArrayBackedSortedColumns (CASSANDRA-6630, CASSANDRA-6662, CASSANDRA-6690)
 * Add option to use row cache with a given amount of rows (CASSANDRA-5357)
 * Avoid repairing already repaired data (CASSANDRA-5351)
 * Reject counter updates with USING TTL/TIMESTAMP (CASSANDRA-6649)
 * Replace index_interval with min/max_index_interval (CASSANDRA-6379)
 * Lift limitation that order by columns must be selected for IN queries (CASSANDRA-4911)


2.0.5
 * Reduce garbage generated by bloom filter lookups (CASSANDRA-6609)
 * Add ks.cf names to tombstone logging (CASSANDRA-6597)
 * Use LOCAL_QUORUM for LWT operations at LOCAL_SERIAL (CASSANDRA-6495)
 * Wait for gossip to settle before accepting client connections (CASSANDRA-4288)
 * Delete unfinished compaction incrementally (CASSANDRA-6086)
 * Allow specifying custom secondary index options in CQL3 (CASSANDRA-6480)
 * Improve replica pinning for cache efficiency in DES (CASSANDRA-6485)
 * Fix LOCAL_SERIAL from thrift (CASSANDRA-6584)
 * Don't special case received counts in CAS timeout exceptions (CASSANDRA-6595)
 * Add support for 2.1 global counter shards (CASSANDRA-6505)
 * Fix NPE when streaming connection is not yet established (CASSANDRA-6210)
 * Avoid rare duplicate read repair triggering (CASSANDRA-6606)
 * Fix paging discardFirst (CASSANDRA-6555)
 * Fix ArrayIndexOutOfBoundsException in 2ndary index query (CASSANDRA-6470)
 * Release sstables upon rebuilding 2i (CASSANDRA-6635)
 * Add AbstractCompactionStrategy.startup() method (CASSANDRA-6637)
 * SSTableScanner may skip rows during cleanup (CASSANDRA-6638)
 * sstables from stalled repair sessions can resurrect deleted data (CASSANDRA-6503)
 * Switch stress to use ITransportFactory (CASSANDRA-6641)
 * Fix IllegalArgumentException during prepare (CASSANDRA-6592)
 * Fix possible loss of 2ndary index entries during compaction (CASSANDRA-6517)
 * Fix direct Memory on architectures that do not support unaligned long access
   (CASSANDRA-6628)
 * Let scrub optionally skip broken counter partitions (CASSANDRA-5930)
Merged from 1.2:
 * fsync compression metadata (CASSANDRA-6531)
 * Validate CF existence on execution for prepared statement (CASSANDRA-6535)
 * Add ability to throttle batchlog replay (CASSANDRA-6550)
 * Fix executing LOCAL_QUORUM with SimpleStrategy (CASSANDRA-6545)
 * Avoid StackOverflow when using large IN queries (CASSANDRA-6567)
 * Nodetool upgradesstables includes secondary indexes (CASSANDRA-6598)
 * Paginate batchlog replay (CASSANDRA-6569)
 * skip blocking on streaming during drain (CASSANDRA-6603)
 * Improve error message when schema doesn't match loaded sstable (CASSANDRA-6262)
 * Add properties to adjust FD initial value and max interval (CASSANDRA-4375)
 * Fix preparing with batch and delete from collection (CASSANDRA-6607)
 * Fix ABSC reverse iterator's remove() method (CASSANDRA-6629)
 * Handle host ID conflicts properly (CASSANDRA-6615)
 * Move handling of migration event source to solve bootstrap race. (CASSANDRA-6648)
 * Make sure compaction throughput value doesn't overflow with int math (CASSANDRA-6647)


2.0.4
 * Allow removing snapshots of no-longer-existing CFs (CASSANDRA-6418)
 * add StorageService.stopDaemon() (CASSANDRA-4268)
 * add IRE for invalid CF supplied to get_count (CASSANDRA-5701)
 * add client encryption support to sstableloader (CASSANDRA-6378)
 * Fix accept() loop for SSL sockets post-shutdown (CASSANDRA-6468)
 * Fix size-tiered compaction in LCS L0 (CASSANDRA-6496)
 * Fix assertion failure in filterColdSSTables (CASSANDRA-6483)
 * Fix row tombstones in larger-than-memory compactions (CASSANDRA-6008)
 * Fix cleanup ClassCastException (CASSANDRA-6462)
 * Reduce gossip memory use by interning VersionedValue strings (CASSANDRA-6410)
 * Allow specifying datacenters to participate in a repair (CASSANDRA-6218)
 * Fix divide-by-zero in PCI (CASSANDRA-6403)
 * Fix setting last compacted key in the wrong level for LCS (CASSANDRA-6284)
 * Add millisecond precision formats to the timestamp parser (CASSANDRA-6395)
 * Expose a total memtable size metric for a CF (CASSANDRA-6391)
 * cqlsh: handle symlinks properly (CASSANDRA-6425)
 * Fix potential infinite loop when paging query with IN (CASSANDRA-6464)
 * Fix assertion error in AbstractQueryPager.discardFirst (CASSANDRA-6447)
 * Fix streaming older SSTable yields unnecessary tombstones (CASSANDRA-6527)
Merged from 1.2:
 * Improved error message on bad properties in DDL queries (CASSANDRA-6453)
 * Randomize batchlog candidates selection (CASSANDRA-6481)
 * Fix thundering herd on endpoint cache invalidation (CASSANDRA-6345, 6485)
 * Improve batchlog write performance with vnodes (CASSANDRA-6488)
 * cqlsh: quote single quotes in strings inside collections (CASSANDRA-6172)
 * Improve gossip performance for typical messages (CASSANDRA-6409)
 * Throw IRE if a prepared statement has more markers than supported 
   (CASSANDRA-5598)
 * Expose Thread metrics for the native protocol server (CASSANDRA-6234)
 * Change snapshot response message verb to INTERNAL to avoid dropping it 
   (CASSANDRA-6415)
 * Warn when collection read has > 65K elements (CASSANDRA-5428)
 * Fix cache persistence when both row and key cache are enabled 
   (CASSANDRA-6413)
 * (Hadoop) add describe_local_ring (CASSANDRA-6268)
 * Fix handling of concurrent directory creation failure (CASSANDRA-6459)
 * Allow executing CREATE statements multiple times (CASSANDRA-6471)
 * Don't send confusing info with timeouts (CASSANDRA-6491)
 * Don't resubmit counter mutation runnables internally (CASSANDRA-6427)
 * Don't drop local mutations without a hint (CASSANDRA-6510)
 * Don't allow null max_hint_window_in_ms (CASSANDRA-6419)
 * Validate SliceRange start and finish lengths (CASSANDRA-6521)


2.0.3
 * Fix FD leak on slice read path (CASSANDRA-6275)
 * Cancel read meter task when closing SSTR (CASSANDRA-6358)
 * free off-heap IndexSummary during bulk (CASSANDRA-6359)
 * Recover from IOException in accept() thread (CASSANDRA-6349)
 * Improve Gossip tolerance of abnormally slow tasks (CASSANDRA-6338)
 * Fix trying to hint timed out counter writes (CASSANDRA-6322)
 * Allow restoring specific columnfamilies from archived CL (CASSANDRA-4809)
 * Avoid flushing compaction_history after each operation (CASSANDRA-6287)
 * Fix repair assertion error when tombstones expire (CASSANDRA-6277)
 * Skip loading corrupt key cache (CASSANDRA-6260)
 * Fixes for compacting larger-than-memory rows (CASSANDRA-6274)
 * Compact hottest sstables first and optionally omit coldest from
   compaction entirely (CASSANDRA-6109)
 * Fix modifying column_metadata from thrift (CASSANDRA-6182)
 * cqlsh: fix LIST USERS output (CASSANDRA-6242)
 * Add IRequestSink interface (CASSANDRA-6248)
 * Update memtable size while flushing (CASSANDRA-6249)
 * Provide hooks around CQL2/CQL3 statement execution (CASSANDRA-6252)
 * Require Permission.SELECT for CAS updates (CASSANDRA-6247)
 * New CQL-aware SSTableWriter (CASSANDRA-5894)
 * Reject CAS operation when the protocol v1 is used (CASSANDRA-6270)
 * Correctly throw error when frame too large (CASSANDRA-5981)
 * Fix serialization bug in PagedRange with 2ndary indexes (CASSANDRA-6299)
 * Fix CQL3 table validation in Thrift (CASSANDRA-6140)
 * Fix bug missing results with IN clauses (CASSANDRA-6327)
 * Fix paging with reversed slices (CASSANDRA-6343)
 * Set minTimestamp correctly to be able to drop expired sstables (CASSANDRA-6337)
 * Support NaN and Infinity as float literals (CASSANDRA-6003)
 * Remove RF from nodetool ring output (CASSANDRA-6289)
 * Fix attempting to flush empty rows (CASSANDRA-6374)
 * Fix potential out of bounds exception when paging (CASSANDRA-6333)
Merged from 1.2:
 * Optimize FD phi calculation (CASSANDRA-6386)
 * Improve initial FD phi estimate when starting up (CASSANDRA-6385)
 * Don't list CQL3 table in CLI describe even if named explicitely 
   (CASSANDRA-5750)
 * Invalidate row cache when dropping CF (CASSANDRA-6351)
 * add non-jamm path for cached statements (CASSANDRA-6293)
 * add windows bat files for shell commands (CASSANDRA-6145)
 * Require logging in for Thrift CQL2/3 statement preparation (CASSANDRA-6254)
 * restrict max_num_tokens to 1536 (CASSANDRA-6267)
 * Nodetool gets default JMX port from cassandra-env.sh (CASSANDRA-6273)
 * make calculatePendingRanges asynchronous (CASSANDRA-6244)
 * Remove blocking flushes in gossip thread (CASSANDRA-6297)
 * Fix potential socket leak in connectionpool creation (CASSANDRA-6308)
 * Allow LOCAL_ONE/LOCAL_QUORUM to work with SimpleStrategy (CASSANDRA-6238)
 * cqlsh: handle 'null' as session duration (CASSANDRA-6317)
 * Fix json2sstable handling of range tombstones (CASSANDRA-6316)
 * Fix missing one row in reverse query (CASSANDRA-6330)
 * Fix reading expired row value from row cache (CASSANDRA-6325)
 * Fix AssertionError when doing set element deletion (CASSANDRA-6341)
 * Make CL code for the native protocol match the one in C* 2.0
   (CASSANDRA-6347)
 * Disallow altering CQL3 table from thrift (CASSANDRA-6370)
 * Fix size computation of prepared statement (CASSANDRA-6369)


2.0.2
 * Update FailureDetector to use nanontime (CASSANDRA-4925)
 * Fix FileCacheService regressions (CASSANDRA-6149)
 * Never return WriteTimeout for CL.ANY (CASSANDRA-6132)
 * Fix race conditions in bulk loader (CASSANDRA-6129)
 * Add configurable metrics reporting (CASSANDRA-4430)
 * drop queries exceeding a configurable number of tombstones (CASSANDRA-6117)
 * Track and persist sstable read activity (CASSANDRA-5515)
 * Fixes for speculative retry (CASSANDRA-5932, CASSANDRA-6194)
 * Improve memory usage of metadata min/max column names (CASSANDRA-6077)
 * Fix thrift validation refusing row markers on CQL3 tables (CASSANDRA-6081)
 * Fix insertion of collections with CAS (CASSANDRA-6069)
 * Correctly send metadata on SELECT COUNT (CASSANDRA-6080)
 * Track clients' remote addresses in ClientState (CASSANDRA-6070)
 * Create snapshot dir if it does not exist when migrating
   leveled manifest (CASSANDRA-6093)
 * make sequential nodetool repair the default (CASSANDRA-5950)
 * Add more hooks for compaction strategy implementations (CASSANDRA-6111)
 * Fix potential NPE on composite 2ndary indexes (CASSANDRA-6098)
 * Delete can potentially be skipped in batch (CASSANDRA-6115)
 * Allow alter keyspace on system_traces (CASSANDRA-6016)
 * Disallow empty column names in cql (CASSANDRA-6136)
 * Use Java7 file-handling APIs and fix file moving on Windows (CASSANDRA-5383)
 * Save compaction history to system keyspace (CASSANDRA-5078)
 * Fix NPE if StorageService.getOperationMode() is executed before full startup (CASSANDRA-6166)
 * CQL3: support pre-epoch longs for TimestampType (CASSANDRA-6212)
 * Add reloadtriggers command to nodetool (CASSANDRA-4949)
 * cqlsh: ignore empty 'value alias' in DESCRIBE (CASSANDRA-6139)
 * Fix sstable loader (CASSANDRA-6205)
 * Reject bootstrapping if the node already exists in gossip (CASSANDRA-5571)
 * Fix NPE while loading paxos state (CASSANDRA-6211)
 * cqlsh: add SHOW SESSION <tracing-session> command (CASSANDRA-6228)
Merged from 1.2:
 * (Hadoop) Require CFRR batchSize to be at least 2 (CASSANDRA-6114)
 * Add a warning for small LCS sstable size (CASSANDRA-6191)
 * Add ability to list specific KS/CF combinations in nodetool cfstats (CASSANDRA-4191)
 * Mark CF clean if a mutation raced the drop and got it marked dirty (CASSANDRA-5946)
 * Add a LOCAL_ONE consistency level (CASSANDRA-6202)
 * Limit CQL prepared statement cache by size instead of count (CASSANDRA-6107)
 * Tracing should log write failure rather than raw exceptions (CASSANDRA-6133)
 * lock access to TM.endpointToHostIdMap (CASSANDRA-6103)
 * Allow estimated memtable size to exceed slab allocator size (CASSANDRA-6078)
 * Start MeteredFlusher earlier to prevent OOM during CL replay (CASSANDRA-6087)
 * Avoid sending Truncate command to fat clients (CASSANDRA-6088)
 * Allow where clause conditions to be in parenthesis (CASSANDRA-6037)
 * Do not open non-ssl storage port if encryption option is all (CASSANDRA-3916)
 * Move batchlog replay to its own executor (CASSANDRA-6079)
 * Add tombstone debug threshold and histogram (CASSANDRA-6042, 6057)
 * Enable tcp keepalive on incoming connections (CASSANDRA-4053)
 * Fix fat client schema pull NPE (CASSANDRA-6089)
 * Fix memtable flushing for indexed tables (CASSANDRA-6112)
 * Fix skipping columns with multiple slices (CASSANDRA-6119)
 * Expose connected thrift + native client counts (CASSANDRA-5084)
 * Optimize auth setup (CASSANDRA-6122)
 * Trace index selection (CASSANDRA-6001)
 * Update sstablesPerReadHistogram to use biased sampling (CASSANDRA-6164)
 * Log UnknownColumnfamilyException when closing socket (CASSANDRA-5725)
 * Properly error out on CREATE INDEX for counters table (CASSANDRA-6160)
 * Handle JMX notification failure for repair (CASSANDRA-6097)
 * (Hadoop) Fetch no more than 128 splits in parallel (CASSANDRA-6169)
 * stress: add username/password authentication support (CASSANDRA-6068)
 * Fix indexed queries with row cache enabled on parent table (CASSANDRA-5732)
 * Fix compaction race during columnfamily drop (CASSANDRA-5957)
 * Fix validation of empty column names for compact tables (CASSANDRA-6152)
 * Skip replaying mutations that pass CRC but fail to deserialize (CASSANDRA-6183)
 * Rework token replacement to use replace_address (CASSANDRA-5916)
 * Fix altering column types (CASSANDRA-6185)
 * cqlsh: fix CREATE/ALTER WITH completion (CASSANDRA-6196)
 * add windows bat files for shell commands (CASSANDRA-6145)
 * Fix potential stack overflow during range tombstones insertion (CASSANDRA-6181)
 * (Hadoop) Make LOCAL_ONE the default consistency level (CASSANDRA-6214)


2.0.1
 * Fix bug that could allow reading deleted data temporarily (CASSANDRA-6025)
 * Improve memory use defaults (CASSANDRA-6059)
 * Make ThriftServer more easlly extensible (CASSANDRA-6058)
 * Remove Hadoop dependency from ITransportFactory (CASSANDRA-6062)
 * add file_cache_size_in_mb setting (CASSANDRA-5661)
 * Improve error message when yaml contains invalid properties (CASSANDRA-5958)
 * Improve leveled compaction's ability to find non-overlapping L0 compactions
   to work on concurrently (CASSANDRA-5921)
 * Notify indexer of columns shadowed by range tombstones (CASSANDRA-5614)
 * Log Merkle tree stats (CASSANDRA-2698)
 * Switch from crc32 to adler32 for compressed sstable checksums (CASSANDRA-5862)
 * Improve offheap memcpy performance (CASSANDRA-5884)
 * Use a range aware scanner for cleanup (CASSANDRA-2524)
 * Cleanup doesn't need to inspect sstables that contain only local data
   (CASSANDRA-5722)
 * Add ability for CQL3 to list partition keys (CASSANDRA-4536)
 * Improve native protocol serialization (CASSANDRA-5664)
 * Upgrade Thrift to 0.9.1 (CASSANDRA-5923)
 * Require superuser status for adding triggers (CASSANDRA-5963)
 * Make standalone scrubber handle old and new style leveled manifest
   (CASSANDRA-6005)
 * Fix paxos bugs (CASSANDRA-6012, 6013, 6023)
 * Fix paged ranges with multiple replicas (CASSANDRA-6004)
 * Fix potential AssertionError during tracing (CASSANDRA-6041)
 * Fix NPE in sstablesplit (CASSANDRA-6027)
 * Migrate pre-2.0 key/value/column aliases to system.schema_columns
   (CASSANDRA-6009)
 * Paging filter empty rows too agressively (CASSANDRA-6040)
 * Support variadic parameters for IN clauses (CASSANDRA-4210)
 * cqlsh: return the result of CAS writes (CASSANDRA-5796)
 * Fix validation of IN clauses with 2ndary indexes (CASSANDRA-6050)
 * Support named bind variables in CQL (CASSANDRA-6033)
Merged from 1.2:
 * Allow cache-keys-to-save to be set at runtime (CASSANDRA-5980)
 * Avoid second-guessing out-of-space state (CASSANDRA-5605)
 * Tuning knobs for dealing with large blobs and many CFs (CASSANDRA-5982)
 * (Hadoop) Fix CQLRW for thrift tables (CASSANDRA-6002)
 * Fix possible divide-by-zero in HHOM (CASSANDRA-5990)
 * Allow local batchlog writes for CL.ANY (CASSANDRA-5967)
 * Upgrade metrics-core to version 2.2.0 (CASSANDRA-5947)
 * Fix CqlRecordWriter with composite keys (CASSANDRA-5949)
 * Add snitch, schema version, cluster, partitioner to JMX (CASSANDRA-5881)
 * Allow disabling SlabAllocator (CASSANDRA-5935)
 * Make user-defined compaction JMX blocking (CASSANDRA-4952)
 * Fix streaming does not transfer wrapped range (CASSANDRA-5948)
 * Fix loading index summary containing empty key (CASSANDRA-5965)
 * Correctly handle limits in CompositesSearcher (CASSANDRA-5975)
 * Pig: handle CQL collections (CASSANDRA-5867)
 * Pass the updated cf to the PRSI index() method (CASSANDRA-5999)
 * Allow empty CQL3 batches (as no-op) (CASSANDRA-5994)
 * Support null in CQL3 functions (CASSANDRA-5910)
 * Replace the deprecated MapMaker with CacheLoader (CASSANDRA-6007)
 * Add SSTableDeletingNotification to DataTracker (CASSANDRA-6010)
 * Fix snapshots in use get deleted during snapshot repair (CASSANDRA-6011)
 * Move hints and exception count to o.a.c.metrics (CASSANDRA-6017)
 * Fix memory leak in snapshot repair (CASSANDRA-6047)
 * Fix sstable2sjon for CQL3 tables (CASSANDRA-5852)


2.0.0
 * Fix thrift validation when inserting into CQL3 tables (CASSANDRA-5138)
 * Fix periodic memtable flushing behavior with clean memtables (CASSANDRA-5931)
 * Fix dateOf() function for pre-2.0 timestamp columns (CASSANDRA-5928)
 * Fix SSTable unintentionally loads BF when opened for batch (CASSANDRA-5938)
 * Add stream session progress to JMX (CASSANDRA-4757)
 * Fix NPE during CAS operation (CASSANDRA-5925)
Merged from 1.2:
 * Fix getBloomFilterDiskSpaceUsed for AlwaysPresentFilter (CASSANDRA-5900)
 * Don't announce schema version until we've loaded the changes locally
   (CASSANDRA-5904)
 * Fix to support off heap bloom filters size greater than 2 GB (CASSANDRA-5903)
 * Properly handle parsing huge map and set literals (CASSANDRA-5893)


2.0.0-rc2
 * enable vnodes by default (CASSANDRA-5869)
 * fix CAS contention timeout (CASSANDRA-5830)
 * fix HsHa to respect max frame size (CASSANDRA-4573)
 * Fix (some) 2i on composite components omissions (CASSANDRA-5851)
 * cqlsh: add DESCRIBE FULL SCHEMA variant (CASSANDRA-5880)
Merged from 1.2:
 * Correctly validate sparse composite cells in scrub (CASSANDRA-5855)
 * Add KeyCacheHitRate metric to CF metrics (CASSANDRA-5868)
 * cqlsh: add support for multiline comments (CASSANDRA-5798)
 * Handle CQL3 SELECT duplicate IN restrictions on clustering columns
   (CASSANDRA-5856)


2.0.0-rc1
 * improve DecimalSerializer performance (CASSANDRA-5837)
 * fix potential spurious wakeup in AsyncOneResponse (CASSANDRA-5690)
 * fix schema-related trigger issues (CASSANDRA-5774)
 * Better validation when accessing CQL3 table from thrift (CASSANDRA-5138)
 * Fix assertion error during repair (CASSANDRA-5801)
 * Fix range tombstone bug (CASSANDRA-5805)
 * DC-local CAS (CASSANDRA-5797)
 * Add a native_protocol_version column to the system.local table (CASSANRDA-5819)
 * Use index_interval from cassandra.yaml when upgraded (CASSANDRA-5822)
 * Fix buffer underflow on socket close (CASSANDRA-5792)
Merged from 1.2:
 * Fix reading DeletionTime from 1.1-format sstables (CASSANDRA-5814)
 * cqlsh: add collections support to COPY (CASSANDRA-5698)
 * retry important messages for any IOException (CASSANDRA-5804)
 * Allow empty IN relations in SELECT/UPDATE/DELETE statements (CASSANDRA-5626)
 * cqlsh: fix crashing on Windows due to libedit detection (CASSANDRA-5812)
 * fix bulk-loading compressed sstables (CASSANDRA-5820)
 * (Hadoop) fix quoting in CqlPagingRecordReader and CqlRecordWriter 
   (CASSANDRA-5824)
 * update default LCS sstable size to 160MB (CASSANDRA-5727)
 * Allow compacting 2Is via nodetool (CASSANDRA-5670)
 * Hex-encode non-String keys in OPP (CASSANDRA-5793)
 * nodetool history logging (CASSANDRA-5823)
 * (Hadoop) fix support for Thrift tables in CqlPagingRecordReader 
   (CASSANDRA-5752)
 * add "all time blocked" to StatusLogger output (CASSANDRA-5825)
 * Future-proof inter-major-version schema migrations (CASSANDRA-5845)
 * (Hadoop) add CqlPagingRecordReader support for ReversedType in Thrift table
   (CASSANDRA-5718)
 * Add -no-snapshot option to scrub (CASSANDRA-5891)
 * Fix to support off heap bloom filters size greater than 2 GB (CASSANDRA-5903)
 * Properly handle parsing huge map and set literals (CASSANDRA-5893)
 * Fix LCS L0 compaction may overlap in L1 (CASSANDRA-5907)
 * New sstablesplit tool to split large sstables offline (CASSANDRA-4766)
 * Fix potential deadlock in native protocol server (CASSANDRA-5926)
 * Disallow incompatible type change in CQL3 (CASSANDRA-5882)
Merged from 1.1:
 * Correctly validate sparse composite cells in scrub (CASSANDRA-5855)


2.0.0-beta2
 * Replace countPendingHints with Hints Created metric (CASSANDRA-5746)
 * Allow nodetool with no args, and with help to run without a server (CASSANDRA-5734)
 * Cleanup AbstractType/TypeSerializer classes (CASSANDRA-5744)
 * Remove unimplemented cli option schema-mwt (CASSANDRA-5754)
 * Support range tombstones in thrift (CASSANDRA-5435)
 * Normalize table-manipulating CQL3 statements' class names (CASSANDRA-5759)
 * cqlsh: add missing table options to DESCRIBE output (CASSANDRA-5749)
 * Fix assertion error during repair (CASSANDRA-5757)
 * Fix bulkloader (CASSANDRA-5542)
 * Add LZ4 compression to the native protocol (CASSANDRA-5765)
 * Fix bugs in the native protocol v2 (CASSANDRA-5770)
 * CAS on 'primary key only' table (CASSANDRA-5715)
 * Support streaming SSTables of old versions (CASSANDRA-5772)
 * Always respect protocol version in native protocol (CASSANDRA-5778)
 * Fix ConcurrentModificationException during streaming (CASSANDRA-5782)
 * Update deletion timestamp in Commit#updatesWithPaxosTime (CASSANDRA-5787)
 * Thrift cas() method crashes if input columns are not sorted (CASSANDRA-5786)
 * Order columns names correctly when querying for CAS (CASSANDRA-5788)
 * Fix streaming retry (CASSANDRA-5775)
Merged from 1.2:
 * if no seeds can be a reached a node won't start in a ring by itself (CASSANDRA-5768)
 * add cassandra.unsafesystem property (CASSANDRA-5704)
 * (Hadoop) quote identifiers in CqlPagingRecordReader (CASSANDRA-5763)
 * Add replace_node functionality for vnodes (CASSANDRA-5337)
 * Add timeout events to query traces (CASSANDRA-5520)
 * Fix serialization of the LEFT gossip value (CASSANDRA-5696)
 * Pig: support for cql3 tables (CASSANDRA-5234)
 * Fix skipping range tombstones with reverse queries (CASSANDRA-5712)
 * Expire entries out of ThriftSessionManager (CASSANDRA-5719)
 * Don't keep ancestor information in memory (CASSANDRA-5342)
 * Expose native protocol server status in nodetool info (CASSANDRA-5735)
 * Fix pathetic performance of range tombstones (CASSANDRA-5677)
 * Fix querying with an empty (impossible) range (CASSANDRA-5573)
 * cqlsh: handle CUSTOM 2i in DESCRIBE output (CASSANDRA-5760)
 * Fix minor bug in Range.intersects(Bound) (CASSANDRA-5771)
 * cqlsh: handle disabled compression in DESCRIBE output (CASSANDRA-5766)
 * Ensure all UP events are notified on the native protocol (CASSANDRA-5769)
 * Fix formatting of sstable2json with multiple -k arguments (CASSANDRA-5781)
 * Don't rely on row marker for queries in general to hide lost markers
   after TTL expires (CASSANDRA-5762)
 * Sort nodetool help output (CASSANDRA-5776)
 * Fix column expiring during 2 phases compaction (CASSANDRA-5799)
 * now() is being rejected in INSERTs when inside collections (CASSANDRA-5795)


2.0.0-beta1
 * Add support for indexing clustered columns (CASSANDRA-5125)
 * Removed on-heap row cache (CASSANDRA-5348)
 * use nanotime consistently for node-local timeouts (CASSANDRA-5581)
 * Avoid unnecessary second pass on name-based queries (CASSANDRA-5577)
 * Experimental triggers (CASSANDRA-1311)
 * JEMalloc support for off-heap allocation (CASSANDRA-3997)
 * Single-pass compaction (CASSANDRA-4180)
 * Removed token range bisection (CASSANDRA-5518)
 * Removed compatibility with pre-1.2.5 sstables and network messages
   (CASSANDRA-5511)
 * removed PBSPredictor (CASSANDRA-5455)
 * CAS support (CASSANDRA-5062, 5441, 5442, 5443, 5619, 5667)
 * Leveled compaction performs size-tiered compactions in L0 
   (CASSANDRA-5371, 5439)
 * Add yaml network topology snitch for mixed ec2/other envs (CASSANDRA-5339)
 * Log when a node is down longer than the hint window (CASSANDRA-4554)
 * Optimize tombstone creation for ExpiringColumns (CASSANDRA-4917)
 * Improve LeveledScanner work estimation (CASSANDRA-5250, 5407)
 * Replace compaction lock with runWithCompactionsDisabled (CASSANDRA-3430)
 * Change Message IDs to ints (CASSANDRA-5307)
 * Move sstable level information into the Stats component, removing the
   need for a separate Manifest file (CASSANDRA-4872)
 * avoid serializing to byte[] on commitlog append (CASSANDRA-5199)
 * make index_interval configurable per columnfamily (CASSANDRA-3961, CASSANDRA-5650)
 * add default_time_to_live (CASSANDRA-3974)
 * add memtable_flush_period_in_ms (CASSANDRA-4237)
 * replace supercolumns internally by composites (CASSANDRA-3237, 5123)
 * upgrade thrift to 0.9.0 (CASSANDRA-3719)
 * drop unnecessary keyspace parameter from user-defined compaction API 
   (CASSANDRA-5139)
 * more robust solution to incomplete compactions + counters (CASSANDRA-5151)
 * Change order of directory searching for c*.in.sh (CASSANDRA-3983)
 * Add tool to reset SSTable compaction level for LCS (CASSANDRA-5271)
 * Allow custom configuration loader (CASSANDRA-5045)
 * Remove memory emergency pressure valve logic (CASSANDRA-3534)
 * Reduce request latency with eager retry (CASSANDRA-4705)
 * cqlsh: Remove ASSUME command (CASSANDRA-5331)
 * Rebuild BF when loading sstables if bloom_filter_fp_chance
   has changed since compaction (CASSANDRA-5015)
 * remove row-level bloom filters (CASSANDRA-4885)
 * Change Kernel Page Cache skipping into row preheating (disabled by default)
   (CASSANDRA-4937)
 * Improve repair by deciding on a gcBefore before sending
   out TreeRequests (CASSANDRA-4932)
 * Add an official way to disable compactions (CASSANDRA-5074)
 * Reenable ALTER TABLE DROP with new semantics (CASSANDRA-3919)
 * Add binary protocol versioning (CASSANDRA-5436)
 * Swap THshaServer for TThreadedSelectorServer (CASSANDRA-5530)
 * Add alias support to SELECT statement (CASSANDRA-5075)
 * Don't create empty RowMutations in CommitLogReplayer (CASSANDRA-5541)
 * Use range tombstones when dropping cfs/columns from schema (CASSANDRA-5579)
 * cqlsh: drop CQL2/CQL3-beta support (CASSANDRA-5585)
 * Track max/min column names in sstables to be able to optimize slice
   queries (CASSANDRA-5514, CASSANDRA-5595, CASSANDRA-5600)
 * Binary protocol: allow batching already prepared statements (CASSANDRA-4693)
 * Allow preparing timestamp, ttl and limit in CQL3 queries (CASSANDRA-4450)
 * Support native link w/o JNA in Java7 (CASSANDRA-3734)
 * Use SASL authentication in binary protocol v2 (CASSANDRA-5545)
 * Replace Thrift HsHa with LMAX Disruptor based implementation (CASSANDRA-5582)
 * cqlsh: Add row count to SELECT output (CASSANDRA-5636)
 * Include a timestamp with all read commands to determine column expiration
   (CASSANDRA-5149)
 * Streaming 2.0 (CASSANDRA-5286, 5699)
 * Conditional create/drop ks/table/index statements in CQL3 (CASSANDRA-2737)
 * more pre-table creation property validation (CASSANDRA-5693)
 * Redesign repair messages (CASSANDRA-5426)
 * Fix ALTER RENAME post-5125 (CASSANDRA-5702)
 * Disallow renaming a 2ndary indexed column (CASSANDRA-5705)
 * Rename Table to Keyspace (CASSANDRA-5613)
 * Ensure changing column_index_size_in_kb on different nodes don't corrupt the
   sstable (CASSANDRA-5454)
 * Move resultset type information into prepare, not execute (CASSANDRA-5649)
 * Auto paging in binary protocol (CASSANDRA-4415, 5714)
 * Don't tie client side use of AbstractType to JDBC (CASSANDRA-4495)
 * Adds new TimestampType to replace DateType (CASSANDRA-5723, CASSANDRA-5729)
Merged from 1.2:
 * make starting native protocol server idempotent (CASSANDRA-5728)
 * Fix loading key cache when a saved entry is no longer valid (CASSANDRA-5706)
 * Fix serialization of the LEFT gossip value (CASSANDRA-5696)
 * cqlsh: Don't show 'null' in place of empty values (CASSANDRA-5675)
 * Race condition in detecting version on a mixed 1.1/1.2 cluster
   (CASSANDRA-5692)
 * Fix skipping range tombstones with reverse queries (CASSANDRA-5712)
 * Expire entries out of ThriftSessionManager (CASSANRDA-5719)
 * Don't keep ancestor information in memory (CASSANDRA-5342)
 * cqlsh: fix handling of semicolons inside BATCH queries (CASSANDRA-5697)


1.2.6
 * Fix tracing when operation completes before all responses arrive 
   (CASSANDRA-5668)
 * Fix cross-DC mutation forwarding (CASSANDRA-5632)
 * Reduce SSTableLoader memory usage (CASSANDRA-5555)
 * Scale hinted_handoff_throttle_in_kb to cluster size (CASSANDRA-5272)
 * (Hadoop) Add CQL3 input/output formats (CASSANDRA-4421, 5622)
 * (Hadoop) Fix InputKeyRange in CFIF (CASSANDRA-5536)
 * Fix dealing with ridiculously large max sstable sizes in LCS (CASSANDRA-5589)
 * Ignore pre-truncate hints (CASSANDRA-4655)
 * Move System.exit on OOM into a separate thread (CASSANDRA-5273)
 * Write row markers when serializing schema (CASSANDRA-5572)
 * Check only SSTables for the requested range when streaming (CASSANDRA-5569)
 * Improve batchlog replay behavior and hint ttl handling (CASSANDRA-5314)
 * Exclude localTimestamp from validation for tombstones (CASSANDRA-5398)
 * cqlsh: add custom prompt support (CASSANDRA-5539)
 * Reuse prepared statements in hot auth queries (CASSANDRA-5594)
 * cqlsh: add vertical output option (see EXPAND) (CASSANDRA-5597)
 * Add a rate limit option to stress (CASSANDRA-5004)
 * have BulkLoader ignore snapshots directories (CASSANDRA-5587) 
 * fix SnitchProperties logging context (CASSANDRA-5602)
 * Expose whether jna is enabled and memory is locked via JMX (CASSANDRA-5508)
 * cqlsh: fix COPY FROM with ReversedType (CASSANDRA-5610)
 * Allow creating CUSTOM indexes on collections (CASSANDRA-5615)
 * Evaluate now() function at execution time (CASSANDRA-5616)
 * Expose detailed read repair metrics (CASSANDRA-5618)
 * Correct blob literal + ReversedType parsing (CASSANDRA-5629)
 * Allow GPFS to prefer the internal IP like EC2MRS (CASSANDRA-5630)
 * fix help text for -tspw cassandra-cli (CASSANDRA-5643)
 * don't throw away initial causes exceptions for internode encryption issues 
   (CASSANDRA-5644)
 * Fix message spelling errors for cql select statements (CASSANDRA-5647)
 * Suppress custom exceptions thru jmx (CASSANDRA-5652)
 * Update CREATE CUSTOM INDEX syntax (CASSANDRA-5639)
 * Fix PermissionDetails.equals() method (CASSANDRA-5655)
 * Never allow partition key ranges in CQL3 without token() (CASSANDRA-5666)
 * Gossiper incorrectly drops AppState for an upgrading node (CASSANDRA-5660)
 * Connection thrashing during multi-region ec2 during upgrade, due to 
   messaging version (CASSANDRA-5669)
 * Avoid over reconnecting in EC2MRS (CASSANDRA-5678)
 * Fix ReadResponseSerializer.serializedSize() for digest reads (CASSANDRA-5476)
 * allow sstable2json on 2i CFs (CASSANDRA-5694)
Merged from 1.1:
 * Remove buggy thrift max message length option (CASSANDRA-5529)
 * Fix NPE in Pig's widerow mode (CASSANDRA-5488)
 * Add split size parameter to Pig and disable split combination (CASSANDRA-5544)


1.2.5
 * make BytesToken.toString only return hex bytes (CASSANDRA-5566)
 * Ensure that submitBackground enqueues at least one task (CASSANDRA-5554)
 * fix 2i updates with identical values and timestamps (CASSANDRA-5540)
 * fix compaction throttling bursty-ness (CASSANDRA-4316)
 * reduce memory consumption of IndexSummary (CASSANDRA-5506)
 * remove per-row column name bloom filters (CASSANDRA-5492)
 * Include fatal errors in trace events (CASSANDRA-5447)
 * Ensure that PerRowSecondaryIndex is notified of row-level deletes
   (CASSANDRA-5445)
 * Allow empty blob literals in CQL3 (CASSANDRA-5452)
 * Fix streaming RangeTombstones at column index boundary (CASSANDRA-5418)
 * Fix preparing statements when current keyspace is not set (CASSANDRA-5468)
 * Fix SemanticVersion.isSupportedBy minor/patch handling (CASSANDRA-5496)
 * Don't provide oldCfId for post-1.1 system cfs (CASSANDRA-5490)
 * Fix primary range ignores replication strategy (CASSANDRA-5424)
 * Fix shutdown of binary protocol server (CASSANDRA-5507)
 * Fix repair -snapshot not working (CASSANDRA-5512)
 * Set isRunning flag later in binary protocol server (CASSANDRA-5467)
 * Fix use of CQL3 functions with descending clustering order (CASSANDRA-5472)
 * Disallow renaming columns one at a time for thrift table in CQL3
   (CASSANDRA-5531)
 * cqlsh: add CLUSTERING ORDER BY support to DESCRIBE (CASSANDRA-5528)
 * Add custom secondary index support to CQL3 (CASSANDRA-5484)
 * Fix repair hanging silently on unexpected error (CASSANDRA-5229)
 * Fix Ec2Snitch regression introduced by CASSANDRA-5171 (CASSANDRA-5432)
 * Add nodetool enablebackup/disablebackup (CASSANDRA-5556)
 * cqlsh: fix DESCRIBE after case insensitive USE (CASSANDRA-5567)
Merged from 1.1
 * Add retry mechanism to OTC for non-droppable_verbs (CASSANDRA-5393)
 * Use allocator information to improve memtable memory usage estimate
   (CASSANDRA-5497)
 * Fix trying to load deleted row into row cache on startup (CASSANDRA-4463)
 * fsync leveled manifest to avoid corruption (CASSANDRA-5535)
 * Fix Bound intersection computation (CASSANDRA-5551)
 * sstablescrub now respects max memory size in cassandra.in.sh (CASSANDRA-5562)


1.2.4
 * Ensure that PerRowSecondaryIndex updates see the most recent values
   (CASSANDRA-5397)
 * avoid duplicate index entries ind PrecompactedRow and 
   ParallelCompactionIterable (CASSANDRA-5395)
 * remove the index entry on oldColumn when new column is a tombstone 
   (CASSANDRA-5395)
 * Change default stream throughput from 400 to 200 mbps (CASSANDRA-5036)
 * Gossiper logs DOWN for symmetry with UP (CASSANDRA-5187)
 * Fix mixing prepared statements between keyspaces (CASSANDRA-5352)
 * Fix consistency level during bootstrap - strike 3 (CASSANDRA-5354)
 * Fix transposed arguments in AlreadyExistsException (CASSANDRA-5362)
 * Improve asynchronous hint delivery (CASSANDRA-5179)
 * Fix Guava dependency version (12.0 -> 13.0.1) for Maven (CASSANDRA-5364)
 * Validate that provided CQL3 collection value are < 64K (CASSANDRA-5355)
 * Make upgradeSSTable skip current version sstables by default (CASSANDRA-5366)
 * Optimize min/max timestamp collection (CASSANDRA-5373)
 * Invalid streamId in cql binary protocol when using invalid CL 
   (CASSANDRA-5164)
 * Fix validation for IN where clauses with collections (CASSANDRA-5376)
 * Copy resultSet on count query to avoid ConcurrentModificationException 
   (CASSANDRA-5382)
 * Correctly typecheck in CQL3 even with ReversedType (CASSANDRA-5386)
 * Fix streaming compressed files when using encryption (CASSANDRA-5391)
 * cassandra-all 1.2.0 pom missing netty dependency (CASSANDRA-5392)
 * Fix writetime/ttl functions on null values (CASSANDRA-5341)
 * Fix NPE during cql3 select with token() (CASSANDRA-5404)
 * IndexHelper.skipBloomFilters won't skip non-SHA filters (CASSANDRA-5385)
 * cqlsh: Print maps ordered by key, sort sets (CASSANDRA-5413)
 * Add null syntax support in CQL3 for inserts (CASSANDRA-3783)
 * Allow unauthenticated set_keyspace() calls (CASSANDRA-5423)
 * Fix potential incremental backups race (CASSANDRA-5410)
 * Fix prepared BATCH statements with batch-level timestamps (CASSANDRA-5415)
 * Allow overriding superuser setup delay (CASSANDRA-5430)
 * cassandra-shuffle with JMX usernames and passwords (CASSANDRA-5431)
Merged from 1.1:
 * cli: Quote ks and cf names in schema output when needed (CASSANDRA-5052)
 * Fix bad default for min/max timestamp in SSTableMetadata (CASSANDRA-5372)
 * Fix cf name extraction from manifest in Directories.migrateFile() 
   (CASSANDRA-5242)
 * Support pluggable internode authentication (CASSANDRA-5401)


1.2.3
 * add check for sstable overlap within a level on startup (CASSANDRA-5327)
 * replace ipv6 colons in jmx object names (CASSANDRA-5298, 5328)
 * Avoid allocating SSTableBoundedScanner during repair when the range does 
   not intersect the sstable (CASSANDRA-5249)
 * Don't lowercase property map keys (this breaks NTS) (CASSANDRA-5292)
 * Fix composite comparator with super columns (CASSANDRA-5287)
 * Fix insufficient validation of UPDATE queries against counter cfs
   (CASSANDRA-5300)
 * Fix PropertyFileSnitch default DC/Rack behavior (CASSANDRA-5285)
 * Handle null values when executing prepared statement (CASSANDRA-5081)
 * Add netty to pom dependencies (CASSANDRA-5181)
 * Include type arguments in Thrift CQLPreparedResult (CASSANDRA-5311)
 * Fix compaction not removing columns when bf_fp_ratio is 1 (CASSANDRA-5182)
 * cli: Warn about missing CQL3 tables in schema descriptions (CASSANDRA-5309)
 * Re-enable unknown option in replication/compaction strategies option for
   backward compatibility (CASSANDRA-4795)
 * Add binary protocol support to stress (CASSANDRA-4993)
 * cqlsh: Fix COPY FROM value quoting and null handling (CASSANDRA-5305)
 * Fix repair -pr for vnodes (CASSANDRA-5329)
 * Relax CL for auth queries for non-default users (CASSANDRA-5310)
 * Fix AssertionError during repair (CASSANDRA-5245)
 * Don't announce migrations to pre-1.2 nodes (CASSANDRA-5334)
Merged from 1.1:
 * Update offline scrub for 1.0 -> 1.1 directory structure (CASSANDRA-5195)
 * add tmp flag to Descriptor hashcode (CASSANDRA-4021)
 * fix logging of "Found table data in data directories" when only system tables
   are present (CASSANDRA-5289)
 * cli: Add JMX authentication support (CASSANDRA-5080)
 * nodetool: ability to repair specific range (CASSANDRA-5280)
 * Fix possible assertion triggered in SliceFromReadCommand (CASSANDRA-5284)
 * cqlsh: Add inet type support on Windows (ipv4-only) (CASSANDRA-4801)
 * Fix race when initializing ColumnFamilyStore (CASSANDRA-5350)
 * Add UseTLAB JVM flag (CASSANDRA-5361)


1.2.2
 * fix potential for multiple concurrent compactions of the same sstables
   (CASSANDRA-5256)
 * avoid no-op caching of byte[] on commitlog append (CASSANDRA-5199)
 * fix symlinks under data dir not working (CASSANDRA-5185)
 * fix bug in compact storage metadata handling (CASSANDRA-5189)
 * Validate login for USE queries (CASSANDRA-5207)
 * cli: remove default username and password (CASSANDRA-5208)
 * configure populate_io_cache_on_flush per-CF (CASSANDRA-4694)
 * allow configuration of internode socket buffer (CASSANDRA-3378)
 * Make sstable directory picking blacklist-aware again (CASSANDRA-5193)
 * Correctly expire gossip states for edge cases (CASSANDRA-5216)
 * Improve handling of directory creation failures (CASSANDRA-5196)
 * Expose secondary indicies to the rest of nodetool (CASSANDRA-4464)
 * Binary protocol: avoid sending notification for 0.0.0.0 (CASSANDRA-5227)
 * add UseCondCardMark XX jvm settings on jdk 1.7 (CASSANDRA-4366)
 * CQL3 refactor to allow conversion function (CASSANDRA-5226)
 * Fix drop of sstables in some circumstance (CASSANDRA-5232)
 * Implement caching of authorization results (CASSANDRA-4295)
 * Add support for LZ4 compression (CASSANDRA-5038)
 * Fix missing columns in wide rows queries (CASSANDRA-5225)
 * Simplify auth setup and make system_auth ks alterable (CASSANDRA-5112)
 * Stop compactions from hanging during bootstrap (CASSANDRA-5244)
 * fix compressed streaming sending extra chunk (CASSANDRA-5105)
 * Add CQL3-based implementations of IAuthenticator and IAuthorizer
   (CASSANDRA-4898)
 * Fix timestamp-based tomstone removal logic (CASSANDRA-5248)
 * cli: Add JMX authentication support (CASSANDRA-5080)
 * Fix forceFlush behavior (CASSANDRA-5241)
 * cqlsh: Add username autocompletion (CASSANDRA-5231)
 * Fix CQL3 composite partition key error (CASSANDRA-5240)
 * Allow IN clause on last clustering key (CASSANDRA-5230)
Merged from 1.1:
 * fix start key/end token validation for wide row iteration (CASSANDRA-5168)
 * add ConfigHelper support for Thrift frame and max message sizes (CASSANDRA-5188)
 * fix nodetool repair not fail on node down (CASSANDRA-5203)
 * always collect tombstone hints (CASSANDRA-5068)
 * Fix error when sourcing file in cqlsh (CASSANDRA-5235)


1.2.1
 * stream undelivered hints on decommission (CASSANDRA-5128)
 * GossipingPropertyFileSnitch loads saved dc/rack info if needed (CASSANDRA-5133)
 * drain should flush system CFs too (CASSANDRA-4446)
 * add inter_dc_tcp_nodelay setting (CASSANDRA-5148)
 * re-allow wrapping ranges for start_token/end_token range pairitspwng (CASSANDRA-5106)
 * fix validation compaction of empty rows (CASSANDRA-5136)
 * nodetool methods to enable/disable hint storage/delivery (CASSANDRA-4750)
 * disallow bloom filter false positive chance of 0 (CASSANDRA-5013)
 * add threadpool size adjustment methods to JMXEnabledThreadPoolExecutor and 
   CompactionManagerMBean (CASSANDRA-5044)
 * fix hinting for dropped local writes (CASSANDRA-4753)
 * off-heap cache doesn't need mutable column container (CASSANDRA-5057)
 * apply disk_failure_policy to bad disks on initial directory creation 
   (CASSANDRA-4847)
 * Optimize name-based queries to use ArrayBackedSortedColumns (CASSANDRA-5043)
 * Fall back to old manifest if most recent is unparseable (CASSANDRA-5041)
 * pool [Compressed]RandomAccessReader objects on the partitioned read path
   (CASSANDRA-4942)
 * Add debug logging to list filenames processed by Directories.migrateFile 
   method (CASSANDRA-4939)
 * Expose black-listed directories via JMX (CASSANDRA-4848)
 * Log compaction merge counts (CASSANDRA-4894)
 * Minimize byte array allocation by AbstractData{Input,Output} (CASSANDRA-5090)
 * Add SSL support for the binary protocol (CASSANDRA-5031)
 * Allow non-schema system ks modification for shuffle to work (CASSANDRA-5097)
 * cqlsh: Add default limit to SELECT statements (CASSANDRA-4972)
 * cqlsh: fix DESCRIBE for 1.1 cfs in CQL3 (CASSANDRA-5101)
 * Correctly gossip with nodes >= 1.1.7 (CASSANDRA-5102)
 * Ensure CL guarantees on digest mismatch (CASSANDRA-5113)
 * Validate correctly selects on composite partition key (CASSANDRA-5122)
 * Fix exception when adding collection (CASSANDRA-5117)
 * Handle states for non-vnode clusters correctly (CASSANDRA-5127)
 * Refuse unrecognized replication and compaction strategy options (CASSANDRA-4795)
 * Pick the correct value validator in sstable2json for cql3 tables (CASSANDRA-5134)
 * Validate login for describe_keyspace, describe_keyspaces and set_keyspace
   (CASSANDRA-5144)
 * Fix inserting empty maps (CASSANDRA-5141)
 * Don't remove tokens from System table for node we know (CASSANDRA-5121)
 * fix streaming progress report for compresed files (CASSANDRA-5130)
 * Coverage analysis for low-CL queries (CASSANDRA-4858)
 * Stop interpreting dates as valid timeUUID value (CASSANDRA-4936)
 * Adds E notation for floating point numbers (CASSANDRA-4927)
 * Detect (and warn) unintentional use of the cql2 thrift methods when cql3 was
   intended (CASSANDRA-5172)
 * cli: Quote ks and cf names in schema output when needed (CASSANDRA-5052)
 * Fix cf name extraction from manifest in Directories.migrateFile() (CASSANDRA-5242)
 * Replace mistaken usage of commons-logging with slf4j (CASSANDRA-5464)
 * Ensure Jackson dependency matches lib (CASSANDRA-5126)
 * Expose droppable tombstone ratio stats over JMX (CASSANDRA-5159)
Merged from 1.1:
 * Simplify CompressedRandomAccessReader to work around JDK FD bug (CASSANDRA-5088)
 * Improve handling a changing target throttle rate mid-compaction (CASSANDRA-5087)
 * Pig: correctly decode row keys in widerow mode (CASSANDRA-5098)
 * nodetool repair command now prints progress (CASSANDRA-4767)
 * fix user defined compaction to run against 1.1 data directory (CASSANDRA-5118)
 * Fix CQL3 BATCH authorization caching (CASSANDRA-5145)
 * fix get_count returns incorrect value with TTL (CASSANDRA-5099)
 * better handling for mid-compaction failure (CASSANDRA-5137)
 * convert default marshallers list to map for better readability (CASSANDRA-5109)
 * fix ConcurrentModificationException in getBootstrapSource (CASSANDRA-5170)
 * fix sstable maxtimestamp for row deletes and pre-1.1.1 sstables (CASSANDRA-5153)
 * Fix thread growth on node removal (CASSANDRA-5175)
 * Make Ec2Region's datacenter name configurable (CASSANDRA-5155)


1.2.0
 * Disallow counters in collections (CASSANDRA-5082)
 * cqlsh: add unit tests (CASSANDRA-3920)
 * fix default bloom_filter_fp_chance for LeveledCompactionStrategy (CASSANDRA-5093)
Merged from 1.1:
 * add validation for get_range_slices with start_key and end_token (CASSANDRA-5089)


1.2.0-rc2
 * fix nodetool ownership display with vnodes (CASSANDRA-5065)
 * cqlsh: add DESCRIBE KEYSPACES command (CASSANDRA-5060)
 * Fix potential infinite loop when reloading CFS (CASSANDRA-5064)
 * Fix SimpleAuthorizer example (CASSANDRA-5072)
 * cqlsh: force CL.ONE for tracing and system.schema* queries (CASSANDRA-5070)
 * Includes cassandra-shuffle in the debian package (CASSANDRA-5058)
Merged from 1.1:
 * fix multithreaded compaction deadlock (CASSANDRA-4492)
 * fix temporarily missing schema after upgrade from pre-1.1.5 (CASSANDRA-5061)
 * Fix ALTER TABLE overriding compression options with defaults
   (CASSANDRA-4996, 5066)
 * fix specifying and altering crc_check_chance (CASSANDRA-5053)
 * fix Murmur3Partitioner ownership% calculation (CASSANDRA-5076)
 * Don't expire columns sooner than they should in 2ndary indexes (CASSANDRA-5079)


1.2-rc1
 * rename rpc_timeout settings to request_timeout (CASSANDRA-5027)
 * add BF with 0.1 FP to LCS by default (CASSANDRA-5029)
 * Fix preparing insert queries (CASSANDRA-5016)
 * Fix preparing queries with counter increment (CASSANDRA-5022)
 * Fix preparing updates with collections (CASSANDRA-5017)
 * Don't generate UUID based on other node address (CASSANDRA-5002)
 * Fix message when trying to alter a clustering key type (CASSANDRA-5012)
 * Update IAuthenticator to match the new IAuthorizer (CASSANDRA-5003)
 * Fix inserting only a key in CQL3 (CASSANDRA-5040)
 * Fix CQL3 token() function when used with strings (CASSANDRA-5050)
Merged from 1.1:
 * reduce log spam from invalid counter shards (CASSANDRA-5026)
 * Improve schema propagation performance (CASSANDRA-5025)
 * Fix for IndexHelper.IndexFor throws OOB Exception (CASSANDRA-5030)
 * cqlsh: make it possible to describe thrift CFs (CASSANDRA-4827)
 * cqlsh: fix timestamp formatting on some platforms (CASSANDRA-5046)


1.2-beta3
 * make consistency level configurable in cqlsh (CASSANDRA-4829)
 * fix cqlsh rendering of blob fields (CASSANDRA-4970)
 * fix cqlsh DESCRIBE command (CASSANDRA-4913)
 * save truncation position in system table (CASSANDRA-4906)
 * Move CompressionMetadata off-heap (CASSANDRA-4937)
 * allow CLI to GET cql3 columnfamily data (CASSANDRA-4924)
 * Fix rare race condition in getExpireTimeForEndpoint (CASSANDRA-4402)
 * acquire references to overlapping sstables during compaction so bloom filter
   doesn't get free'd prematurely (CASSANDRA-4934)
 * Don't share slice query filter in CQL3 SelectStatement (CASSANDRA-4928)
 * Separate tracing from Log4J (CASSANDRA-4861)
 * Exclude gcable tombstones from merkle-tree computation (CASSANDRA-4905)
 * Better printing of AbstractBounds for tracing (CASSANDRA-4931)
 * Optimize mostRecentTombstone check in CC.collectAllData (CASSANDRA-4883)
 * Change stream session ID to UUID to avoid collision from same node (CASSANDRA-4813)
 * Use Stats.db when bulk loading if present (CASSANDRA-4957)
 * Skip repair on system_trace and keyspaces with RF=1 (CASSANDRA-4956)
 * (cql3) Remove arbitrary SELECT limit (CASSANDRA-4918)
 * Correctly handle prepared operation on collections (CASSANDRA-4945)
 * Fix CQL3 LIMIT (CASSANDRA-4877)
 * Fix Stress for CQL3 (CASSANDRA-4979)
 * Remove cassandra specific exceptions from JMX interface (CASSANDRA-4893)
 * (CQL3) Force using ALLOW FILTERING on potentially inefficient queries (CASSANDRA-4915)
 * (cql3) Fix adding column when the table has collections (CASSANDRA-4982)
 * (cql3) Fix allowing collections with compact storage (CASSANDRA-4990)
 * (cql3) Refuse ttl/writetime function on collections (CASSANDRA-4992)
 * Replace IAuthority with new IAuthorizer (CASSANDRA-4874)
 * clqsh: fix KEY pseudocolumn escaping when describing Thrift tables
   in CQL3 mode (CASSANDRA-4955)
 * add basic authentication support for Pig CassandraStorage (CASSANDRA-3042)
 * fix CQL2 ALTER TABLE compaction_strategy_class altering (CASSANDRA-4965)
Merged from 1.1:
 * Fall back to old describe_splits if d_s_ex is not available (CASSANDRA-4803)
 * Improve error reporting when streaming ranges fail (CASSANDRA-5009)
 * Fix cqlsh timestamp formatting of timezone info (CASSANDRA-4746)
 * Fix assertion failure with leveled compaction (CASSANDRA-4799)
 * Check for null end_token in get_range_slice (CASSANDRA-4804)
 * Remove all remnants of removed nodes (CASSANDRA-4840)
 * Add aut-reloading of the log4j file in debian package (CASSANDRA-4855)
 * Fix estimated row cache entry size (CASSANDRA-4860)
 * reset getRangeSlice filter after finishing a row for get_paged_slice
   (CASSANDRA-4919)
 * expunge row cache post-truncate (CASSANDRA-4940)
 * Allow static CF definition with compact storage (CASSANDRA-4910)
 * Fix endless loop/compaction of schema_* CFs due to broken timestamps (CASSANDRA-4880)
 * Fix 'wrong class type' assertion in CounterColumn (CASSANDRA-4976)


1.2-beta2
 * fp rate of 1.0 disables BF entirely; LCS defaults to 1.0 (CASSANDRA-4876)
 * off-heap bloom filters for row keys (CASSANDRA_4865)
 * add extension point for sstable components (CASSANDRA-4049)
 * improve tracing output (CASSANDRA-4852, 4862)
 * make TRACE verb droppable (CASSANDRA-4672)
 * fix BulkLoader recognition of CQL3 columnfamilies (CASSANDRA-4755)
 * Sort commitlog segments for replay by id instead of mtime (CASSANDRA-4793)
 * Make hint delivery asynchronous (CASSANDRA-4761)
 * Pluggable Thrift transport factories for CLI and cqlsh (CASSANDRA-4609, 4610)
 * cassandra-cli: allow Double value type to be inserted to a column (CASSANDRA-4661)
 * Add ability to use custom TServerFactory implementations (CASSANDRA-4608)
 * optimize batchlog flushing to skip successful batches (CASSANDRA-4667)
 * include metadata for system keyspace itself in schema tables (CASSANDRA-4416)
 * add check to PropertyFileSnitch to verify presence of location for
   local node (CASSANDRA-4728)
 * add PBSPredictor consistency modeler (CASSANDRA-4261)
 * remove vestiges of Thrift unframed mode (CASSANDRA-4729)
 * optimize single-row PK lookups (CASSANDRA-4710)
 * adjust blockFor calculation to account for pending ranges due to node 
   movement (CASSANDRA-833)
 * Change CQL version to 3.0.0 and stop accepting 3.0.0-beta1 (CASSANDRA-4649)
 * (CQL3) Make prepared statement global instead of per connection 
   (CASSANDRA-4449)
 * Fix scrubbing of CQL3 created tables (CASSANDRA-4685)
 * (CQL3) Fix validation when using counter and regular columns in the same 
   table (CASSANDRA-4706)
 * Fix bug starting Cassandra with simple authentication (CASSANDRA-4648)
 * Add support for batchlog in CQL3 (CASSANDRA-4545, 4738)
 * Add support for multiple column family outputs in CFOF (CASSANDRA-4208)
 * Support repairing only the local DC nodes (CASSANDRA-4747)
 * Use rpc_address for binary protocol and change default port (CASSANDRA-4751)
 * Fix use of collections in prepared statements (CASSANDRA-4739)
 * Store more information into peers table (CASSANDRA-4351, 4814)
 * Configurable bucket size for size tiered compaction (CASSANDRA-4704)
 * Run leveled compaction in parallel (CASSANDRA-4310)
 * Fix potential NPE during CFS reload (CASSANDRA-4786)
 * Composite indexes may miss results (CASSANDRA-4796)
 * Move consistency level to the protocol level (CASSANDRA-4734, 4824)
 * Fix Subcolumn slice ends not respected (CASSANDRA-4826)
 * Fix Assertion error in cql3 select (CASSANDRA-4783)
 * Fix list prepend logic (CQL3) (CASSANDRA-4835)
 * Add booleans as literals in CQL3 (CASSANDRA-4776)
 * Allow renaming PK columns in CQL3 (CASSANDRA-4822)
 * Fix binary protocol NEW_NODE event (CASSANDRA-4679)
 * Fix potential infinite loop in tombstone compaction (CASSANDRA-4781)
 * Remove system tables accounting from schema (CASSANDRA-4850)
 * (cql3) Force provided columns in clustering key order in 
   'CLUSTERING ORDER BY' (CASSANDRA-4881)
 * Fix composite index bug (CASSANDRA-4884)
 * Fix short read protection for CQL3 (CASSANDRA-4882)
 * Add tracing support to the binary protocol (CASSANDRA-4699)
 * (cql3) Don't allow prepared marker inside collections (CASSANDRA-4890)
 * Re-allow order by on non-selected columns (CASSANDRA-4645)
 * Bug when composite index is created in a table having collections (CASSANDRA-4909)
 * log index scan subject in CompositesSearcher (CASSANDRA-4904)
Merged from 1.1:
 * add get[Row|Key]CacheEntries to CacheServiceMBean (CASSANDRA-4859)
 * fix get_paged_slice to wrap to next row correctly (CASSANDRA-4816)
 * fix indexing empty column values (CASSANDRA-4832)
 * allow JdbcDate to compose null Date objects (CASSANDRA-4830)
 * fix possible stackoverflow when compacting 1000s of sstables
   (CASSANDRA-4765)
 * fix wrong leveled compaction progress calculation (CASSANDRA-4807)
 * add a close() method to CRAR to prevent leaking file descriptors (CASSANDRA-4820)
 * fix potential infinite loop in get_count (CASSANDRA-4833)
 * fix compositeType.{get/from}String methods (CASSANDRA-4842)
 * (CQL) fix CREATE COLUMNFAMILY permissions check (CASSANDRA-4864)
 * Fix DynamicCompositeType same type comparison (CASSANDRA-4711)
 * Fix duplicate SSTable reference when stream session failed (CASSANDRA-3306)
 * Allow static CF definition with compact storage (CASSANDRA-4910)
 * Fix endless loop/compaction of schema_* CFs due to broken timestamps (CASSANDRA-4880)
 * Fix 'wrong class type' assertion in CounterColumn (CASSANDRA-4976)


1.2-beta1
 * add atomic_batch_mutate (CASSANDRA-4542, -4635)
 * increase default max_hint_window_in_ms to 3h (CASSANDRA-4632)
 * include message initiation time to replicas so they can more
   accurately drop timed-out requests (CASSANDRA-2858)
 * fix clientutil.jar dependencies (CASSANDRA-4566)
 * optimize WriteResponse (CASSANDRA-4548)
 * new metrics (CASSANDRA-4009)
 * redesign KEYS indexes to avoid read-before-write (CASSANDRA-2897)
 * debug tracing (CASSANDRA-1123)
 * parallelize row cache loading (CASSANDRA-4282)
 * Make compaction, flush JBOD-aware (CASSANDRA-4292)
 * run local range scans on the read stage (CASSANDRA-3687)
 * clean up ioexceptions (CASSANDRA-2116)
 * add disk_failure_policy (CASSANDRA-2118)
 * Introduce new json format with row level deletion (CASSANDRA-4054)
 * remove redundant "name" column from schema_keyspaces (CASSANDRA-4433)
 * improve "nodetool ring" handling of multi-dc clusters (CASSANDRA-3047)
 * update NTS calculateNaturalEndpoints to be O(N log N) (CASSANDRA-3881)
 * split up rpc timeout by operation type (CASSANDRA-2819)
 * rewrite key cache save/load to use only sequential i/o (CASSANDRA-3762)
 * update MS protocol with a version handshake + broadcast address id
   (CASSANDRA-4311)
 * multithreaded hint replay (CASSANDRA-4189)
 * add inter-node message compression (CASSANDRA-3127)
 * remove COPP (CASSANDRA-2479)
 * Track tombstone expiration and compact when tombstone content is
   higher than a configurable threshold, default 20% (CASSANDRA-3442, 4234)
 * update MurmurHash to version 3 (CASSANDRA-2975)
 * (CLI) track elapsed time for `delete' operation (CASSANDRA-4060)
 * (CLI) jline version is bumped to 1.0 to properly  support
   'delete' key function (CASSANDRA-4132)
 * Save IndexSummary into new SSTable 'Summary' component (CASSANDRA-2392, 4289)
 * Add support for range tombstones (CASSANDRA-3708)
 * Improve MessagingService efficiency (CASSANDRA-3617)
 * Avoid ID conflicts from concurrent schema changes (CASSANDRA-3794)
 * Set thrift HSHA server thread limit to unlimited by default (CASSANDRA-4277)
 * Avoids double serialization of CF id in RowMutation messages
   (CASSANDRA-4293)
 * stream compressed sstables directly with java nio (CASSANDRA-4297)
 * Support multiple ranges in SliceQueryFilter (CASSANDRA-3885)
 * Add column metadata to system column families (CASSANDRA-4018)
 * (cql3) Always use composite types by default (CASSANDRA-4329)
 * (cql3) Add support for set, map and list (CASSANDRA-3647)
 * Validate date type correctly (CASSANDRA-4441)
 * (cql3) Allow definitions with only a PK (CASSANDRA-4361)
 * (cql3) Add support for row key composites (CASSANDRA-4179)
 * improve DynamicEndpointSnitch by using reservoir sampling (CASSANDRA-4038)
 * (cql3) Add support for 2ndary indexes (CASSANDRA-3680)
 * (cql3) fix defining more than one PK to be invalid (CASSANDRA-4477)
 * remove schema agreement checking from all external APIs (Thrift, CQL and CQL3) (CASSANDRA-4487)
 * add Murmur3Partitioner and make it default for new installations (CASSANDRA-3772, 4621)
 * (cql3) update pseudo-map syntax to use map syntax (CASSANDRA-4497)
 * Finer grained exceptions hierarchy and provides error code with exceptions (CASSANDRA-3979)
 * Adds events push to binary protocol (CASSANDRA-4480)
 * Rewrite nodetool help (CASSANDRA-2293)
 * Make CQL3 the default for CQL (CASSANDRA-4640)
 * update stress tool to be able to use CQL3 (CASSANDRA-4406)
 * Accept all thrift update on CQL3 cf but don't expose their metadata (CASSANDRA-4377)
 * Replace Throttle with Guava's RateLimiter for HintedHandOff (CASSANDRA-4541)
 * fix counter add/get using CQL2 and CQL3 in stress tool (CASSANDRA-4633)
 * Add sstable count per level to cfstats (CASSANDRA-4537)
 * (cql3) Add ALTER KEYSPACE statement (CASSANDRA-4611)
 * (cql3) Allow defining default consistency levels (CASSANDRA-4448)
 * (cql3) Fix queries using LIMIT missing results (CASSANDRA-4579)
 * fix cross-version gossip messaging (CASSANDRA-4576)
 * added inet data type (CASSANDRA-4627)


1.1.6
 * Wait for writes on synchronous read digest mismatch (CASSANDRA-4792)
 * fix commitlog replay for nanotime-infected sstables (CASSANDRA-4782)
 * preflight check ttl for maximum of 20 years (CASSANDRA-4771)
 * (Pig) fix widerow input with single column rows (CASSANDRA-4789)
 * Fix HH to compact with correct gcBefore, which avoids wiping out
   undelivered hints (CASSANDRA-4772)
 * LCS will merge up to 32 L0 sstables as intended (CASSANDRA-4778)
 * NTS will default unconfigured DC replicas to zero (CASSANDRA-4675)
 * use default consistency level in counter validation if none is
   explicitly provide (CASSANDRA-4700)
 * Improve IAuthority interface by introducing fine-grained
   access permissions and grant/revoke commands (CASSANDRA-4490, 4644)
 * fix assumption error in CLI when updating/describing keyspace 
   (CASSANDRA-4322)
 * Adds offline sstablescrub to debian packaging (CASSANDRA-4642)
 * Automatic fixing of overlapping leveled sstables (CASSANDRA-4644)
 * fix error when using ORDER BY with extended selections (CASSANDRA-4689)
 * (CQL3) Fix validation for IN queries for non-PK cols (CASSANDRA-4709)
 * fix re-created keyspace disappering after 1.1.5 upgrade 
   (CASSANDRA-4698, 4752)
 * (CLI) display elapsed time in 2 fraction digits (CASSANDRA-3460)
 * add authentication support to sstableloader (CASSANDRA-4712)
 * Fix CQL3 'is reversed' logic (CASSANDRA-4716, 4759)
 * (CQL3) Don't return ReversedType in result set metadata (CASSANDRA-4717)
 * Backport adding AlterKeyspace statement (CASSANDRA-4611)
 * (CQL3) Correcty accept upper-case data types (CASSANDRA-4770)
 * Add binary protocol events for schema changes (CASSANDRA-4684)
Merged from 1.0:
 * Switch from NBHM to CHM in MessagingService's callback map, which
   prevents OOM in long-running instances (CASSANDRA-4708)


1.1.5
 * add SecondaryIndex.reload API (CASSANDRA-4581)
 * use millis + atomicint for commitlog segment creation instead of
   nanotime, which has issues under some hypervisors (CASSANDRA-4601)
 * fix FD leak in slice queries (CASSANDRA-4571)
 * avoid recursion in leveled compaction (CASSANDRA-4587)
 * increase stack size under Java7 to 180K
 * Log(info) schema changes (CASSANDRA-4547)
 * Change nodetool setcachecapcity to manipulate global caches (CASSANDRA-4563)
 * (cql3) fix setting compaction strategy (CASSANDRA-4597)
 * fix broken system.schema_* timestamps on system startup (CASSANDRA-4561)
 * fix wrong skip of cache saving (CASSANDRA-4533)
 * Avoid NPE when lost+found is in data dir (CASSANDRA-4572)
 * Respect five-minute flush moratorium after initial CL replay (CASSANDRA-4474)
 * Adds ntp as recommended in debian packaging (CASSANDRA-4606)
 * Configurable transport in CF Record{Reader|Writer} (CASSANDRA-4558)
 * (cql3) fix potential NPE with both equal and unequal restriction (CASSANDRA-4532)
 * (cql3) improves ORDER BY validation (CASSANDRA-4624)
 * Fix potential deadlock during counter writes (CASSANDRA-4578)
 * Fix cql error with ORDER BY when using IN (CASSANDRA-4612)
Merged from 1.0:
 * increase Xss to 160k to accomodate latest 1.6 JVMs (CASSANDRA-4602)
 * fix toString of hint destination tokens (CASSANDRA-4568)
 * Fix multiple values for CurrentLocal NodeID (CASSANDRA-4626)


1.1.4
 * fix offline scrub to catch >= out of order rows (CASSANDRA-4411)
 * fix cassandra-env.sh on RHEL and other non-dash-based systems 
   (CASSANDRA-4494)
Merged from 1.0:
 * (Hadoop) fix setting key length for old-style mapred api (CASSANDRA-4534)
 * (Hadoop) fix iterating through a resultset consisting entirely
   of tombstoned rows (CASSANDRA-4466)


1.1.3
 * (cqlsh) add COPY TO (CASSANDRA-4434)
 * munmap commitlog segments before rename (CASSANDRA-4337)
 * (JMX) rename getRangeKeySample to sampleKeyRange to avoid returning
   multi-MB results as an attribute (CASSANDRA-4452)
 * flush based on data size, not throughput; overwritten columns no 
   longer artificially inflate liveRatio (CASSANDRA-4399)
 * update default commitlog segment size to 32MB and total commitlog
   size to 32/1024 MB for 32/64 bit JVMs, respectively (CASSANDRA-4422)
 * avoid using global partitioner to estimate ranges in index sstables
   (CASSANDRA-4403)
 * restore pre-CASSANDRA-3862 approach to removing expired tombstones
   from row cache during compaction (CASSANDRA-4364)
 * (stress) support for CQL prepared statements (CASSANDRA-3633)
 * Correctly catch exception when Snappy cannot be loaded (CASSANDRA-4400)
 * (cql3) Support ORDER BY when IN condition is given in WHERE clause (CASSANDRA-4327)
 * (cql3) delete "component_index" column on DROP TABLE call (CASSANDRA-4420)
 * change nanoTime() to currentTimeInMillis() in schema related code (CASSANDRA-4432)
 * add a token generation tool (CASSANDRA-3709)
 * Fix LCS bug with sstable containing only 1 row (CASSANDRA-4411)
 * fix "Can't Modify Index Name" problem on CF update (CASSANDRA-4439)
 * Fix assertion error in getOverlappingSSTables during repair (CASSANDRA-4456)
 * fix nodetool's setcompactionthreshold command (CASSANDRA-4455)
 * Ensure compacted files are never used, to avoid counter overcount (CASSANDRA-4436)
Merged from 1.0:
 * Push the validation of secondary index values to the SecondaryIndexManager (CASSANDRA-4240)
 * allow dropping columns shadowed by not-yet-expired supercolumn or row
   tombstones in PrecompactedRow (CASSANDRA-4396)


1.1.2
 * Fix cleanup not deleting index entries (CASSANDRA-4379)
 * Use correct partitioner when saving + loading caches (CASSANDRA-4331)
 * Check schema before trying to export sstable (CASSANDRA-2760)
 * Raise a meaningful exception instead of NPE when PFS encounters
   an unconfigured node + no default (CASSANDRA-4349)
 * fix bug in sstable blacklisting with LCS (CASSANDRA-4343)
 * LCS no longer promotes tiny sstables out of L0 (CASSANDRA-4341)
 * skip tombstones during hint replay (CASSANDRA-4320)
 * fix NPE in compactionstats (CASSANDRA-4318)
 * enforce 1m min keycache for auto (CASSANDRA-4306)
 * Have DeletedColumn.isMFD always return true (CASSANDRA-4307)
 * (cql3) exeption message for ORDER BY constraints said primary filter can be
    an IN clause, which is misleading (CASSANDRA-4319)
 * (cql3) Reject (not yet supported) creation of 2ndardy indexes on tables with
   composite primary keys (CASSANDRA-4328)
 * Set JVM stack size to 160k for java 7 (CASSANDRA-4275)
 * cqlsh: add COPY command to load data from CSV flat files (CASSANDRA-4012)
 * CFMetaData.fromThrift to throw ConfigurationException upon error (CASSANDRA-4353)
 * Use CF comparator to sort indexed columns in SecondaryIndexManager
   (CASSANDRA-4365)
 * add strategy_options to the KSMetaData.toString() output (CASSANDRA-4248)
 * (cql3) fix range queries containing unqueried results (CASSANDRA-4372)
 * (cql3) allow updating column_alias types (CASSANDRA-4041)
 * (cql3) Fix deletion bug (CASSANDRA-4193)
 * Fix computation of overlapping sstable for leveled compaction (CASSANDRA-4321)
 * Improve scrub and allow to run it offline (CASSANDRA-4321)
 * Fix assertionError in StorageService.bulkLoad (CASSANDRA-4368)
 * (cqlsh) add option to authenticate to a keyspace at startup (CASSANDRA-4108)
 * (cqlsh) fix ASSUME functionality (CASSANDRA-4352)
 * Fix ColumnFamilyRecordReader to not return progress > 100% (CASSANDRA-3942)
Merged from 1.0:
 * Set gc_grace on index CF to 0 (CASSANDRA-4314)


1.1.1
 * add populate_io_cache_on_flush option (CASSANDRA-2635)
 * allow larger cache capacities than 2GB (CASSANDRA-4150)
 * add getsstables command to nodetool (CASSANDRA-4199)
 * apply parent CF compaction settings to secondary index CFs (CASSANDRA-4280)
 * preserve commitlog size cap when recycling segments at startup
   (CASSANDRA-4201)
 * (Hadoop) fix split generation regression (CASSANDRA-4259)
 * ignore min/max compactions settings in LCS, while preserving
   behavior that min=max=0 disables autocompaction (CASSANDRA-4233)
 * log number of rows read from saved cache (CASSANDRA-4249)
 * calculate exact size required for cleanup operations (CASSANDRA-1404)
 * avoid blocking additional writes during flush when the commitlog
   gets behind temporarily (CASSANDRA-1991)
 * enable caching on index CFs based on data CF cache setting (CASSANDRA-4197)
 * warn on invalid replication strategy creation options (CASSANDRA-4046)
 * remove [Freeable]Memory finalizers (CASSANDRA-4222)
 * include tombstone size in ColumnFamily.size, which can prevent OOM
   during sudden mass delete operations by yielding a nonzero liveRatio
   (CASSANDRA-3741)
 * Open 1 sstableScanner per level for leveled compaction (CASSANDRA-4142)
 * Optimize reads when row deletion timestamps allow us to restrict
   the set of sstables we check (CASSANDRA-4116)
 * add support for commitlog archiving and point-in-time recovery
   (CASSANDRA-3690)
 * avoid generating redundant compaction tasks during streaming
   (CASSANDRA-4174)
 * add -cf option to nodetool snapshot, and takeColumnFamilySnapshot to
   StorageService mbean (CASSANDRA-556)
 * optimize cleanup to drop entire sstables where possible (CASSANDRA-4079)
 * optimize truncate when autosnapshot is disabled (CASSANDRA-4153)
 * update caches to use byte[] keys to reduce memory overhead (CASSANDRA-3966)
 * add column limit to cli (CASSANDRA-3012, 4098)
 * clean up and optimize DataOutputBuffer, used by CQL compression and
   CompositeType (CASSANDRA-4072)
 * optimize commitlog checksumming (CASSANDRA-3610)
 * identify and blacklist corrupted SSTables from future compactions 
   (CASSANDRA-2261)
 * Move CfDef and KsDef validation out of thrift (CASSANDRA-4037)
 * Expose API to repair a user provided range (CASSANDRA-3912)
 * Add way to force the cassandra-cli to refresh its schema (CASSANDRA-4052)
 * Avoid having replicate on write tasks stacking up at CL.ONE (CASSANDRA-2889)
 * (cql3) Backwards compatibility for composite comparators in non-cql3-aware
   clients (CASSANDRA-4093)
 * (cql3) Fix order by for reversed queries (CASSANDRA-4160)
 * (cql3) Add ReversedType support (CASSANDRA-4004)
 * (cql3) Add timeuuid type (CASSANDRA-4194)
 * (cql3) Minor fixes (CASSANDRA-4185)
 * (cql3) Fix prepared statement in BATCH (CASSANDRA-4202)
 * (cql3) Reduce the list of reserved keywords (CASSANDRA-4186)
 * (cql3) Move max/min compaction thresholds to compaction strategy options
   (CASSANDRA-4187)
 * Fix exception during move when localhost is the only source (CASSANDRA-4200)
 * (cql3) Allow paging through non-ordered partitioner results (CASSANDRA-3771)
 * (cql3) Fix drop index (CASSANDRA-4192)
 * (cql3) Don't return range ghosts anymore (CASSANDRA-3982)
 * fix re-creating Keyspaces/ColumnFamilies with the same name as dropped
   ones (CASSANDRA-4219)
 * fix SecondaryIndex LeveledManifest save upon snapshot (CASSANDRA-4230)
 * fix missing arrayOffset in FBUtilities.hash (CASSANDRA-4250)
 * (cql3) Add name of parameters in CqlResultSet (CASSANDRA-4242)
 * (cql3) Correctly validate order by queries (CASSANDRA-4246)
 * rename stress to cassandra-stress for saner packaging (CASSANDRA-4256)
 * Fix exception on colum metadata with non-string comparator (CASSANDRA-4269)
 * Check for unknown/invalid compression options (CASSANDRA-4266)
 * (cql3) Adds simple access to column timestamp and ttl (CASSANDRA-4217)
 * (cql3) Fix range queries with secondary indexes (CASSANDRA-4257)
 * Better error messages from improper input in cli (CASSANDRA-3865)
 * Try to stop all compaction upon Keyspace or ColumnFamily drop (CASSANDRA-4221)
 * (cql3) Allow keyspace properties to contain hyphens (CASSANDRA-4278)
 * (cql3) Correctly validate keyspace access in create table (CASSANDRA-4296)
 * Avoid deadlock in migration stage (CASSANDRA-3882)
 * Take supercolumn names and deletion info into account in memtable throughput
   (CASSANDRA-4264)
 * Add back backward compatibility for old style replication factor (CASSANDRA-4294)
 * Preserve compatibility with pre-1.1 index queries (CASSANDRA-4262)
Merged from 1.0:
 * Fix super columns bug where cache is not updated (CASSANDRA-4190)
 * fix maxTimestamp to include row tombstones (CASSANDRA-4116)
 * (CLI) properly handle quotes in create/update keyspace commands (CASSANDRA-4129)
 * Avoids possible deadlock during bootstrap (CASSANDRA-4159)
 * fix stress tool that hangs forever on timeout or error (CASSANDRA-4128)
 * stress tool to return appropriate exit code on failure (CASSANDRA-4188)
 * fix compaction NPE when out of disk space and assertions disabled
   (CASSANDRA-3985)
 * synchronize LCS getEstimatedTasks to avoid CME (CASSANDRA-4255)
 * ensure unique streaming session id's (CASSANDRA-4223)
 * kick off background compaction when min/max thresholds change 
   (CASSANDRA-4279)
 * improve ability of STCS.getBuckets to deal with 100s of 1000s of
   sstables, such as when convertinb back from LCS (CASSANDRA-4287)
 * Oversize integer in CQL throws NumberFormatException (CASSANDRA-4291)
 * fix 1.0.x node join to mixed version cluster, other nodes >= 1.1 (CASSANDRA-4195)
 * Fix LCS splitting sstable base on uncompressed size (CASSANDRA-4419)
 * Push the validation of secondary index values to the SecondaryIndexManager (CASSANDRA-4240)
 * Don't purge columns during upgradesstables (CASSANDRA-4462)
 * Make cqlsh work with piping (CASSANDRA-4113)
 * Validate arguments for nodetool decommission (CASSANDRA-4061)
 * Report thrift status in nodetool info (CASSANDRA-4010)


1.1.0-final
 * average a reduced liveRatio estimate with the previous one (CASSANDRA-4065)
 * Allow KS and CF names up to 48 characters (CASSANDRA-4157)
 * fix stress build (CASSANDRA-4140)
 * add time remaining estimate to nodetool compactionstats (CASSANDRA-4167)
 * (cql) fix NPE in cql3 ALTER TABLE (CASSANDRA-4163)
 * (cql) Add support for CL.TWO and CL.THREE in CQL (CASSANDRA-4156)
 * (cql) Fix type in CQL3 ALTER TABLE preventing update (CASSANDRA-4170)
 * (cql) Throw invalid exception from CQL3 on obsolete options (CASSANDRA-4171)
 * (cqlsh) fix recognizing uppercase SELECT keyword (CASSANDRA-4161)
 * Pig: wide row support (CASSANDRA-3909)
Merged from 1.0:
 * avoid streaming empty files with bulk loader if sstablewriter errors out
   (CASSANDRA-3946)


1.1-rc1
 * Include stress tool in binary builds (CASSANDRA-4103)
 * (Hadoop) fix wide row iteration when last row read was deleted
   (CASSANDRA-4154)
 * fix read_repair_chance to really default to 0.1 in the cli (CASSANDRA-4114)
 * Adds caching and bloomFilterFpChange to CQL options (CASSANDRA-4042)
 * Adds posibility to autoconfigure size of the KeyCache (CASSANDRA-4087)
 * fix KEYS index from skipping results (CASSANDRA-3996)
 * Remove sliced_buffer_size_in_kb dead option (CASSANDRA-4076)
 * make loadNewSStable preserve sstable version (CASSANDRA-4077)
 * Respect 1.0 cache settings as much as possible when upgrading 
   (CASSANDRA-4088)
 * relax path length requirement for sstable files when upgrading on 
   non-Windows platforms (CASSANDRA-4110)
 * fix terminination of the stress.java when errors were encountered
   (CASSANDRA-4128)
 * Move CfDef and KsDef validation out of thrift (CASSANDRA-4037)
 * Fix get_paged_slice (CASSANDRA-4136)
 * CQL3: Support slice with exclusive start and stop (CASSANDRA-3785)
Merged from 1.0:
 * support PropertyFileSnitch in bulk loader (CASSANDRA-4145)
 * add auto_snapshot option allowing disabling snapshot before drop/truncate
   (CASSANDRA-3710)
 * allow short snitch names (CASSANDRA-4130)


1.1-beta2
 * rename loaded sstables to avoid conflicts with local snapshots
   (CASSANDRA-3967)
 * start hint replay as soon as FD notifies that the target is back up
   (CASSANDRA-3958)
 * avoid unproductive deserializing of cached rows during compaction
   (CASSANDRA-3921)
 * fix concurrency issues with CQL keyspace creation (CASSANDRA-3903)
 * Show Effective Owership via Nodetool ring <keyspace> (CASSANDRA-3412)
 * Update ORDER BY syntax for CQL3 (CASSANDRA-3925)
 * Fix BulkRecordWriter to not throw NPE if reducer gets no map data from Hadoop (CASSANDRA-3944)
 * Fix bug with counters in super columns (CASSANDRA-3821)
 * Remove deprecated merge_shard_chance (CASSANDRA-3940)
 * add a convenient way to reset a node's schema (CASSANDRA-2963)
 * fix for intermittent SchemaDisagreementException (CASSANDRA-3884)
 * CLI `list <CF>` to limit number of columns and their order (CASSANDRA-3012)
 * ignore deprecated KsDef/CfDef/ColumnDef fields in native schema (CASSANDRA-3963)
 * CLI to report when unsupported column_metadata pair was given (CASSANDRA-3959)
 * reincarnate removed and deprecated KsDef/CfDef attributes (CASSANDRA-3953)
 * Fix race between writes and read for cache (CASSANDRA-3862)
 * perform static initialization of StorageProxy on start-up (CASSANDRA-3797)
 * support trickling fsync() on writes (CASSANDRA-3950)
 * expose counters for unavailable/timeout exceptions given to thrift clients (CASSANDRA-3671)
 * avoid quadratic startup time in LeveledManifest (CASSANDRA-3952)
 * Add type information to new schema_ columnfamilies and remove thrift
   serialization for schema (CASSANDRA-3792)
 * add missing column validator options to the CLI help (CASSANDRA-3926)
 * skip reading saved key cache if CF's caching strategy is NONE or ROWS_ONLY (CASSANDRA-3954)
 * Unify migration code (CASSANDRA-4017)
Merged from 1.0:
 * cqlsh: guess correct version of Python for Arch Linux (CASSANDRA-4090)
 * (CLI) properly handle quotes in create/update keyspace commands (CASSANDRA-4129)
 * Avoids possible deadlock during bootstrap (CASSANDRA-4159)
 * fix stress tool that hangs forever on timeout or error (CASSANDRA-4128)
 * Fix super columns bug where cache is not updated (CASSANDRA-4190)
 * stress tool to return appropriate exit code on failure (CASSANDRA-4188)


1.0.9
 * improve index sampling performance (CASSANDRA-4023)
 * always compact away deleted hints immediately after handoff (CASSANDRA-3955)
 * delete hints from dropped ColumnFamilies on handoff instead of
   erroring out (CASSANDRA-3975)
 * add CompositeType ref to the CLI doc for create/update column family (CASSANDRA-3980)
 * Pig: support Counter ColumnFamilies (CASSANDRA-3973)
 * Pig: Composite column support (CASSANDRA-3684)
 * Avoid NPE during repair when a keyspace has no CFs (CASSANDRA-3988)
 * Fix division-by-zero error on get_slice (CASSANDRA-4000)
 * don't change manifest level for cleanup, scrub, and upgradesstables
   operations under LeveledCompactionStrategy (CASSANDRA-3989, 4112)
 * fix race leading to super columns assertion failure (CASSANDRA-3957)
 * fix NPE on invalid CQL delete command (CASSANDRA-3755)
 * allow custom types in CLI's assume command (CASSANDRA-4081)
 * fix totalBytes count for parallel compactions (CASSANDRA-3758)
 * fix intermittent NPE in get_slice (CASSANDRA-4095)
 * remove unnecessary asserts in native code interfaces (CASSANDRA-4096)
 * Validate blank keys in CQL to avoid assertion errors (CASSANDRA-3612)
 * cqlsh: fix bad decoding of some column names (CASSANDRA-4003)
 * cqlsh: fix incorrect padding with unicode chars (CASSANDRA-4033)
 * Fix EC2 snitch incorrectly reporting region (CASSANDRA-4026)
 * Shut down thrift during decommission (CASSANDRA-4086)
 * Expose nodetool cfhistograms for 2ndary indexes (CASSANDRA-4063)
Merged from 0.8:
 * Fix ConcurrentModificationException in gossiper (CASSANDRA-4019)


1.1-beta1
 * (cqlsh)
   + add SOURCE and CAPTURE commands, and --file option (CASSANDRA-3479)
   + add ALTER COLUMNFAMILY WITH (CASSANDRA-3523)
   + bundle Python dependencies with Cassandra (CASSANDRA-3507)
   + added to Debian package (CASSANDRA-3458)
   + display byte data instead of erroring out on decode failure 
     (CASSANDRA-3874)
 * add nodetool rebuild_index (CASSANDRA-3583)
 * add nodetool rangekeysample (CASSANDRA-2917)
 * Fix streaming too much data during move operations (CASSANDRA-3639)
 * Nodetool and CLI connect to localhost by default (CASSANDRA-3568)
 * Reduce memory used by primary index sample (CASSANDRA-3743)
 * (Hadoop) separate input/output configurations (CASSANDRA-3197, 3765)
 * avoid returning internal Cassandra classes over JMX (CASSANDRA-2805)
 * add row-level isolation via SnapTree (CASSANDRA-2893)
 * Optimize key count estimation when opening sstable on startup
   (CASSANDRA-2988)
 * multi-dc replication optimization supporting CL > ONE (CASSANDRA-3577)
 * add command to stop compactions (CASSANDRA-1740, 3566, 3582)
 * multithreaded streaming (CASSANDRA-3494)
 * removed in-tree redhat spec (CASSANDRA-3567)
 * "defragment" rows for name-based queries under STCS, again (CASSANDRA-2503)
 * Recycle commitlog segments for improved performance 
   (CASSANDRA-3411, 3543, 3557, 3615)
 * update size-tiered compaction to prioritize small tiers (CASSANDRA-2407)
 * add message expiration logic to OutboundTcpConnection (CASSANDRA-3005)
 * off-heap cache to use sun.misc.Unsafe instead of JNA (CASSANDRA-3271)
 * EACH_QUORUM is only supported for writes (CASSANDRA-3272)
 * replace compactionlock use in schema migration by checking CFS.isValid
   (CASSANDRA-3116)
 * recognize that "SELECT first ... *" isn't really "SELECT *" (CASSANDRA-3445)
 * Use faster bytes comparison (CASSANDRA-3434)
 * Bulk loader is no longer a fat client, (HADOOP) bulk load output format
   (CASSANDRA-3045)
 * (Hadoop) add support for KeyRange.filter
 * remove assumption that keys and token are in bijection
   (CASSANDRA-1034, 3574, 3604)
 * always remove endpoints from delevery queue in HH (CASSANDRA-3546)
 * fix race between cf flush and its 2ndary indexes flush (CASSANDRA-3547)
 * fix potential race in AES when a repair fails (CASSANDRA-3548)
 * Remove columns shadowed by a deleted container even when we cannot purge
   (CASSANDRA-3538)
 * Improve memtable slice iteration performance (CASSANDRA-3545)
 * more efficient allocation of small bloom filters (CASSANDRA-3618)
 * Use separate writer thread in SSTableSimpleUnsortedWriter (CASSANDRA-3619)
 * fsync the directory after new sstable or commitlog segment are created (CASSANDRA-3250)
 * fix minor issues reported by FindBugs (CASSANDRA-3658)
 * global key/row caches (CASSANDRA-3143, 3849)
 * optimize memtable iteration during range scan (CASSANDRA-3638)
 * introduce 'crc_check_chance' in CompressionParameters to support
   a checksum percentage checking chance similarly to read-repair (CASSANDRA-3611)
 * a way to deactivate global key/row cache on per-CF basis (CASSANDRA-3667)
 * fix LeveledCompactionStrategy broken because of generation pre-allocation
   in LeveledManifest (CASSANDRA-3691)
 * finer-grained control over data directories (CASSANDRA-2749)
 * Fix ClassCastException during hinted handoff (CASSANDRA-3694)
 * Upgrade Thrift to 0.7 (CASSANDRA-3213)
 * Make stress.java insert operation to use microseconds (CASSANDRA-3725)
 * Allows (internally) doing a range query with a limit of columns instead of
   rows (CASSANDRA-3742)
 * Allow rangeSlice queries to be start/end inclusive/exclusive (CASSANDRA-3749)
 * Fix BulkLoader to support new SSTable layout and add stream
   throttling to prevent an NPE when there is no yaml config (CASSANDRA-3752)
 * Allow concurrent schema migrations (CASSANDRA-1391, 3832)
 * Add SnapshotCommand to trigger snapshot on remote node (CASSANDRA-3721)
 * Make CFMetaData conversions to/from thrift/native schema inverses
   (CASSANDRA_3559)
 * Add initial code for CQL 3.0-beta (CASSANDRA-2474, 3781, 3753)
 * Add wide row support for ColumnFamilyInputFormat (CASSANDRA-3264)
 * Allow extending CompositeType comparator (CASSANDRA-3657)
 * Avoids over-paging during get_count (CASSANDRA-3798)
 * Add new command to rebuild a node without (repair) merkle tree calculations
   (CASSANDRA-3483, 3922)
 * respect not only row cache capacity but caching mode when
   trying to read data (CASSANDRA-3812)
 * fix system tests (CASSANDRA-3827)
 * CQL support for altering row key type in ALTER TABLE (CASSANDRA-3781)
 * turn compression on by default (CASSANDRA-3871)
 * make hexToBytes refuse invalid input (CASSANDRA-2851)
 * Make secondary indexes CF inherit compression and compaction from their
   parent CF (CASSANDRA-3877)
 * Finish cleanup up tombstone purge code (CASSANDRA-3872)
 * Avoid NPE on aboarted stream-out sessions (CASSANDRA-3904)
 * BulkRecordWriter throws NPE for counter columns (CASSANDRA-3906)
 * Support compression using BulkWriter (CASSANDRA-3907)


1.0.8
 * fix race between cleanup and flush on secondary index CFSes (CASSANDRA-3712)
 * avoid including non-queried nodes in rangeslice read repair
   (CASSANDRA-3843)
 * Only snapshot CF being compacted for snapshot_before_compaction 
   (CASSANDRA-3803)
 * Log active compactions in StatusLogger (CASSANDRA-3703)
 * Compute more accurate compaction score per level (CASSANDRA-3790)
 * Return InvalidRequest when using a keyspace that doesn't exist
   (CASSANDRA-3764)
 * disallow user modification of System keyspace (CASSANDRA-3738)
 * allow using sstable2json on secondary index data (CASSANDRA-3738)
 * (cqlsh) add DESCRIBE COLUMNFAMILIES (CASSANDRA-3586)
 * (cqlsh) format blobs correctly and use colors to improve output
   readability (CASSANDRA-3726)
 * synchronize BiMap of bootstrapping tokens (CASSANDRA-3417)
 * show index options in CLI (CASSANDRA-3809)
 * add optional socket timeout for streaming (CASSANDRA-3838)
 * fix truncate not to leave behind non-CFS backed secondary indexes
   (CASSANDRA-3844)
 * make CLI `show schema` to use output stream directly instead
   of StringBuilder (CASSANDRA-3842)
 * remove the wait on hint future during write (CASSANDRA-3870)
 * (cqlsh) ignore missing CfDef opts (CASSANDRA-3933)
 * (cqlsh) look for cqlshlib relative to realpath (CASSANDRA-3767)
 * Fix short read protection (CASSANDRA-3934)
 * Make sure infered and actual schema match (CASSANDRA-3371)
 * Fix NPE during HH delivery (CASSANDRA-3677)
 * Don't put boostrapping node in 'hibernate' status (CASSANDRA-3737)
 * Fix double quotes in windows bat files (CASSANDRA-3744)
 * Fix bad validator lookup (CASSANDRA-3789)
 * Fix soft reset in EC2MultiRegionSnitch (CASSANDRA-3835)
 * Don't leave zombie connections with THSHA thrift server (CASSANDRA-3867)
 * (cqlsh) fix deserialization of data (CASSANDRA-3874)
 * Fix removetoken force causing an inconsistent state (CASSANDRA-3876)
 * Fix ahndling of some types with Pig (CASSANDRA-3886)
 * Don't allow to drop the system keyspace (CASSANDRA-3759)
 * Make Pig deletes disabled by default and configurable (CASSANDRA-3628)
Merged from 0.8:
 * (Pig) fix CassandraStorage to use correct comparator in Super ColumnFamily
   case (CASSANDRA-3251)
 * fix thread safety issues in commitlog replay, primarily affecting
   systems with many (100s) of CF definitions (CASSANDRA-3751)
 * Fix relevant tombstone ignored with super columns (CASSANDRA-3875)


1.0.7
 * fix regression in HH page size calculation (CASSANDRA-3624)
 * retry failed stream on IOException (CASSANDRA-3686)
 * allow configuring bloom_filter_fp_chance (CASSANDRA-3497)
 * attempt hint delivery every ten minutes, or when failure detector
   notifies us that a node is back up, whichever comes first.  hint
   handoff throttle delay default changed to 1ms, from 50 (CASSANDRA-3554)
 * add nodetool setstreamthroughput (CASSANDRA-3571)
 * fix assertion when dropping a columnfamily with no sstables (CASSANDRA-3614)
 * more efficient allocation of small bloom filters (CASSANDRA-3618)
 * CLibrary.createHardLinkWithExec() to check for errors (CASSANDRA-3101)
 * Avoid creating empty and non cleaned writer during compaction (CASSANDRA-3616)
 * stop thrift service in shutdown hook so we can quiesce MessagingService
   (CASSANDRA-3335)
 * (CQL) compaction_strategy_options and compression_parameters for
   CREATE COLUMNFAMILY statement (CASSANDRA-3374)
 * Reset min/max compaction threshold when creating size tiered compaction
   strategy (CASSANDRA-3666)
 * Don't ignore IOException during compaction (CASSANDRA-3655)
 * Fix assertion error for CF with gc_grace=0 (CASSANDRA-3579)
 * Shutdown ParallelCompaction reducer executor after use (CASSANDRA-3711)
 * Avoid < 0 value for pending tasks in leveled compaction (CASSANDRA-3693)
 * (Hadoop) Support TimeUUID in Pig CassandraStorage (CASSANDRA-3327)
 * Check schema is ready before continuing boostrapping (CASSANDRA-3629)
 * Catch overflows during parsing of chunk_length_kb (CASSANDRA-3644)
 * Improve stream protocol mismatch errors (CASSANDRA-3652)
 * Avoid multiple thread doing HH to the same target (CASSANDRA-3681)
 * Add JMX property for rp_timeout_in_ms (CASSANDRA-2940)
 * Allow DynamicCompositeType to compare component of different types
   (CASSANDRA-3625)
 * Flush non-cfs backed secondary indexes (CASSANDRA-3659)
 * Secondary Indexes should report memory consumption (CASSANDRA-3155)
 * fix for SelectStatement start/end key are not set correctly
   when a key alias is involved (CASSANDRA-3700)
 * fix CLI `show schema` command insert of an extra comma in
   column_metadata (CASSANDRA-3714)
Merged from 0.8:
 * avoid logging (harmless) exception when GC takes < 1ms (CASSANDRA-3656)
 * prevent new nodes from thinking down nodes are up forever (CASSANDRA-3626)
 * use correct list of replicas for LOCAL_QUORUM reads when read repair
   is disabled (CASSANDRA-3696)
 * block on flush before compacting hints (may prevent OOM) (CASSANDRA-3733)


1.0.6
 * (CQL) fix cqlsh support for replicate_on_write (CASSANDRA-3596)
 * fix adding to leveled manifest after streaming (CASSANDRA-3536)
 * filter out unavailable cipher suites when using encryption (CASSANDRA-3178)
 * (HADOOP) add old-style api support for CFIF and CFRR (CASSANDRA-2799)
 * Support TimeUUIDType column names in Stress.java tool (CASSANDRA-3541)
 * (CQL) INSERT/UPDATE/DELETE/TRUNCATE commands should allow CF names to
   be qualified by keyspace (CASSANDRA-3419)
 * always remove endpoints from delevery queue in HH (CASSANDRA-3546)
 * fix race between cf flush and its 2ndary indexes flush (CASSANDRA-3547)
 * fix potential race in AES when a repair fails (CASSANDRA-3548)
 * fix default value validation usage in CLI SET command (CASSANDRA-3553)
 * Optimize componentsFor method for compaction and startup time
   (CASSANDRA-3532)
 * (CQL) Proper ColumnFamily metadata validation on CREATE COLUMNFAMILY 
   (CASSANDRA-3565)
 * fix compression "chunk_length_kb" option to set correct kb value for 
   thrift/avro (CASSANDRA-3558)
 * fix missing response during range slice repair (CASSANDRA-3551)
 * 'describe ring' moved from CLI to nodetool and available through JMX (CASSANDRA-3220)
 * add back partitioner to sstable metadata (CASSANDRA-3540)
 * fix NPE in get_count for counters (CASSANDRA-3601)
Merged from 0.8:
 * remove invalid assertion that table was opened before dropping it
   (CASSANDRA-3580)
 * range and index scans now only send requests to enough replicas to
   satisfy requested CL + RR (CASSANDRA-3598)
 * use cannonical host for local node in nodetool info (CASSANDRA-3556)
 * remove nonlocal DC write optimization since it only worked with
   CL.ONE or CL.LOCAL_QUORUM (CASSANDRA-3577, 3585)
 * detect misuses of CounterColumnType (CASSANDRA-3422)
 * turn off string interning in json2sstable, take 2 (CASSANDRA-2189)
 * validate compression parameters on add/update of the ColumnFamily 
   (CASSANDRA-3573)
 * Check for 0.0.0.0 is incorrect in CFIF (CASSANDRA-3584)
 * Increase vm.max_map_count in debian packaging (CASSANDRA-3563)
 * gossiper will never add itself to saved endpoints (CASSANDRA-3485)


1.0.5
 * revert CASSANDRA-3407 (see CASSANDRA-3540)
 * fix assertion error while forwarding writes to local nodes (CASSANDRA-3539)


1.0.4
 * fix self-hinting of timed out read repair updates and make hinted handoff
   less prone to OOMing a coordinator (CASSANDRA-3440)
 * expose bloom filter sizes via JMX (CASSANDRA-3495)
 * enforce RP tokens 0..2**127 (CASSANDRA-3501)
 * canonicalize paths exposed through JMX (CASSANDRA-3504)
 * fix "liveSize" stat when sstables are removed (CASSANDRA-3496)
 * add bloom filter FP rates to nodetool cfstats (CASSANDRA-3347)
 * record partitioner in sstable metadata component (CASSANDRA-3407)
 * add new upgradesstables nodetool command (CASSANDRA-3406)
 * skip --debug requirement to see common exceptions in CLI (CASSANDRA-3508)
 * fix incorrect query results due to invalid max timestamp (CASSANDRA-3510)
 * make sstableloader recognize compressed sstables (CASSANDRA-3521)
 * avoids race in OutboundTcpConnection in multi-DC setups (CASSANDRA-3530)
 * use SETLOCAL in cassandra.bat (CASSANDRA-3506)
 * fix ConcurrentModificationException in Table.all() (CASSANDRA-3529)
Merged from 0.8:
 * fix concurrence issue in the FailureDetector (CASSANDRA-3519)
 * fix array out of bounds error in counter shard removal (CASSANDRA-3514)
 * avoid dropping tombstones when they might still be needed to shadow
   data in a different sstable (CASSANDRA-2786)


1.0.3
 * revert name-based query defragmentation aka CASSANDRA-2503 (CASSANDRA-3491)
 * fix invalidate-related test failures (CASSANDRA-3437)
 * add next-gen cqlsh to bin/ (CASSANDRA-3188, 3131, 3493)
 * (CQL) fix handling of rows with no columns (CASSANDRA-3424, 3473)
 * fix querying supercolumns by name returning only a subset of
   subcolumns or old subcolumn versions (CASSANDRA-3446)
 * automatically compute sha1 sum for uncompressed data files (CASSANDRA-3456)
 * fix reading metadata/statistics component for version < h (CASSANDRA-3474)
 * add sstable forward-compatibility (CASSANDRA-3478)
 * report compression ratio in CFSMBean (CASSANDRA-3393)
 * fix incorrect size exception during streaming of counters (CASSANDRA-3481)
 * (CQL) fix for counter decrement syntax (CASSANDRA-3418)
 * Fix race introduced by CASSANDRA-2503 (CASSANDRA-3482)
 * Fix incomplete deletion of delivered hints (CASSANDRA-3466)
 * Avoid rescheduling compactions when no compaction was executed 
   (CASSANDRA-3484)
 * fix handling of the chunk_length_kb compression options (CASSANDRA-3492)
Merged from 0.8:
 * fix updating CF row_cache_provider (CASSANDRA-3414)
 * CFMetaData.convertToThrift method to set RowCacheProvider (CASSANDRA-3405)
 * acquire compactionlock during truncate (CASSANDRA-3399)
 * fix displaying cfdef entries for super columnfamilies (CASSANDRA-3415)
 * Make counter shard merging thread safe (CASSANDRA-3178)
 * Revert CASSANDRA-2855
 * Fix bug preventing the use of efficient cross-DC writes (CASSANDRA-3472)
 * `describe ring` command for CLI (CASSANDRA-3220)
 * (Hadoop) skip empty rows when entire row is requested, redux (CASSANDRA-2855)


1.0.2
 * "defragment" rows for name-based queries under STCS (CASSANDRA-2503)
 * Add timing information to cassandra-cli GET/SET/LIST queries (CASSANDRA-3326)
 * Only create one CompressionMetadata object per sstable (CASSANDRA-3427)
 * cleanup usage of StorageService.setMode() (CASSANDRA-3388)
 * Avoid large array allocation for compressed chunk offsets (CASSANDRA-3432)
 * fix DecimalType bytebuffer marshalling (CASSANDRA-3421)
 * fix bug that caused first column in per row indexes to be ignored 
   (CASSANDRA-3441)
 * add JMX call to clean (failed) repair sessions (CASSANDRA-3316)
 * fix sstableloader reference acquisition bug (CASSANDRA-3438)
 * fix estimated row size regression (CASSANDRA-3451)
 * make sure we don't return more columns than asked (CASSANDRA-3303, 3395)
Merged from 0.8:
 * acquire compactionlock during truncate (CASSANDRA-3399)
 * fix displaying cfdef entries for super columnfamilies (CASSANDRA-3415)


1.0.1
 * acquire references during index build to prevent delete problems
   on Windows (CASSANDRA-3314)
 * describe_ring should include datacenter/topology information (CASSANDRA-2882)
 * Thrift sockets are not properly buffered (CASSANDRA-3261)
 * performance improvement for bytebufferutil compare function (CASSANDRA-3286)
 * add system.versions ColumnFamily (CASSANDRA-3140)
 * reduce network copies (CASSANDRA-3333, 3373)
 * limit nodetool to 32MB of heap (CASSANDRA-3124)
 * (CQL) update parser to accept "timestamp" instead of "date" (CASSANDRA-3149)
 * Fix CLI `show schema` to include "compression_options" (CASSANDRA-3368)
 * Snapshot to include manifest under LeveledCompactionStrategy (CASSANDRA-3359)
 * (CQL) SELECT query should allow CF name to be qualified by keyspace (CASSANDRA-3130)
 * (CQL) Fix internal application error specifying 'using consistency ...'
   in lower case (CASSANDRA-3366)
 * fix Deflate compression when compression actually makes the data bigger
   (CASSANDRA-3370)
 * optimize UUIDGen to avoid lock contention on InetAddress.getLocalHost 
   (CASSANDRA-3387)
 * tolerate index being dropped mid-mutation (CASSANDRA-3334, 3313)
 * CompactionManager is now responsible for checking for new candidates
   post-task execution, enabling more consistent leveled compaction 
   (CASSANDRA-3391)
 * Cache HSHA threads (CASSANDRA-3372)
 * use CF/KS names as snapshot prefix for drop + truncate operations
   (CASSANDRA-2997)
 * Break bloom filters up to avoid heap fragmentation (CASSANDRA-2466)
 * fix cassandra hanging on jsvc stop (CASSANDRA-3302)
 * Avoid leveled compaction getting blocked on errors (CASSANDRA-3408)
 * Make reloading the compaction strategy safe (CASSANDRA-3409)
 * ignore 0.8 hints even if compaction begins before we try to purge
   them (CASSANDRA-3385)
 * remove procrun (bin\daemon) from Cassandra source tree and 
   artifacts (CASSANDRA-3331)
 * make cassandra compile under JDK7 (CASSANDRA-3275)
 * remove dependency of clientutil.jar to FBUtilities (CASSANDRA-3299)
 * avoid truncation errors by using long math on long values (CASSANDRA-3364)
 * avoid clock drift on some Windows machine (CASSANDRA-3375)
 * display cache provider in cli 'describe keyspace' command (CASSANDRA-3384)
 * fix incomplete topology information in describe_ring (CASSANDRA-3403)
 * expire dead gossip states based on time (CASSANDRA-2961)
 * improve CompactionTask extensibility (CASSANDRA-3330)
 * Allow one leveled compaction task to kick off another (CASSANDRA-3363)
 * allow encryption only between datacenters (CASSANDRA-2802)
Merged from 0.8:
 * fix truncate allowing data to be replayed post-restart (CASSANDRA-3297)
 * make iwriter final in IndexWriter to avoid NPE (CASSANDRA-2863)
 * (CQL) update grammar to require key clause in DELETE statement
   (CASSANDRA-3349)
 * (CQL) allow numeric keyspace names in USE statement (CASSANDRA-3350)
 * (Hadoop) skip empty rows when slicing the entire row (CASSANDRA-2855)
 * Fix handling of tombstone by SSTableExport/Import (CASSANDRA-3357)
 * fix ColumnIndexer to use long offsets (CASSANDRA-3358)
 * Improved CLI exceptions (CASSANDRA-3312)
 * Fix handling of tombstone by SSTableExport/Import (CASSANDRA-3357)
 * Only count compaction as active (for throttling) when they have
   successfully acquired the compaction lock (CASSANDRA-3344)
 * Display CLI version string on startup (CASSANDRA-3196)
 * (Hadoop) make CFIF try rpc_address or fallback to listen_address
   (CASSANDRA-3214)
 * (Hadoop) accept comma delimited lists of initial thrift connections
   (CASSANDRA-3185)
 * ColumnFamily min_compaction_threshold should be >= 2 (CASSANDRA-3342)
 * (Pig) add 0.8+ types and key validation type in schema (CASSANDRA-3280)
 * Fix completely removing column metadata using CLI (CASSANDRA-3126)
 * CLI `describe cluster;` output should be on separate lines for separate versions
   (CASSANDRA-3170)
 * fix changing durable_writes keyspace option during CF creation
   (CASSANDRA-3292)
 * avoid locking on update when no indexes are involved (CASSANDRA-3386)
 * fix assertionError during repair with ordered partitioners (CASSANDRA-3369)
 * correctly serialize key_validation_class for avro (CASSANDRA-3391)
 * don't expire counter tombstone after streaming (CASSANDRA-3394)
 * prevent nodes that failed to join from hanging around forever 
   (CASSANDRA-3351)
 * remove incorrect optimization from slice read path (CASSANDRA-3390)
 * Fix race in AntiEntropyService (CASSANDRA-3400)


1.0.0-final
 * close scrubbed sstable fd before deleting it (CASSANDRA-3318)
 * fix bug preventing obsolete commitlog segments from being removed
   (CASSANDRA-3269)
 * tolerate whitespace in seed CDL (CASSANDRA-3263)
 * Change default heap thresholds to max(min(1/2 ram, 1G), min(1/4 ram, 8GB))
   (CASSANDRA-3295)
 * Fix broken CompressedRandomAccessReaderTest (CASSANDRA-3298)
 * (CQL) fix type information returned for wildcard queries (CASSANDRA-3311)
 * add estimated tasks to LeveledCompactionStrategy (CASSANDRA-3322)
 * avoid including compaction cache-warming in keycache stats (CASSANDRA-3325)
 * run compaction and hinted handoff threads at MIN_PRIORITY (CASSANDRA-3308)
 * default hsha thrift server to cpu core count in rpc pool (CASSANDRA-3329)
 * add bin\daemon to binary tarball for Windows service (CASSANDRA-3331)
 * Fix places where uncompressed size of sstables was use in place of the
   compressed one (CASSANDRA-3338)
 * Fix hsha thrift server (CASSANDRA-3346)
 * Make sure repair only stream needed sstables (CASSANDRA-3345)


1.0.0-rc2
 * Log a meaningful warning when a node receives a message for a repair session
   that doesn't exist anymore (CASSANDRA-3256)
 * test for NUMA policy support as well as numactl presence (CASSANDRA-3245)
 * Fix FD leak when internode encryption is enabled (CASSANDRA-3257)
 * Remove incorrect assertion in mergeIterator (CASSANDRA-3260)
 * FBUtilities.hexToBytes(String) to throw NumberFormatException when string
   contains non-hex characters (CASSANDRA-3231)
 * Keep SimpleSnitch proximity ordering unchanged from what the Strategy
   generates, as intended (CASSANDRA-3262)
 * remove Scrub from compactionstats when finished (CASSANDRA-3255)
 * fix counter entry in jdbc TypesMap (CASSANDRA-3268)
 * fix full queue scenario for ParallelCompactionIterator (CASSANDRA-3270)
 * fix bootstrap process (CASSANDRA-3285)
 * don't try delivering hints if when there isn't any (CASSANDRA-3176)
 * CLI documentation change for ColumnFamily `compression_options` (CASSANDRA-3282)
 * ignore any CF ids sent by client for adding CF/KS (CASSANDRA-3288)
 * remove obsolete hints on first startup (CASSANDRA-3291)
 * use correct ISortedColumns for time-optimized reads (CASSANDRA-3289)
 * Evict gossip state immediately when a token is taken over by a new IP 
   (CASSANDRA-3259)


1.0.0-rc1
 * Update CQL to generate microsecond timestamps by default (CASSANDRA-3227)
 * Fix counting CFMetadata towards Memtable liveRatio (CASSANDRA-3023)
 * Kill server on wrapped OOME such as from FileChannel.map (CASSANDRA-3201)
 * remove unnecessary copy when adding to row cache (CASSANDRA-3223)
 * Log message when a full repair operation completes (CASSANDRA-3207)
 * Fix streamOutSession keeping sstables references forever if the remote end
   dies (CASSANDRA-3216)
 * Remove dynamic_snitch boolean from example configuration (defaulting to 
   true) and set default badness threshold to 0.1 (CASSANDRA-3229)
 * Base choice of random or "balanced" token on bootstrap on whether
   schema definitions were found (CASSANDRA-3219)
 * Fixes for LeveledCompactionStrategy score computation, prioritization,
   scheduling, and performance (CASSANDRA-3224, 3234)
 * parallelize sstable open at server startup (CASSANDRA-2988)
 * fix handling of exceptions writing to OutboundTcpConnection (CASSANDRA-3235)
 * Allow using quotes in "USE <keyspace>;" CLI command (CASSANDRA-3208)
 * Don't allow any cache loading exceptions to halt startup (CASSANDRA-3218)
 * Fix sstableloader --ignores option (CASSANDRA-3247)
 * File descriptor limit increased in packaging (CASSANDRA-3206)
 * Fix deadlock in commit log during flush (CASSANDRA-3253) 


1.0.0-beta1
 * removed binarymemtable (CASSANDRA-2692)
 * add commitlog_total_space_in_mb to prevent fragmented logs (CASSANDRA-2427)
 * removed commitlog_rotation_threshold_in_mb configuration (CASSANDRA-2771)
 * make AbstractBounds.normalize de-overlapp overlapping ranges (CASSANDRA-2641)
 * replace CollatingIterator, ReducingIterator with MergeIterator 
   (CASSANDRA-2062)
 * Fixed the ability to set compaction strategy in cli using create column 
   family command (CASSANDRA-2778)
 * clean up tmp files after failed compaction (CASSANDRA-2468)
 * restrict repair streaming to specific columnfamilies (CASSANDRA-2280)
 * don't bother persisting columns shadowed by a row tombstone (CASSANDRA-2589)
 * reset CF and SC deletion times after gc_grace (CASSANDRA-2317)
 * optimize away seek when compacting wide rows (CASSANDRA-2879)
 * single-pass streaming (CASSANDRA-2677, 2906, 2916, 3003)
 * use reference counting for deleting sstables instead of relying on GC
   (CASSANDRA-2521, 3179)
 * store hints as serialized mutations instead of pointers to data row
   (CASSANDRA-2045)
 * store hints in the coordinator node instead of in the closest replica 
   (CASSANDRA-2914)
 * add row_cache_keys_to_save CF option (CASSANDRA-1966)
 * check column family validity in nodetool repair (CASSANDRA-2933)
 * use lazy initialization instead of class initialization in NodeId
   (CASSANDRA-2953)
 * add paging to get_count (CASSANDRA-2894)
 * fix "short reads" in [multi]get (CASSANDRA-2643, 3157, 3192)
 * add optional compression for sstables (CASSANDRA-47, 2994, 3001, 3128)
 * add scheduler JMX metrics (CASSANDRA-2962)
 * add block level checksum for compressed data (CASSANDRA-1717)
 * make column family backed column map pluggable and introduce unsynchronized
   ArrayList backed one to speedup reads (CASSANDRA-2843, 3165, 3205)
 * refactoring of the secondary index api (CASSANDRA-2982)
 * make CL > ONE reads wait for digest reconciliation before returning
   (CASSANDRA-2494)
 * fix missing logging for some exceptions (CASSANDRA-2061)
 * refactor and optimize ColumnFamilyStore.files(...) and Descriptor.fromFilename(String)
   and few other places responsible for work with SSTable files (CASSANDRA-3040)
 * Stop reading from sstables once we know we have the most recent columns,
   for query-by-name requests (CASSANDRA-2498)
 * Add query-by-column mode to stress.java (CASSANDRA-3064)
 * Add "install" command to cassandra.bat (CASSANDRA-292)
 * clean up KSMetadata, CFMetadata from unnecessary
   Thrift<->Avro conversion methods (CASSANDRA-3032)
 * Add timeouts to client request schedulers (CASSANDRA-3079, 3096)
 * Cli to use hashes rather than array of hashes for strategy options (CASSANDRA-3081)
 * LeveledCompactionStrategy (CASSANDRA-1608, 3085, 3110, 3087, 3145, 3154, 3182)
 * Improvements of the CLI `describe` command (CASSANDRA-2630)
 * reduce window where dropped CF sstables may not be deleted (CASSANDRA-2942)
 * Expose gossip/FD info to JMX (CASSANDRA-2806)
 * Fix streaming over SSL when compressed SSTable involved (CASSANDRA-3051)
 * Add support for pluggable secondary index implementations (CASSANDRA-3078)
 * remove compaction_thread_priority setting (CASSANDRA-3104)
 * generate hints for replicas that timeout, not just replicas that are known
   to be down before starting (CASSANDRA-2034)
 * Add throttling for internode streaming (CASSANDRA-3080)
 * make the repair of a range repair all replica (CASSANDRA-2610, 3194)
 * expose the ability to repair the first range (as returned by the
   partitioner) of a node (CASSANDRA-2606)
 * Streams Compression (CASSANDRA-3015)
 * add ability to use multiple threads during a single compaction
   (CASSANDRA-2901)
 * make AbstractBounds.normalize support overlapping ranges (CASSANDRA-2641)
 * fix of the CQL count() behavior (CASSANDRA-3068)
 * use TreeMap backed column families for the SSTable simple writers
   (CASSANDRA-3148)
 * fix inconsistency of the CLI syntax when {} should be used instead of [{}]
   (CASSANDRA-3119)
 * rename CQL type names to match expected SQL behavior (CASSANDRA-3149, 3031)
 * Arena-based allocation for memtables (CASSANDRA-2252, 3162, 3163, 3168)
 * Default RR chance to 0.1 (CASSANDRA-3169)
 * Add RowLevel support to secondary index API (CASSANDRA-3147)
 * Make SerializingCacheProvider the default if JNA is available (CASSANDRA-3183)
 * Fix backwards compatibilty for CQL memtable properties (CASSANDRA-3190)
 * Add five-minute delay before starting compactions on a restarted server
   (CASSANDRA-3181)
 * Reduce copies done for intra-host messages (CASSANDRA-1788, 3144)
 * support of compaction strategy option for stress.java (CASSANDRA-3204)
 * make memtable throughput and column count thresholds no-ops (CASSANDRA-2449)
 * Return schema information along with the resultSet in CQL (CASSANDRA-2734)
 * Add new DecimalType (CASSANDRA-2883)
 * Fix assertion error in RowRepairResolver (CASSANDRA-3156)
 * Reduce unnecessary high buffer sizes (CASSANDRA-3171)
 * Pluggable compaction strategy (CASSANDRA-1610)
 * Add new broadcast_address config option (CASSANDRA-2491)


0.8.7
 * Kill server on wrapped OOME such as from FileChannel.map (CASSANDRA-3201)
 * Allow using quotes in "USE <keyspace>;" CLI command (CASSANDRA-3208)
 * Log message when a full repair operation completes (CASSANDRA-3207)
 * Don't allow any cache loading exceptions to halt startup (CASSANDRA-3218)
 * Fix sstableloader --ignores option (CASSANDRA-3247)
 * File descriptor limit increased in packaging (CASSANDRA-3206)
 * Log a meaningfull warning when a node receive a message for a repair session
   that doesn't exist anymore (CASSANDRA-3256)
 * Fix FD leak when internode encryption is enabled (CASSANDRA-3257)
 * FBUtilities.hexToBytes(String) to throw NumberFormatException when string
   contains non-hex characters (CASSANDRA-3231)
 * Keep SimpleSnitch proximity ordering unchanged from what the Strategy
   generates, as intended (CASSANDRA-3262)
 * remove Scrub from compactionstats when finished (CASSANDRA-3255)
 * Fix tool .bat files when CASSANDRA_HOME contains spaces (CASSANDRA-3258)
 * Force flush of status table when removing/updating token (CASSANDRA-3243)
 * Evict gossip state immediately when a token is taken over by a new IP (CASSANDRA-3259)
 * Fix bug where the failure detector can take too long to mark a host
   down (CASSANDRA-3273)
 * (Hadoop) allow wrapping ranges in queries (CASSANDRA-3137)
 * (Hadoop) check all interfaces for a match with split location
   before falling back to random replica (CASSANDRA-3211)
 * (Hadoop) Make Pig storage handle implements LoadMetadata (CASSANDRA-2777)
 * (Hadoop) Fix exception during PIG 'dump' (CASSANDRA-2810)
 * Fix stress COUNTER_GET option (CASSANDRA-3301)
 * Fix missing fields in CLI `show schema` output (CASSANDRA-3304)
 * Nodetool no longer leaks threads and closes JMX connections (CASSANDRA-3309)
 * fix truncate allowing data to be replayed post-restart (CASSANDRA-3297)
 * Move SimpleAuthority and SimpleAuthenticator to examples (CASSANDRA-2922)
 * Fix handling of tombstone by SSTableExport/Import (CASSANDRA-3357)
 * Fix transposition in cfHistograms (CASSANDRA-3222)
 * Allow using number as DC name when creating keyspace in CQL (CASSANDRA-3239)
 * Force flush of system table after updating/removing a token (CASSANDRA-3243)


0.8.6
 * revert CASSANDRA-2388
 * change TokenRange.endpoints back to listen/broadcast address to match
   pre-1777 behavior, and add TokenRange.rpc_endpoints instead (CASSANDRA-3187)
 * avoid trying to watch cassandra-topology.properties when loaded from jar
   (CASSANDRA-3138)
 * prevent users from creating keyspaces with LocalStrategy replication
   (CASSANDRA-3139)
 * fix CLI `show schema;` to output correct keyspace definition statement
   (CASSANDRA-3129)
 * CustomTThreadPoolServer to log TTransportException at DEBUG level
   (CASSANDRA-3142)
 * allow topology sort to work with non-unique rack names between 
   datacenters (CASSANDRA-3152)
 * Improve caching of same-version Messages on digest and repair paths
   (CASSANDRA-3158)
 * Randomize choice of first replica for counter increment (CASSANDRA-2890)
 * Fix using read_repair_chance instead of merge_shard_change (CASSANDRA-3202)
 * Avoid streaming data to nodes that already have it, on move as well as
   decommission (CASSANDRA-3041)
 * Fix divide by zero error in GCInspector (CASSANDRA-3164)
 * allow quoting of the ColumnFamily name in CLI `create column family`
   statement (CASSANDRA-3195)
 * Fix rolling upgrade from 0.7 to 0.8 problem (CASSANDRA-3166)
 * Accomodate missing encryption_options in IncomingTcpConnection.stream
   (CASSANDRA-3212)


0.8.5
 * fix NPE when encryption_options is unspecified (CASSANDRA-3007)
 * include column name in validation failure exceptions (CASSANDRA-2849)
 * make sure truncate clears out the commitlog so replay won't re-
   populate with truncated data (CASSANDRA-2950)
 * fix NPE when debug logging is enabled and dropped CF is present
   in a commitlog segment (CASSANDRA-3021)
 * fix cassandra.bat when CASSANDRA_HOME contains spaces (CASSANDRA-2952)
 * fix to SSTableSimpleUnsortedWriter bufferSize calculation (CASSANDRA-3027)
 * make cleanup and normal compaction able to skip empty rows
   (rows containing nothing but expired tombstones) (CASSANDRA-3039)
 * work around native memory leak in com.sun.management.GarbageCollectorMXBean
   (CASSANDRA-2868)
 * validate that column names in column_metadata are not equal to key_alias
   on create/update of the ColumnFamily and CQL 'ALTER' statement (CASSANDRA-3036)
 * return an InvalidRequestException if an indexed column is assigned
   a value larger than 64KB (CASSANDRA-3057)
 * fix of numeric-only and string column names handling in CLI "drop index" 
   (CASSANDRA-3054)
 * prune index scan resultset back to original request for lazy
   resultset expansion case (CASSANDRA-2964)
 * (Hadoop) fail jobs when Cassandra node has failed but TaskTracker
   has not (CASSANDRA-2388)
 * fix dynamic snitch ignoring nodes when read_repair_chance is zero
   (CASSANDRA-2662)
 * avoid retaining references to dropped CFS objects in 
   CompactionManager.estimatedCompactions (CASSANDRA-2708)
 * expose rpc timeouts per host in MessagingServiceMBean (CASSANDRA-2941)
 * avoid including cwd in classpath for deb and rpm packages (CASSANDRA-2881)
 * remove gossip state when a new IP takes over a token (CASSANDRA-3071)
 * allow sstable2json to work on index sstable files (CASSANDRA-3059)
 * always hint counters (CASSANDRA-3099)
 * fix log4j initialization in EmbeddedCassandraService (CASSANDRA-2857)
 * remove gossip state when a new IP takes over a token (CASSANDRA-3071)
 * work around native memory leak in com.sun.management.GarbageCollectorMXBean
    (CASSANDRA-2868)
 * fix UnavailableException with writes at CL.EACH_QUORM (CASSANDRA-3084)
 * fix parsing of the Keyspace and ColumnFamily names in numeric
   and string representations in CLI (CASSANDRA-3075)
 * fix corner cases in Range.differenceToFetch (CASSANDRA-3084)
 * fix ip address String representation in the ring cache (CASSANDRA-3044)
 * fix ring cache compatibility when mixing pre-0.8.4 nodes with post-
   in the same cluster (CASSANDRA-3023)
 * make repair report failure when a node participating dies (instead of
   hanging forever) (CASSANDRA-2433)
 * fix handling of the empty byte buffer by ReversedType (CASSANDRA-3111)
 * Add validation that Keyspace names are case-insensitively unique (CASSANDRA-3066)
 * catch invalid key_validation_class before instantiating UpdateColumnFamily (CASSANDRA-3102)
 * make Range and Bounds objects client-safe (CASSANDRA-3108)
 * optionally skip log4j configuration (CASSANDRA-3061)
 * bundle sstableloader with the debian package (CASSANDRA-3113)
 * don't try to build secondary indexes when there is none (CASSANDRA-3123)
 * improve SSTableSimpleUnsortedWriter speed for large rows (CASSANDRA-3122)
 * handle keyspace arguments correctly in nodetool snapshot (CASSANDRA-3038)
 * Fix SSTableImportTest on windows (CASSANDRA-3043)
 * expose compactionThroughputMbPerSec through JMX (CASSANDRA-3117)
 * log keyspace and CF of large rows being compacted


0.8.4
 * change TokenRing.endpoints to be a list of rpc addresses instead of 
   listen/broadcast addresses (CASSANDRA-1777)
 * include files-to-be-streamed in StreamInSession.getSources (CASSANDRA-2972)
 * use JAVA env var in cassandra-env.sh (CASSANDRA-2785, 2992)
 * avoid doing read for no-op replicate-on-write at CL=1 (CASSANDRA-2892)
 * refuse counter write for CL.ANY (CASSANDRA-2990)
 * switch back to only logging recent dropped messages (CASSANDRA-3004)
 * always deserialize RowMutation for counters (CASSANDRA-3006)
 * ignore saved replication_factor strategy_option for NTS (CASSANDRA-3011)
 * make sure pre-truncate CL segments are discarded (CASSANDRA-2950)


0.8.3
 * add ability to drop local reads/writes that are going to timeout
   (CASSANDRA-2943)
 * revamp token removal process, keep gossip states for 3 days (CASSANDRA-2496)
 * don't accept extra args for 0-arg nodetool commands (CASSANDRA-2740)
 * log unavailableexception details at debug level (CASSANDRA-2856)
 * expose data_dir though jmx (CASSANDRA-2770)
 * don't include tmp files as sstable when create cfs (CASSANDRA-2929)
 * log Java classpath on startup (CASSANDRA-2895)
 * keep gossipped version in sync with actual on migration coordinator 
   (CASSANDRA-2946)
 * use lazy initialization instead of class initialization in NodeId
   (CASSANDRA-2953)
 * check column family validity in nodetool repair (CASSANDRA-2933)
 * speedup bytes to hex conversions dramatically (CASSANDRA-2850)
 * Flush memtables on shutdown when durable writes are disabled 
   (CASSANDRA-2958)
 * improved POSIX compatibility of start scripts (CASsANDRA-2965)
 * add counter support to Hadoop InputFormat (CASSANDRA-2981)
 * fix bug where dirty commitlog segments were removed (and avoid keeping 
   segments with no post-flush activity permanently dirty) (CASSANDRA-2829)
 * fix throwing exception with batch mutation of counter super columns
   (CASSANDRA-2949)
 * ignore system tables during repair (CASSANDRA-2979)
 * throw exception when NTS is given replication_factor as an option
   (CASSANDRA-2960)
 * fix assertion error during compaction of counter CFs (CASSANDRA-2968)
 * avoid trying to create index names, when no index exists (CASSANDRA-2867)
 * don't sample the system table when choosing a bootstrap token
   (CASSANDRA-2825)
 * gossiper notifies of local state changes (CASSANDRA-2948)
 * add asynchronous and half-sync/half-async (hsha) thrift servers 
   (CASSANDRA-1405)
 * fix potential use of free'd native memory in SerializingCache 
   (CASSANDRA-2951)
 * prune index scan resultset back to original request for lazy
   resultset expansion case (CASSANDRA-2964)
 * (Hadoop) fail jobs when Cassandra node has failed but TaskTracker
    has not (CASSANDRA-2388)


0.8.2
 * CQL: 
   - include only one row per unique key for IN queries (CASSANDRA-2717)
   - respect client timestamp on full row deletions (CASSANDRA-2912)
 * improve thread-safety in StreamOutSession (CASSANDRA-2792)
 * allow deleting a row and updating indexed columns in it in the
   same mutation (CASSANDRA-2773)
 * Expose number of threads blocked on submitting memtable to flush
   in JMX (CASSANDRA-2817)
 * add ability to return "endpoints" to nodetool (CASSANDRA-2776)
 * Add support for multiple (comma-delimited) coordinator addresses
   to ColumnFamilyInputFormat (CASSANDRA-2807)
 * fix potential NPE while scheduling read repair for range slice
   (CASSANDRA-2823)
 * Fix race in SystemTable.getCurrentLocalNodeId (CASSANDRA-2824)
 * Correctly set default for replicate_on_write (CASSANDRA-2835)
 * improve nodetool compactionstats formatting (CASSANDRA-2844)
 * fix index-building status display (CASSANDRA-2853)
 * fix CLI perpetuating obsolete KsDef.replication_factor (CASSANDRA-2846)
 * improve cli treatment of multiline comments (CASSANDRA-2852)
 * handle row tombstones correctly in EchoedRow (CASSANDRA-2786)
 * add MessagingService.get[Recently]DroppedMessages and
   StorageService.getExceptionCount (CASSANDRA-2804)
 * fix possibility of spurious UnavailableException for LOCAL_QUORUM
   reads with dynamic snitch + read repair disabled (CASSANDRA-2870)
 * add ant-optional as dependence for the debian package (CASSANDRA-2164)
 * add option to specify limit for get_slice in the CLI (CASSANDRA-2646)
 * decrease HH page size (CASSANDRA-2832)
 * reset cli keyspace after dropping the current one (CASSANDRA-2763)
 * add KeyRange option to Hadoop inputformat (CASSANDRA-1125)
 * fix protocol versioning (CASSANDRA-2818, 2860)
 * support spaces in path to log4j configuration (CASSANDRA-2383)
 * avoid including inferred types in CF update (CASSANDRA-2809)
 * fix JMX bulkload call (CASSANDRA-2908)
 * fix updating KS with durable_writes=false (CASSANDRA-2907)
 * add simplified facade to SSTableWriter for bulk loading use
   (CASSANDRA-2911)
 * fix re-using index CF sstable names after drop/recreate (CASSANDRA-2872)
 * prepend CF to default index names (CASSANDRA-2903)
 * fix hint replay (CASSANDRA-2928)
 * Properly synchronize repair's merkle tree computation (CASSANDRA-2816)


0.8.1
 * CQL:
   - support for insert, delete in BATCH (CASSANDRA-2537)
   - support for IN to SELECT, UPDATE (CASSANDRA-2553)
   - timestamp support for INSERT, UPDATE, and BATCH (CASSANDRA-2555)
   - TTL support (CASSANDRA-2476)
   - counter support (CASSANDRA-2473)
   - ALTER COLUMNFAMILY (CASSANDRA-1709)
   - DROP INDEX (CASSANDRA-2617)
   - add SCHEMA/TABLE as aliases for KS/CF (CASSANDRA-2743)
   - server handles wait-for-schema-agreement (CASSANDRA-2756)
   - key alias support (CASSANDRA-2480)
 * add support for comparator parameters and a generic ReverseType
   (CASSANDRA-2355)
 * add CompositeType and DynamicCompositeType (CASSANDRA-2231)
 * optimize batches containing multiple updates to the same row
   (CASSANDRA-2583)
 * adjust hinted handoff page size to avoid OOM with large columns 
   (CASSANDRA-2652)
 * mark BRAF buffer invalid post-flush so we don't re-flush partial
   buffers again, especially on CL writes (CASSANDRA-2660)
 * add DROP INDEX support to CLI (CASSANDRA-2616)
 * don't perform HH to client-mode [storageproxy] nodes (CASSANDRA-2668)
 * Improve forceDeserialize/getCompactedRow encapsulation (CASSANDRA-2659)
 * Don't write CounterUpdateColumn to disk in tests (CASSANDRA-2650)
 * Add sstable bulk loading utility (CASSANDRA-1278)
 * avoid replaying hints to dropped columnfamilies (CASSANDRA-2685)
 * add placeholders for missing rows in range query pseudo-RR (CASSANDRA-2680)
 * remove no-op HHOM.renameHints (CASSANDRA-2693)
 * clone super columns to avoid modifying them during flush (CASSANDRA-2675)
 * allow writes to bypass the commitlog for certain keyspaces (CASSANDRA-2683)
 * avoid NPE when bypassing commitlog during memtable flush (CASSANDRA-2781)
 * Added support for making bootstrap retry if nodes flap (CASSANDRA-2644)
 * Added statusthrift to nodetool to report if thrift server is running (CASSANDRA-2722)
 * Fixed rows being cached if they do not exist (CASSANDRA-2723)
 * Support passing tableName and cfName to RowCacheProviders (CASSANDRA-2702)
 * close scrub file handles (CASSANDRA-2669)
 * throttle migration replay (CASSANDRA-2714)
 * optimize column serializer creation (CASSANDRA-2716)
 * Added support for making bootstrap retry if nodes flap (CASSANDRA-2644)
 * Added statusthrift to nodetool to report if thrift server is running
   (CASSANDRA-2722)
 * Fixed rows being cached if they do not exist (CASSANDRA-2723)
 * fix truncate/compaction race (CASSANDRA-2673)
 * workaround large resultsets causing large allocation retention
   by nio sockets (CASSANDRA-2654)
 * fix nodetool ring use with Ec2Snitch (CASSANDRA-2733)
 * fix removing columns and subcolumns that are supressed by a row or
   supercolumn tombstone during replica resolution (CASSANDRA-2590)
 * support sstable2json against snapshot sstables (CASSANDRA-2386)
 * remove active-pull schema requests (CASSANDRA-2715)
 * avoid marking entire list of sstables as actively being compacted
   in multithreaded compaction (CASSANDRA-2765)
 * seek back after deserializing a row to update cache with (CASSANDRA-2752)
 * avoid skipping rows in scrub for counter column family (CASSANDRA-2759)
 * fix ConcurrentModificationException in repair when dealing with 0.7 node
   (CASSANDRA-2767)
 * use threadsafe collections for StreamInSession (CASSANDRA-2766)
 * avoid infinite loop when creating merkle tree (CASSANDRA-2758)
 * avoids unmarking compacting sstable prematurely in cleanup (CASSANDRA-2769)
 * fix NPE when the commit log is bypassed (CASSANDRA-2718)
 * don't throw an exception in SS.isRPCServerRunning (CASSANDRA-2721)
 * make stress.jar executable (CASSANDRA-2744)
 * add daemon mode to java stress (CASSANDRA-2267)
 * expose the DC and rack of a node through JMX and nodetool ring (CASSANDRA-2531)
 * fix cache mbean getSize (CASSANDRA-2781)
 * Add Date, Float, Double, and Boolean types (CASSANDRA-2530)
 * Add startup flag to renew counter node id (CASSANDRA-2788)
 * add jamm agent to cassandra.bat (CASSANDRA-2787)
 * fix repair hanging if a neighbor has nothing to send (CASSANDRA-2797)
 * purge tombstone even if row is in only one sstable (CASSANDRA-2801)
 * Fix wrong purge of deleted cf during compaction (CASSANDRA-2786)
 * fix race that could result in Hadoop writer failing to throw an
   exception encountered after close() (CASSANDRA-2755)
 * fix scan wrongly throwing assertion error (CASSANDRA-2653)
 * Always use even distribution for merkle tree with RandomPartitionner
   (CASSANDRA-2841)
 * fix describeOwnership for OPP (CASSANDRA-2800)
 * ensure that string tokens do not contain commas (CASSANDRA-2762)


0.8.0-final
 * fix CQL grammar warning and cqlsh regression from CASSANDRA-2622
 * add ant generate-cql-html target (CASSANDRA-2526)
 * update CQL consistency levels (CASSANDRA-2566)
 * debian packaging fixes (CASSANDRA-2481, 2647)
 * fix UUIDType, IntegerType for direct buffers (CASSANDRA-2682, 2684)
 * switch to native Thrift for Hadoop map/reduce (CASSANDRA-2667)
 * fix StackOverflowError when building from eclipse (CASSANDRA-2687)
 * only provide replication_factor to strategy_options "help" for
   SimpleStrategy, OldNetworkTopologyStrategy (CASSANDRA-2678, 2713)
 * fix exception adding validators to non-string columns (CASSANDRA-2696)
 * avoid instantiating DatabaseDescriptor in JDBC (CASSANDRA-2694)
 * fix potential stack overflow during compaction (CASSANDRA-2626)
 * clone super columns to avoid modifying them during flush (CASSANDRA-2675)
 * reset underlying iterator in EchoedRow constructor (CASSANDRA-2653)


0.8.0-rc1
 * faster flushes and compaction from fixing excessively pessimistic 
   rebuffering in BRAF (CASSANDRA-2581)
 * fix returning null column values in the python cql driver (CASSANDRA-2593)
 * fix merkle tree splitting exiting early (CASSANDRA-2605)
 * snapshot_before_compaction directory name fix (CASSANDRA-2598)
 * Disable compaction throttling during bootstrap (CASSANDRA-2612) 
 * fix CQL treatment of > and < operators in range slices (CASSANDRA-2592)
 * fix potential double-application of counter updates on commitlog replay
   by moving replay position from header to sstable metadata (CASSANDRA-2419)
 * JDBC CQL driver exposes getColumn for access to timestamp
 * JDBC ResultSetMetadata properties added to AbstractType
 * r/m clustertool (CASSANDRA-2607)
 * add support for presenting row key as a column in CQL result sets 
   (CASSANDRA-2622)
 * Don't allow {LOCAL|EACH}_QUORUM unless strategy is NTS (CASSANDRA-2627)
 * validate keyspace strategy_options during CQL create (CASSANDRA-2624)
 * fix empty Result with secondary index when limit=1 (CASSANDRA-2628)
 * Fix regression where bootstrapping a node with no schema fails
   (CASSANDRA-2625)
 * Allow removing LocationInfo sstables (CASSANDRA-2632)
 * avoid attempting to replay mutations from dropped keyspaces (CASSANDRA-2631)
 * avoid using cached position of a key when GT is requested (CASSANDRA-2633)
 * fix counting bloom filter true positives (CASSANDRA-2637)
 * initialize local ep state prior to gossip startup if needed (CASSANDRA-2638)
 * fix counter increment lost after restart (CASSANDRA-2642)
 * add quote-escaping via backslash to CLI (CASSANDRA-2623)
 * fix pig example script (CASSANDRA-2487)
 * fix dynamic snitch race in adding latencies (CASSANDRA-2618)
 * Start/stop cassandra after more important services such as mdadm in
   debian packaging (CASSANDRA-2481)


0.8.0-beta2
 * fix NPE compacting index CFs (CASSANDRA-2528)
 * Remove checking all column families on startup for compaction candidates 
   (CASSANDRA-2444)
 * validate CQL create keyspace options (CASSANDRA-2525)
 * fix nodetool setcompactionthroughput (CASSANDRA-2550)
 * move	gossip heartbeat back to its own thread (CASSANDRA-2554)
 * validate cql TRUNCATE columnfamily before truncating (CASSANDRA-2570)
 * fix batch_mutate for mixed standard-counter mutations (CASSANDRA-2457)
 * disallow making schema changes to system keyspace (CASSANDRA-2563)
 * fix sending mutation messages multiple times (CASSANDRA-2557)
 * fix incorrect use of NBHM.size in ReadCallback that could cause
   reads to time out even when responses were received (CASSANDRA-2552)
 * trigger read repair correctly for LOCAL_QUORUM reads (CASSANDRA-2556)
 * Allow configuring the number of compaction thread (CASSANDRA-2558)
 * forceUserDefinedCompaction will attempt to compact what it is given
   even if the pessimistic estimate is that there is not enough disk space;
   automatic compactions will only compact 2 or more sstables (CASSANDRA-2575)
 * refuse to apply migrations with older timestamps than the current 
   schema (CASSANDRA-2536)
 * remove unframed Thrift transport option
 * include indexes in snapshots (CASSANDRA-2596)
 * improve ignoring of obsolete mutations in index maintenance (CASSANDRA-2401)
 * recognize attempt to drop just the index while leaving the column
   definition alone (CASSANDRA-2619)
  

0.8.0-beta1
 * remove Avro RPC support (CASSANDRA-926)
 * support for columns that act as incr/decr counters 
   (CASSANDRA-1072, 1937, 1944, 1936, 2101, 2093, 2288, 2105, 2384, 2236, 2342,
   2454)
 * CQL (CASSANDRA-1703, 1704, 1705, 1706, 1707, 1708, 1710, 1711, 1940, 
   2124, 2302, 2277, 2493)
 * avoid double RowMutation serialization on write path (CASSANDRA-1800)
 * make NetworkTopologyStrategy the default (CASSANDRA-1960)
 * configurable internode encryption (CASSANDRA-1567, 2152)
 * human readable column names in sstable2json output (CASSANDRA-1933)
 * change default JMX port to 7199 (CASSANDRA-2027)
 * backwards compatible internal messaging (CASSANDRA-1015)
 * atomic switch of memtables and sstables (CASSANDRA-2284)
 * add pluggable SeedProvider (CASSANDRA-1669)
 * Fix clustertool to not throw exception when calling get_endpoints (CASSANDRA-2437)
 * upgrade to thrift 0.6 (CASSANDRA-2412) 
 * repair works on a token range instead of full ring (CASSANDRA-2324)
 * purge tombstones from row cache (CASSANDRA-2305)
 * push replication_factor into strategy_options (CASSANDRA-1263)
 * give snapshots the same name on each node (CASSANDRA-1791)
 * remove "nodetool loadbalance" (CASSANDRA-2448)
 * multithreaded compaction (CASSANDRA-2191)
 * compaction throttling (CASSANDRA-2156)
 * add key type information and alias (CASSANDRA-2311, 2396)
 * cli no longer divides read_repair_chance by 100 (CASSANDRA-2458)
 * made CompactionInfo.getTaskType return an enum (CASSANDRA-2482)
 * add a server-wide cap on measured memtable memory usage and aggressively
   flush to keep under that threshold (CASSANDRA-2006)
 * add unified UUIDType (CASSANDRA-2233)
 * add off-heap row cache support (CASSANDRA-1969)


0.7.5
 * improvements/fixes to PIG driver (CASSANDRA-1618, CASSANDRA-2387,
   CASSANDRA-2465, CASSANDRA-2484)
 * validate index names (CASSANDRA-1761)
 * reduce contention on Table.flusherLock (CASSANDRA-1954)
 * try harder to detect failures during streaming, cleaning up temporary
   files more reliably (CASSANDRA-2088)
 * shut down server for OOM on a Thrift thread (CASSANDRA-2269)
 * fix tombstone handling in repair and sstable2json (CASSANDRA-2279)
 * preserve version when streaming data from old sstables (CASSANDRA-2283)
 * don't start repair if a neighboring node is marked as dead (CASSANDRA-2290)
 * purge tombstones from row cache (CASSANDRA-2305)
 * Avoid seeking when sstable2json exports the entire file (CASSANDRA-2318)
 * clear Built flag in system table when dropping an index (CASSANDRA-2320)
 * don't allow arbitrary argument for stress.java (CASSANDRA-2323)
 * validate values for index predicates in get_indexed_slice (CASSANDRA-2328)
 * queue secondary indexes for flush before the parent (CASSANDRA-2330)
 * allow job configuration to set the CL used in Hadoop jobs (CASSANDRA-2331)
 * add memtable_flush_queue_size defaulting to 4 (CASSANDRA-2333)
 * Allow overriding of initial_token, storage_port and rpc_port from system
   properties (CASSANDRA-2343)
 * fix comparator used for non-indexed secondary expressions in index scan
   (CASSANDRA-2347)
 * ensure size calculation and write phase of large-row compaction use
   the same threshold for TTL expiration (CASSANDRA-2349)
 * fix race when iterating CFs during add/drop (CASSANDRA-2350)
 * add ConsistencyLevel command to CLI (CASSANDRA-2354)
 * allow negative numbers in the cli (CASSANDRA-2358)
 * hard code serialVersionUID for tokens class (CASSANDRA-2361)
 * fix potential infinite loop in ByteBufferUtil.inputStream (CASSANDRA-2365)
 * fix encoding bugs in HintedHandoffManager, SystemTable when default
   charset is not UTF8 (CASSANDRA-2367)
 * avoids having removed node reappearing in Gossip (CASSANDRA-2371)
 * fix incorrect truncation of long to int when reading columns via block
   index (CASSANDRA-2376)
 * fix NPE during stream session (CASSANDRA-2377)
 * fix race condition that could leave orphaned data files when dropping CF or
   KS (CASSANDRA-2381)
 * fsync statistics component on write (CASSANDRA-2382)
 * fix duplicate results from CFS.scan (CASSANDRA-2406)
 * add IntegerType to CLI help (CASSANDRA-2414)
 * avoid caching token-only decoratedkeys (CASSANDRA-2416)
 * convert mmap assertion to if/throw so scrub can catch it (CASSANDRA-2417)
 * don't overwrite gc log (CASSANDR-2418)
 * invalidate row cache for streamed row to avoid inconsitencies
   (CASSANDRA-2420)
 * avoid copies in range/index scans (CASSANDRA-2425)
 * make sure we don't wipe data during cleanup if the node has not join
   the ring (CASSANDRA-2428)
 * Try harder to close files after compaction (CASSANDRA-2431)
 * re-set bootstrapped flag after move finishes (CASSANDRA-2435)
 * display validation_class in CLI 'describe keyspace' (CASSANDRA-2442)
 * make cleanup compactions cleanup the row cache (CASSANDRA-2451)
 * add column fields validation to scrub (CASSANDRA-2460)
 * use 64KB flush buffer instead of in_memory_compaction_limit (CASSANDRA-2463)
 * fix backslash substitutions in CLI (CASSANDRA-2492)
 * disable cache saving for system CFS (CASSANDRA-2502)
 * fixes for verifying destination availability under hinted conditions
   so UE can be thrown intead of timing out (CASSANDRA-2514)
 * fix update of validation class in column metadata (CASSANDRA-2512)
 * support LOCAL_QUORUM, EACH_QUORUM CLs outside of NTS (CASSANDRA-2516)
 * preserve version when streaming data from old sstables (CASSANDRA-2283)
 * fix backslash substitutions in CLI (CASSANDRA-2492)
 * count a row deletion as one operation towards memtable threshold 
   (CASSANDRA-2519)
 * support LOCAL_QUORUM, EACH_QUORUM CLs outside of NTS (CASSANDRA-2516)


0.7.4
 * add nodetool join command (CASSANDRA-2160)
 * fix secondary indexes on pre-existing or streamed data (CASSANDRA-2244)
 * initialize endpoint in gossiper earlier (CASSANDRA-2228)
 * add ability to write to Cassandra from Pig (CASSANDRA-1828)
 * add rpc_[min|max]_threads (CASSANDRA-2176)
 * add CL.TWO, CL.THREE (CASSANDRA-2013)
 * avoid exporting an un-requested row in sstable2json, when exporting 
   a key that does not exist (CASSANDRA-2168)
 * add incremental_backups option (CASSANDRA-1872)
 * add configurable row limit to Pig loadfunc (CASSANDRA-2276)
 * validate column values in batches as well as single-Column inserts
   (CASSANDRA-2259)
 * move sample schema from cassandra.yaml to schema-sample.txt,
   a cli scripts (CASSANDRA-2007)
 * avoid writing empty rows when scrubbing tombstoned rows (CASSANDRA-2296)
 * fix assertion error in range and index scans for CL < ALL
   (CASSANDRA-2282)
 * fix commitlog replay when flush position refers to data that didn't
   get synced before server died (CASSANDRA-2285)
 * fix fd leak in sstable2json with non-mmap'd i/o (CASSANDRA-2304)
 * reduce memory use during streaming of multiple sstables (CASSANDRA-2301)
 * purge tombstoned rows from cache after GCGraceSeconds (CASSANDRA-2305)
 * allow zero replicas in a NTS datacenter (CASSANDRA-1924)
 * make range queries respect snitch for local replicas (CASSANDRA-2286)
 * fix HH delivery when column index is larger than 2GB (CASSANDRA-2297)
 * make 2ary indexes use parent CF flush thresholds during initial build
   (CASSANDRA-2294)
 * update memtable_throughput to be a long (CASSANDRA-2158)


0.7.3
 * Keep endpoint state until aVeryLongTime (CASSANDRA-2115)
 * lower-latency read repair (CASSANDRA-2069)
 * add hinted_handoff_throttle_delay_in_ms option (CASSANDRA-2161)
 * fixes for cache save/load (CASSANDRA-2172, -2174)
 * Handle whole-row deletions in CFOutputFormat (CASSANDRA-2014)
 * Make memtable_flush_writers flush in parallel (CASSANDRA-2178)
 * Add compaction_preheat_key_cache option (CASSANDRA-2175)
 * refactor stress.py to have only one copy of the format string 
   used for creating row keys (CASSANDRA-2108)
 * validate index names for \w+ (CASSANDRA-2196)
 * Fix Cassandra cli to respect timeout if schema does not settle 
   (CASSANDRA-2187)
 * fix for compaction and cleanup writing old-format data into new-version 
   sstable (CASSANDRA-2211, -2216)
 * add nodetool scrub (CASSANDRA-2217, -2240)
 * fix sstable2json large-row pagination (CASSANDRA-2188)
 * fix EOFing on requests for the last bytes in a file (CASSANDRA-2213)
 * fix BufferedRandomAccessFile bugs (CASSANDRA-2218, -2241)
 * check for memtable flush_after_mins exceeded every 10s (CASSANDRA-2183)
 * fix cache saving on Windows (CASSANDRA-2207)
 * add validateSchemaAgreement call + synchronization to schema
   modification operations (CASSANDRA-2222)
 * fix for reversed slice queries on large rows (CASSANDRA-2212)
 * fat clients were writing local data (CASSANDRA-2223)
 * set DEFAULT_MEMTABLE_LIFETIME_IN_MINS to 24h
 * improve detection and cleanup of partially-written sstables 
   (CASSANDRA-2206)
 * fix supercolumn de/serialization when subcolumn comparator is different
   from supercolumn's (CASSANDRA-2104)
 * fix starting up on Windows when CASSANDRA_HOME contains whitespace
   (CASSANDRA-2237)
 * add [get|set][row|key]cacheSavePeriod to JMX (CASSANDRA-2100)
 * fix Hadoop ColumnFamilyOutputFormat dropping of mutations
   when batch fills up (CASSANDRA-2255)
 * move file deletions off of scheduledtasks executor (CASSANDRA-2253)


0.7.2
 * copy DecoratedKey.key when inserting into caches to avoid retaining
   a reference to the underlying buffer (CASSANDRA-2102)
 * format subcolumn names with subcomparator (CASSANDRA-2136)
 * fix column bloom filter deserialization (CASSANDRA-2165)


0.7.1
 * refactor MessageDigest creation code. (CASSANDRA-2107)
 * buffer network stack to avoid inefficient small TCP messages while avoiding
   the nagle/delayed ack problem (CASSANDRA-1896)
 * check log4j configuration for changes every 10s (CASSANDRA-1525, 1907)
 * more-efficient cross-DC replication (CASSANDRA-1530, -2051, -2138)
 * avoid polluting page cache with commitlog or sstable writes
   and seq scan operations (CASSANDRA-1470)
 * add RMI authentication options to nodetool (CASSANDRA-1921)
 * make snitches configurable at runtime (CASSANDRA-1374)
 * retry hadoop split requests on connection failure (CASSANDRA-1927)
 * implement describeOwnership for BOP, COPP (CASSANDRA-1928)
 * make read repair behave as expected for ConsistencyLevel > ONE
   (CASSANDRA-982, 2038)
 * distributed test harness (CASSANDRA-1859, 1964)
 * reduce flush lock contention (CASSANDRA-1930)
 * optimize supercolumn deserialization (CASSANDRA-1891)
 * fix CFMetaData.apply to only compare objects of the same class 
   (CASSANDRA-1962)
 * allow specifying specific SSTables to compact from JMX (CASSANDRA-1963)
 * fix race condition in MessagingService.targets (CASSANDRA-1959, 2094, 2081)
 * refuse to open sstables from a future version (CASSANDRA-1935)
 * zero-copy reads (CASSANDRA-1714)
 * fix copy bounds for word Text in wordcount demo (CASSANDRA-1993)
 * fixes for contrib/javautils (CASSANDRA-1979)
 * check more frequently for memtable expiration (CASSANDRA-2000)
 * fix writing SSTable column count statistics (CASSANDRA-1976)
 * fix streaming of multiple CFs during bootstrap (CASSANDRA-1992)
 * explicitly set JVM GC new generation size with -Xmn (CASSANDRA-1968)
 * add short options for CLI flags (CASSANDRA-1565)
 * make keyspace argument to "describe keyspace" in CLI optional
   when authenticated to keyspace already (CASSANDRA-2029)
 * added option to specify -Dcassandra.join_ring=false on startup
   to allow "warm spare" nodes or performing JMX maintenance before
   joining the ring (CASSANDRA-526)
 * log migrations at INFO (CASSANDRA-2028)
 * add CLI verbose option in file mode (CASSANDRA-2030)
 * add single-line "--" comments to CLI (CASSANDRA-2032)
 * message serialization tests (CASSANDRA-1923)
 * switch from ivy to maven-ant-tasks (CASSANDRA-2017)
 * CLI attempts to block for new schema to propagate (CASSANDRA-2044)
 * fix potential overflow in nodetool cfstats (CASSANDRA-2057)
 * add JVM shutdownhook to sync commitlog (CASSANDRA-1919)
 * allow nodes to be up without being part of  normal traffic (CASSANDRA-1951)
 * fix CLI "show keyspaces" with null options on NTS (CASSANDRA-2049)
 * fix possible ByteBuffer race conditions (CASSANDRA-2066)
 * reduce garbage generated by MessagingService to prevent load spikes
   (CASSANDRA-2058)
 * fix math in RandomPartitioner.describeOwnership (CASSANDRA-2071)
 * fix deletion of sstable non-data components (CASSANDRA-2059)
 * avoid blocking gossip while deleting handoff hints (CASSANDRA-2073)
 * ignore messages from newer versions, keep track of nodes in gossip 
   regardless of version (CASSANDRA-1970)
 * cache writing moved to CompactionManager to reduce i/o contention and
   updated to use non-cache-polluting writes (CASSANDRA-2053)
 * page through large rows when exporting to JSON (CASSANDRA-2041)
 * add flush_largest_memtables_at and reduce_cache_sizes_at options
   (CASSANDRA-2142)
 * add cli 'describe cluster' command (CASSANDRA-2127)
 * add cli support for setting username/password at 'connect' command 
   (CASSANDRA-2111)
 * add -D option to Stress.java to allow reading hosts from a file 
   (CASSANDRA-2149)
 * bound hints CF throughput between 32M and 256M (CASSANDRA-2148)
 * continue starting when invalid saved cache entries are encountered
   (CASSANDRA-2076)
 * add max_hint_window_in_ms option (CASSANDRA-1459)


0.7.0-final
 * fix offsets to ByteBuffer.get (CASSANDRA-1939)


0.7.0-rc4
 * fix cli crash after backgrounding (CASSANDRA-1875)
 * count timeouts in storageproxy latencies, and include latency 
   histograms in StorageProxyMBean (CASSANDRA-1893)
 * fix CLI get recognition of supercolumns (CASSANDRA-1899)
 * enable keepalive on intra-cluster sockets (CASSANDRA-1766)
 * count timeouts towards dynamicsnitch latencies (CASSANDRA-1905)
 * Expose index-building status in JMX + cli schema description
   (CASSANDRA-1871)
 * allow [LOCAL|EACH]_QUORUM to be used with non-NetworkTopology 
   replication Strategies
 * increased amount of index locks for faster commitlog replay
 * collect secondary index tombstones immediately (CASSANDRA-1914)
 * revert commitlog changes from #1780 (CASSANDRA-1917)
 * change RandomPartitioner min token to -1 to avoid collision w/
   tokens on actual nodes (CASSANDRA-1901)
 * examine the right nibble when validating TimeUUID (CASSANDRA-1910)
 * include secondary indexes in cleanup (CASSANDRA-1916)
 * CFS.scrubDataDirectories should also cleanup invalid secondary indexes
   (CASSANDRA-1904)
 * ability to disable/enable gossip on nodes to force them down
   (CASSANDRA-1108)


0.7.0-rc3
 * expose getNaturalEndpoints in StorageServiceMBean taking byte[]
   key; RMI cannot serialize ByteBuffer (CASSANDRA-1833)
 * infer org.apache.cassandra.locator for replication strategy classes
   when not otherwise specified
 * validation that generates less garbage (CASSANDRA-1814)
 * add TTL support to CLI (CASSANDRA-1838)
 * cli defaults to bytestype for subcomparator when creating
   column families (CASSANDRA-1835)
 * unregister index MBeans when index is dropped (CASSANDRA-1843)
 * make ByteBufferUtil.clone thread-safe (CASSANDRA-1847)
 * change exception for read requests during bootstrap from 
   InvalidRequest to Unavailable (CASSANDRA-1862)
 * respect row-level tombstones post-flush in range scans
   (CASSANDRA-1837)
 * ReadResponseResolver check digests against each other (CASSANDRA-1830)
 * return InvalidRequest when remove of subcolumn without supercolumn
   is requested (CASSANDRA-1866)
 * flush before repair (CASSANDRA-1748)
 * SSTableExport validates key order (CASSANDRA-1884)
 * large row support for SSTableExport (CASSANDRA-1867)
 * Re-cache hot keys post-compaction without hitting disk (CASSANDRA-1878)
 * manage read repair in coordinator instead of data source, to
   provide latency information to dynamic snitch (CASSANDRA-1873)


0.7.0-rc2
 * fix live-column-count of slice ranges including tombstoned supercolumn 
   with live subcolumn (CASSANDRA-1591)
 * rename o.a.c.internal.AntientropyStage -> AntiEntropyStage,
   o.a.c.request.Request_responseStage -> RequestResponseStage,
   o.a.c.internal.Internal_responseStage -> InternalResponseStage
 * add AbstractType.fromString (CASSANDRA-1767)
 * require index_type to be present when specifying index_name
   on ColumnDef (CASSANDRA-1759)
 * fix add/remove index bugs in CFMetadata (CASSANDRA-1768)
 * rebuild Strategy during system_update_keyspace (CASSANDRA-1762)
 * cli updates prompt to ... in continuation lines (CASSANDRA-1770)
 * support multiple Mutations per key in hadoop ColumnFamilyOutputFormat
   (CASSANDRA-1774)
 * improvements to Debian init script (CASSANDRA-1772)
 * use local classloader to check for version.properties (CASSANDRA-1778)
 * Validate that column names in column_metadata are valid for the
   defined comparator, and decode properly in cli (CASSANDRA-1773)
 * use cross-platform newlines in cli (CASSANDRA-1786)
 * add ExpiringColumn support to sstable import/export (CASSANDRA-1754)
 * add flush for each append to periodic commitlog mode; added
   periodic_without_flush option to disable this (CASSANDRA-1780)
 * close file handle used for post-flush truncate (CASSANDRA-1790)
 * various code cleanup (CASSANDRA-1793, -1794, -1795)
 * fix range queries against wrapped range (CASSANDRA-1781)
 * fix consistencylevel calculations for NetworkTopologyStrategy
   (CASSANDRA-1804)
 * cli support index type enum names (CASSANDRA-1810)
 * improved validation of column_metadata (CASSANDRA-1813)
 * reads at ConsistencyLevel > 1 throw UnavailableException
   immediately if insufficient live nodes exist (CASSANDRA-1803)
 * copy bytebuffers for local writes to avoid retaining the entire
   Thrift frame (CASSANDRA-1801)
 * fix NPE adding index to column w/o prior metadata (CASSANDRA-1764)
 * reduce fat client timeout (CASSANDRA-1730)
 * fix botched merge of CASSANDRA-1316


0.7.0-rc1
 * fix compaction and flush races with schema updates (CASSANDRA-1715)
 * add clustertool, config-converter, sstablekeys, and schematool 
   Windows .bat files (CASSANDRA-1723)
 * reject range queries received during bootstrap (CASSANDRA-1739)
 * fix wrapping-range queries on non-minimum token (CASSANDRA-1700)
 * add nodetool cfhistogram (CASSANDRA-1698)
 * limit repaired ranges to what the nodes have in common (CASSANDRA-1674)
 * index scan treats missing columns as not matching secondary
   expressions (CASSANDRA-1745)
 * Fix misuse of DataOutputBuffer.getData in AntiEntropyService
   (CASSANDRA-1729)
 * detect and warn when obsolete version of JNA is present (CASSANDRA-1760)
 * reduce fat client timeout (CASSANDRA-1730)
 * cleanup smallest CFs first to increase free temp space for larger ones
   (CASSANDRA-1811)
 * Update windows .bat files to work outside of main Cassandra
   directory (CASSANDRA-1713)
 * fix read repair regression from 0.6.7 (CASSANDRA-1727)
 * more-efficient read repair (CASSANDRA-1719)
 * fix hinted handoff replay (CASSANDRA-1656)
 * log type of dropped messages (CASSANDRA-1677)
 * upgrade to SLF4J 1.6.1
 * fix ByteBuffer bug in ExpiringColumn.updateDigest (CASSANDRA-1679)
 * fix IntegerType.getString (CASSANDRA-1681)
 * make -Djava.net.preferIPv4Stack=true the default (CASSANDRA-628)
 * add INTERNAL_RESPONSE verb to differentiate from responses related
   to client requests (CASSANDRA-1685)
 * log tpstats when dropping messages (CASSANDRA-1660)
 * include unreachable nodes in describeSchemaVersions (CASSANDRA-1678)
 * Avoid dropping messages off the client request path (CASSANDRA-1676)
 * fix jna errno reporting (CASSANDRA-1694)
 * add friendlier error for UnknownHostException on startup (CASSANDRA-1697)
 * include jna dependency in RPM package (CASSANDRA-1690)
 * add --skip-keys option to stress.py (CASSANDRA-1696)
 * improve cli handling of non-string keys and column names 
   (CASSANDRA-1701, -1693)
 * r/m extra subcomparator line in cli keyspaces output (CASSANDRA-1712)
 * add read repair chance to cli "show keyspaces"
 * upgrade to ConcurrentLinkedHashMap 1.1 (CASSANDRA-975)
 * fix index scan routing (CASSANDRA-1722)
 * fix tombstoning of supercolumns in range queries (CASSANDRA-1734)
 * clear endpoint cache after updating keyspace metadata (CASSANDRA-1741)
 * fix wrapping-range queries on non-minimum token (CASSANDRA-1700)
 * truncate includes secondary indexes (CASSANDRA-1747)
 * retain reference to PendingFile sstables (CASSANDRA-1749)
 * fix sstableimport regression (CASSANDRA-1753)
 * fix for bootstrap when no non-system tables are defined (CASSANDRA-1732)
 * handle replica unavailability in index scan (CASSANDRA-1755)
 * fix service initialization order deadlock (CASSANDRA-1756)
 * multi-line cli commands (CASSANDRA-1742)
 * fix race between snapshot and compaction (CASSANDRA-1736)
 * add listEndpointsPendingHints, deleteHintsForEndpoint JMX methods 
   (CASSANDRA-1551)


0.7.0-beta3
 * add strategy options to describe_keyspace output (CASSANDRA-1560)
 * log warning when using randomly generated token (CASSANDRA-1552)
 * re-organize JMX into .db, .net, .internal, .request (CASSANDRA-1217)
 * allow nodes to change IPs between restarts (CASSANDRA-1518)
 * remember ring state between restarts by default (CASSANDRA-1518)
 * flush index built flag so we can read it before log replay (CASSANDRA-1541)
 * lock row cache updates to prevent race condition (CASSANDRA-1293)
 * remove assertion causing rare (and harmless) error messages in
   commitlog (CASSANDRA-1330)
 * fix moving nodes with no keyspaces defined (CASSANDRA-1574)
 * fix unbootstrap when no data is present in a transfer range (CASSANDRA-1573)
 * take advantage of AVRO-495 to simplify our avro IDL (CASSANDRA-1436)
 * extend authorization hierarchy to column family (CASSANDRA-1554)
 * deletion support in secondary indexes (CASSANDRA-1571)
 * meaningful error message for invalid replication strategy class 
   (CASSANDRA-1566)
 * allow keyspace creation with RF > N (CASSANDRA-1428)
 * improve cli error handling (CASSANDRA-1580)
 * add cache save/load ability (CASSANDRA-1417, 1606, 1647)
 * add StorageService.getDrainProgress (CASSANDRA-1588)
 * Disallow bootstrap to an in-use token (CASSANDRA-1561)
 * Allow dynamic secondary index creation and destruction (CASSANDRA-1532)
 * log auto-guessed memtable thresholds (CASSANDRA-1595)
 * add ColumnDef support to cli (CASSANDRA-1583)
 * reduce index sample time by 75% (CASSANDRA-1572)
 * add cli support for column, strategy metadata (CASSANDRA-1578, 1612)
 * add cli support for schema modification (CASSANDRA-1584)
 * delete temp files on failed compactions (CASSANDRA-1596)
 * avoid blocking for dead nodes during removetoken (CASSANDRA-1605)
 * remove ConsistencyLevel.ZERO (CASSANDRA-1607)
 * expose in-progress compaction type in jmx (CASSANDRA-1586)
 * removed IClock & related classes from internals (CASSANDRA-1502)
 * fix removing tokens from SystemTable on decommission and removetoken
   (CASSANDRA-1609)
 * include CF metadata in cli 'show keyspaces' (CASSANDRA-1613)
 * switch from Properties to HashMap in PropertyFileSnitch to
   avoid synchronization bottleneck (CASSANDRA-1481)
 * PropertyFileSnitch configuration file renamed to 
   cassandra-topology.properties
 * add cli support for get_range_slices (CASSANDRA-1088, CASSANDRA-1619)
 * Make memtable flush thresholds per-CF instead of global 
   (CASSANDRA-1007, 1637)
 * add cli support for binary data without CfDef hints (CASSANDRA-1603)
 * fix building SSTable statistics post-stream (CASSANDRA-1620)
 * fix potential infinite loop in 2ary index queries (CASSANDRA-1623)
 * allow creating NTS keyspaces with no replicas configured (CASSANDRA-1626)
 * add jmx histogram of sstables accessed per read (CASSANDRA-1624)
 * remove system_rename_column_family and system_rename_keyspace from the
   client API until races can be fixed (CASSANDRA-1630, CASSANDRA-1585)
 * add cli sanity tests (CASSANDRA-1582)
 * update GC settings in cassandra.bat (CASSANDRA-1636)
 * cli support for index queries (CASSANDRA-1635)
 * cli support for updating schema memtable settings (CASSANDRA-1634)
 * cli --file option (CASSANDRA-1616)
 * reduce automatically chosen memtable sizes by 50% (CASSANDRA-1641)
 * move endpoint cache from snitch to strategy (CASSANDRA-1643)
 * fix commitlog recovery deleting the newly-created segment as well as
   the old ones (CASSANDRA-1644)
 * upgrade to Thrift 0.5 (CASSANDRA-1367)
 * renamed CL.DCQUORUM to LOCAL_QUORUM and DCQUORUMSYNC to EACH_QUORUM
 * cli truncate support (CASSANDRA-1653)
 * update GC settings in cassandra.bat (CASSANDRA-1636)
 * avoid logging when a node's ip/token is gossipped back to it (CASSANDRA-1666)


0.7-beta2
 * always use UTF-8 for hint keys (CASSANDRA-1439)
 * remove cassandra.yaml dependency from Hadoop and Pig (CASSADRA-1322)
 * expose CfDef metadata in describe_keyspaces (CASSANDRA-1363)
 * restore use of mmap_index_only option (CASSANDRA-1241)
 * dropping a keyspace with no column families generated an error 
   (CASSANDRA-1378)
 * rename RackAwareStrategy to OldNetworkTopologyStrategy, RackUnawareStrategy 
   to SimpleStrategy, DatacenterShardStrategy to NetworkTopologyStrategy,
   AbstractRackAwareSnitch to AbstractNetworkTopologySnitch (CASSANDRA-1392)
 * merge StorageProxy.mutate, mutateBlocking (CASSANDRA-1396)
 * faster UUIDType, LongType comparisons (CASSANDRA-1386, 1393)
 * fix setting read_repair_chance from CLI addColumnFamily (CASSANDRA-1399)
 * fix updates to indexed columns (CASSANDRA-1373)
 * fix race condition leaving to FileNotFoundException (CASSANDRA-1382)
 * fix sharded lock hash on index write path (CASSANDRA-1402)
 * add support for GT/E, LT/E in subordinate index clauses (CASSANDRA-1401)
 * cfId counter got out of sync when CFs were added (CASSANDRA-1403)
 * less chatty schema updates (CASSANDRA-1389)
 * rename column family mbeans. 'type' will now include either 
   'IndexColumnFamilies' or 'ColumnFamilies' depending on the CFS type.
   (CASSANDRA-1385)
 * disallow invalid keyspace and column family names. This includes name that
   matches a '^\w+' regex. (CASSANDRA-1377)
 * use JNA, if present, to take snapshots (CASSANDRA-1371)
 * truncate hints if starting 0.7 for the first time (CASSANDRA-1414)
 * fix FD leak in single-row slicepredicate queries (CASSANDRA-1416)
 * allow index expressions against columns that are not part of the 
   SlicePredicate (CASSANDRA-1410)
 * config-converter properly handles snitches and framed support 
   (CASSANDRA-1420)
 * remove keyspace argument from multiget_count (CASSANDRA-1422)
 * allow specifying cassandra.yaml location as (local or remote) URL
   (CASSANDRA-1126)
 * fix using DynamicEndpointSnitch with NetworkTopologyStrategy
   (CASSANDRA-1429)
 * Add CfDef.default_validation_class (CASSANDRA-891)
 * fix EstimatedHistogram.max (CASSANDRA-1413)
 * quorum read optimization (CASSANDRA-1622)
 * handle zero-length (or missing) rows during HH paging (CASSANDRA-1432)
 * include secondary indexes during schema migrations (CASSANDRA-1406)
 * fix commitlog header race during schema change (CASSANDRA-1435)
 * fix ColumnFamilyStoreMBeanIterator to use new type name (CASSANDRA-1433)
 * correct filename generated by xml->yaml converter (CASSANDRA-1419)
 * add CMSInitiatingOccupancyFraction=75 and UseCMSInitiatingOccupancyOnly
   to default JVM options
 * decrease jvm heap for cassandra-cli (CASSANDRA-1446)
 * ability to modify keyspaces and column family definitions on a live cluster
   (CASSANDRA-1285)
 * support for Hadoop Streaming [non-jvm map/reduce via stdin/out]
   (CASSANDRA-1368)
 * Move persistent sstable stats from the system table to an sstable component
   (CASSANDRA-1430)
 * remove failed bootstrap attempt from pending ranges when gossip times
   it out after 1h (CASSANDRA-1463)
 * eager-create tcp connections to other cluster members (CASSANDRA-1465)
 * enumerate stages and derive stage from message type instead of 
   transmitting separately (CASSANDRA-1465)
 * apply reversed flag during collation from different data sources
   (CASSANDRA-1450)
 * make failure to remove commitlog segment non-fatal (CASSANDRA-1348)
 * correct ordering of drain operations so CL.recover is no longer 
   necessary (CASSANDRA-1408)
 * removed keyspace from describe_splits method (CASSANDRA-1425)
 * rename check_schema_agreement to describe_schema_versions
   (CASSANDRA-1478)
 * fix QUORUM calculation for RF > 3 (CASSANDRA-1487)
 * remove tombstones during non-major compactions when bloom filter
   verifies that row does not exist in other sstables (CASSANDRA-1074)
 * nodes that coordinated a loadbalance in the past could not be seen by
   newly added nodes (CASSANDRA-1467)
 * exposed endpoint states (gossip details) via jmx (CASSANDRA-1467)
 * ensure that compacted sstables are not included when new readers are
   instantiated (CASSANDRA-1477)
 * by default, calculate heap size and memtable thresholds at runtime (CASSANDRA-1469)
 * fix races dealing with adding/dropping keyspaces and column families in
   rapid succession (CASSANDRA-1477)
 * clean up of Streaming system (CASSANDRA-1503, 1504, 1506)
 * add options to configure Thrift socket keepalive and buffer sizes (CASSANDRA-1426)
 * make contrib CassandraServiceDataCleaner recursive (CASSANDRA-1509)
 * min, max compaction threshold are configurable and persistent 
   per-ColumnFamily (CASSANDRA-1468)
 * fix replaying the last mutation in a commitlog unnecessarily 
   (CASSANDRA-1512)
 * invoke getDefaultUncaughtExceptionHandler from DTPE with the original
   exception rather than the ExecutionException wrapper (CASSANDRA-1226)
 * remove Clock from the Thrift (and Avro) API (CASSANDRA-1501)
 * Close intra-node sockets when connection is broken (CASSANDRA-1528)
 * RPM packaging spec file (CASSANDRA-786)
 * weighted request scheduler (CASSANDRA-1485)
 * treat expired columns as deleted (CASSANDRA-1539)
 * make IndexInterval configurable (CASSANDRA-1488)
 * add describe_snitch to Thrift API (CASSANDRA-1490)
 * MD5 authenticator compares plain text submitted password with MD5'd
   saved property, instead of vice versa (CASSANDRA-1447)
 * JMX MessagingService pending and completed counts (CASSANDRA-1533)
 * fix race condition processing repair responses (CASSANDRA-1511)
 * make repair blocking (CASSANDRA-1511)
 * create EndpointSnitchInfo and MBean to expose rack and DC (CASSANDRA-1491)
 * added option to contrib/word_count to output results back to Cassandra
   (CASSANDRA-1342)
 * rewrite Hadoop ColumnFamilyRecordWriter to pool connections, retry to
   multiple Cassandra nodes, and smooth impact on the Cassandra cluster
   by using smaller batch sizes (CASSANDRA-1434)
 * fix setting gc_grace_seconds via CLI (CASSANDRA-1549)
 * support TTL'd index values (CASSANDRA-1536)
 * make removetoken work like decommission (CASSANDRA-1216)
 * make cli comparator-aware and improve quote rules (CASSANDRA-1523,-1524)
 * make nodetool compact and cleanup blocking (CASSANDRA-1449)
 * add memtable, cache information to GCInspector logs (CASSANDRA-1558)
 * enable/disable HintedHandoff via JMX (CASSANDRA-1550)
 * Ignore stray files in the commit log directory (CASSANDRA-1547)
 * Disallow bootstrap to an in-use token (CASSANDRA-1561)


0.7-beta1
 * sstable versioning (CASSANDRA-389)
 * switched to slf4j logging (CASSANDRA-625)
 * add (optional) expiration time for column (CASSANDRA-699)
 * access levels for authentication/authorization (CASSANDRA-900)
 * add ReadRepairChance to CF definition (CASSANDRA-930)
 * fix heisenbug in system tests, especially common on OS X (CASSANDRA-944)
 * convert to byte[] keys internally and all public APIs (CASSANDRA-767)
 * ability to alter schema definitions on a live cluster (CASSANDRA-44)
 * renamed configuration file to cassandra.xml, and log4j.properties to
   log4j-server.properties, which must now be loaded from
   the classpath (which is how our scripts in bin/ have always done it)
   (CASSANDRA-971)
 * change get_count to require a SlicePredicate. create multi_get_count
   (CASSANDRA-744)
 * re-organized endpointsnitch implementations and added SimpleSnitch
   (CASSANDRA-994)
 * Added preload_row_cache option (CASSANDRA-946)
 * add CRC to commitlog header (CASSANDRA-999)
 * removed deprecated batch_insert and get_range_slice methods (CASSANDRA-1065)
 * add truncate thrift method (CASSANDRA-531)
 * http mini-interface using mx4j (CASSANDRA-1068)
 * optimize away copy of sliced row on memtable read path (CASSANDRA-1046)
 * replace constant-size 2GB mmaped segments and special casing for index 
   entries spanning segment boundaries, with SegmentedFile that computes 
   segments that always contain entire entries/rows (CASSANDRA-1117)
 * avoid reading large rows into memory during compaction (CASSANDRA-16)
 * added hadoop OutputFormat (CASSANDRA-1101)
 * efficient Streaming (no more anticompaction) (CASSANDRA-579)
 * split commitlog header into separate file and add size checksum to
   mutations (CASSANDRA-1179)
 * avoid allocating a new byte[] for each mutation on replay (CASSANDRA-1219)
 * revise HH schema to be per-endpoint (CASSANDRA-1142)
 * add joining/leaving status to nodetool ring (CASSANDRA-1115)
 * allow multiple repair sessions per node (CASSANDRA-1190)
 * optimize away MessagingService for local range queries (CASSANDRA-1261)
 * make framed transport the default so malformed requests can't OOM the 
   server (CASSANDRA-475)
 * significantly faster reads from row cache (CASSANDRA-1267)
 * take advantage of row cache during range queries (CASSANDRA-1302)
 * make GCGraceSeconds a per-ColumnFamily value (CASSANDRA-1276)
 * keep persistent row size and column count statistics (CASSANDRA-1155)
 * add IntegerType (CASSANDRA-1282)
 * page within a single row during hinted handoff (CASSANDRA-1327)
 * push DatacenterShardStrategy configuration into keyspace definition,
   eliminating datacenter.properties. (CASSANDRA-1066)
 * optimize forward slices starting with '' and single-index-block name 
   queries by skipping the column index (CASSANDRA-1338)
 * streaming refactor (CASSANDRA-1189)
 * faster comparison for UUID types (CASSANDRA-1043)
 * secondary index support (CASSANDRA-749 and subtasks)
 * make compaction buckets deterministic (CASSANDRA-1265)


0.6.6
 * Allow using DynamicEndpointSnitch with RackAwareStrategy (CASSANDRA-1429)
 * remove the remaining vestiges of the unfinished DatacenterShardStrategy 
   (replaced by NetworkTopologyStrategy in 0.7)
   

0.6.5
 * fix key ordering in range query results with RandomPartitioner
   and ConsistencyLevel > ONE (CASSANDRA-1145)
 * fix for range query starting with the wrong token range (CASSANDRA-1042)
 * page within a single row during hinted handoff (CASSANDRA-1327)
 * fix compilation on non-sun JDKs (CASSANDRA-1061)
 * remove String.trim() call on row keys in batch mutations (CASSANDRA-1235)
 * Log summary of dropped messages instead of spamming log (CASSANDRA-1284)
 * add dynamic endpoint snitch (CASSANDRA-981)
 * fix streaming for keyspaces with hyphens in their name (CASSANDRA-1377)
 * fix errors in hard-coded bloom filter optKPerBucket by computing it
   algorithmically (CASSANDRA-1220
 * remove message deserialization stage, and uncap read/write stages
   so slow reads/writes don't block gossip processing (CASSANDRA-1358)
 * add jmx port configuration to Debian package (CASSANDRA-1202)
 * use mlockall via JNA, if present, to prevent Linux from swapping
   out parts of the JVM (CASSANDRA-1214)


0.6.4
 * avoid queuing multiple hint deliveries for the same endpoint
   (CASSANDRA-1229)
 * better performance for and stricter checking of UTF8 column names
   (CASSANDRA-1232)
 * extend option to lower compaction priority to hinted handoff
   as well (CASSANDRA-1260)
 * log errors in gossip instead of re-throwing (CASSANDRA-1289)
 * avoid aborting commitlog replay prematurely if a flushed-but-
   not-removed commitlog segment is encountered (CASSANDRA-1297)
 * fix duplicate rows being read during mapreduce (CASSANDRA-1142)
 * failure detection wasn't closing command sockets (CASSANDRA-1221)
 * cassandra-cli.bat works on windows (CASSANDRA-1236)
 * pre-emptively drop requests that cannot be processed within RPCTimeout
   (CASSANDRA-685)
 * add ack to Binary write verb and update CassandraBulkLoader
   to wait for acks for each row (CASSANDRA-1093)
 * added describe_partitioner Thrift method (CASSANDRA-1047)
 * Hadoop jobs no longer require the Cassandra storage-conf.xml
   (CASSANDRA-1280, CASSANDRA-1047)
 * log thread pool stats when GC is excessive (CASSANDRA-1275)
 * remove gossip message size limit (CASSANDRA-1138)
 * parallelize local and remote reads during multiget, and respect snitch 
   when determining whether to do local read for CL.ONE (CASSANDRA-1317)
 * fix read repair to use requested consistency level on digest mismatch,
   rather than assuming QUORUM (CASSANDRA-1316)
 * process digest mismatch re-reads in parallel (CASSANDRA-1323)
 * switch hints CF comparator to BytesType (CASSANDRA-1274)


0.6.3
 * retry to make streaming connections up to 8 times. (CASSANDRA-1019)
 * reject describe_ring() calls on invalid keyspaces (CASSANDRA-1111)
 * fix cache size calculation for size of 100% (CASSANDRA-1129)
 * fix cache capacity only being recalculated once (CASSANDRA-1129)
 * remove hourly scan of all hints on the off chance that the gossiper
   missed a status change; instead, expose deliverHintsToEndpoint to JMX
   so it can be done manually, if necessary (CASSANDRA-1141)
 * don't reject reads at CL.ALL (CASSANDRA-1152)
 * reject deletions to supercolumns in CFs containing only standard
   columns (CASSANDRA-1139)
 * avoid preserving login information after client disconnects
   (CASSANDRA-1057)
 * prefer sun jdk to openjdk in debian init script (CASSANDRA-1174)
 * detect partioner config changes between restarts and fail fast 
   (CASSANDRA-1146)
 * use generation time to resolve node token reassignment disagreements
   (CASSANDRA-1118)
 * restructure the startup ordering of Gossiper and MessageService to avoid
   timing anomalies (CASSANDRA-1160)
 * detect incomplete commit log hearders (CASSANDRA-1119)
 * force anti-entropy service to stream files on the stream stage to avoid
   sending streams out of order (CASSANDRA-1169)
 * remove inactive stream managers after AES streams files (CASSANDRA-1169)
 * allow removing entire row through batch_mutate Deletion (CASSANDRA-1027)
 * add JMX metrics for row-level bloom filter false positives (CASSANDRA-1212)
 * added a redhat init script to contrib (CASSANDRA-1201)
 * use midpoint when bootstrapping a new machine into range with not
   much data yet instead of random token (CASSANDRA-1112)
 * kill server on OOM in executor stage as well as Thrift (CASSANDRA-1226)
 * remove opportunistic repairs, when two machines with overlapping replica
   responsibilities happen to finish major compactions of the same CF near
   the same time.  repairs are now fully manual (CASSANDRA-1190)
 * add ability to lower compaction priority (default is no change from 0.6.2)
   (CASSANDRA-1181)


0.6.2
 * fix contrib/word_count build. (CASSANDRA-992)
 * split CommitLogExecutorService into BatchCommitLogExecutorService and 
   PeriodicCommitLogExecutorService (CASSANDRA-1014)
 * add latency histograms to CFSMBean (CASSANDRA-1024)
 * make resolving timestamp ties deterministic by using value bytes
   as a tiebreaker (CASSANDRA-1039)
 * Add option to turn off Hinted Handoff (CASSANDRA-894)
 * fix windows startup (CASSANDRA-948)
 * make concurrent_reads, concurrent_writes configurable at runtime via JMX
   (CASSANDRA-1060)
 * disable GCInspector on non-Sun JVMs (CASSANDRA-1061)
 * fix tombstone handling in sstable rows with no other data (CASSANDRA-1063)
 * fix size of row in spanned index entries (CASSANDRA-1056)
 * install json2sstable, sstable2json, and sstablekeys to Debian package
 * StreamingService.StreamDestinations wouldn't empty itself after streaming
   finished (CASSANDRA-1076)
 * added Collections.shuffle(splits) before returning the splits in 
   ColumnFamilyInputFormat (CASSANDRA-1096)
 * do not recalculate cache capacity post-compaction if it's been manually 
   modified (CASSANDRA-1079)
 * better defaults for flush sorter + writer executor queue sizes
   (CASSANDRA-1100)
 * windows scripts for SSTableImport/Export (CASSANDRA-1051)
 * windows script for nodetool (CASSANDRA-1113)
 * expose PhiConvictThreshold (CASSANDRA-1053)
 * make repair of RF==1 a no-op (CASSANDRA-1090)
 * improve default JVM GC options (CASSANDRA-1014)
 * fix SlicePredicate serialization inside Hadoop jobs (CASSANDRA-1049)
 * close Thrift sockets in Hadoop ColumnFamilyRecordReader (CASSANDRA-1081)


0.6.1
 * fix NPE in sstable2json when no excluded keys are given (CASSANDRA-934)
 * keep the replica set constant throughout the read repair process
   (CASSANDRA-937)
 * allow querying getAllRanges with empty token list (CASSANDRA-933)
 * fix command line arguments inversion in clustertool (CASSANDRA-942)
 * fix race condition that could trigger a false-positive assertion
   during post-flush discard of old commitlog segments (CASSANDRA-936)
 * fix neighbor calculation for anti-entropy repair (CASSANDRA-924)
 * perform repair even for small entropy differences (CASSANDRA-924)
 * Use hostnames in CFInputFormat to allow Hadoop's naive string-based
   locality comparisons to work (CASSANDRA-955)
 * cache read-only BufferedRandomAccessFile length to avoid
   3 system calls per invocation (CASSANDRA-950)
 * nodes with IPv6 (and no IPv4) addresses could not join cluster
   (CASSANDRA-969)
 * Retrieve the correct number of undeleted columns, if any, from
   a supercolumn in a row that had been deleted previously (CASSANDRA-920)
 * fix index scans that cross the 2GB mmap boundaries for both mmap
   and standard i/o modes (CASSANDRA-866)
 * expose drain via nodetool (CASSANDRA-978)


0.6.0-RC1
 * JMX drain to flush memtables and run through commit log (CASSANDRA-880)
 * Bootstrapping can skip ranges under the right conditions (CASSANDRA-902)
 * fix merging row versions in range_slice for CL > ONE (CASSANDRA-884)
 * default write ConsistencyLeven chaned from ZERO to ONE
 * fix for index entries spanning mmap buffer boundaries (CASSANDRA-857)
 * use lexical comparison if time part of TimeUUIDs are the same 
   (CASSANDRA-907)
 * bound read, mutation, and response stages to fix possible OOM
   during log replay (CASSANDRA-885)
 * Use microseconds-since-epoch (UTC) in cli, instead of milliseconds
 * Treat batch_mutate Deletion with null supercolumn as "apply this predicate 
   to top level supercolumns" (CASSANDRA-834)
 * Streaming destination nodes do not update their JMX status (CASSANDRA-916)
 * Fix internal RPC timeout calculation (CASSANDRA-911)
 * Added Pig loadfunc to contrib/pig (CASSANDRA-910)


0.6.0-beta3
 * fix compaction bucketing bug (CASSANDRA-814)
 * update windows batch file (CASSANDRA-824)
 * deprecate KeysCachedFraction configuration directive in favor
   of KeysCached; move to unified-per-CF key cache (CASSANDRA-801)
 * add invalidateRowCache to ColumnFamilyStoreMBean (CASSANDRA-761)
 * send Handoff hints to natural locations to reduce load on
   remaining nodes in a failure scenario (CASSANDRA-822)
 * Add RowWarningThresholdInMB configuration option to warn before very 
   large rows get big enough to threaten node stability, and -x option to
   be able to remove them with sstable2json if the warning is unheeded
   until it's too late (CASSANDRA-843)
 * Add logging of GC activity (CASSANDRA-813)
 * fix ConcurrentModificationException in commitlog discard (CASSANDRA-853)
 * Fix hardcoded row count in Hadoop RecordReader (CASSANDRA-837)
 * Add a jmx status to the streaming service and change several DEBUG
   messages to INFO (CASSANDRA-845)
 * fix classpath in cassandra-cli.bat for Windows (CASSANDRA-858)
 * allow re-specifying host, port to cassandra-cli if invalid ones
   are first tried (CASSANDRA-867)
 * fix race condition handling rpc timeout in the coordinator
   (CASSANDRA-864)
 * Remove CalloutLocation and StagingFileDirectory from storage-conf files 
   since those settings are no longer used (CASSANDRA-878)
 * Parse a long from RowWarningThresholdInMB instead of an int (CASSANDRA-882)
 * Remove obsolete ControlPort code from DatabaseDescriptor (CASSANDRA-886)
 * move skipBytes side effect out of assert (CASSANDRA-899)
 * add "double getLoad" to StorageServiceMBean (CASSANDRA-898)
 * track row stats per CF at compaction time (CASSANDRA-870)
 * disallow CommitLogDirectory matching a DataFileDirectory (CASSANDRA-888)
 * default key cache size is 200k entries, changed from 10% (CASSANDRA-863)
 * add -Dcassandra-foreground=yes to cassandra.bat
 * exit if cluster name is changed unexpectedly (CASSANDRA-769)


0.6.0-beta1/beta2
 * add batch_mutate thrift command, deprecating batch_insert (CASSANDRA-336)
 * remove get_key_range Thrift API, deprecated in 0.5 (CASSANDRA-710)
 * add optional login() Thrift call for authentication (CASSANDRA-547)
 * support fat clients using gossiper and StorageProxy to perform
   replication in-process [jvm-only] (CASSANDRA-535)
 * support mmapped I/O for reads, on by default on 64bit JVMs 
   (CASSANDRA-408, CASSANDRA-669)
 * improve insert concurrency, particularly during Hinted Handoff
   (CASSANDRA-658)
 * faster network code (CASSANDRA-675)
 * stress.py moved to contrib (CASSANDRA-635)
 * row caching [must be explicitly enabled per-CF in config] (CASSANDRA-678)
 * present a useful measure of compaction progress in JMX (CASSANDRA-599)
 * add bin/sstablekeys (CASSNADRA-679)
 * add ConsistencyLevel.ANY (CASSANDRA-687)
 * make removetoken remove nodes from gossip entirely (CASSANDRA-644)
 * add ability to set cache sizes at runtime (CASSANDRA-708)
 * report latency and cache hit rate statistics with lifetime totals
   instead of average over the last minute (CASSANDRA-702)
 * support get_range_slice for RandomPartitioner (CASSANDRA-745)
 * per-keyspace replication factory and replication strategy (CASSANDRA-620)
 * track latency in microseconds (CASSANDRA-733)
 * add describe_ Thrift methods, deprecating get_string_property and 
   get_string_list_property
 * jmx interface for tracking operation mode and streams in general.
   (CASSANDRA-709)
 * keep memtables in sorted order to improve range query performance
   (CASSANDRA-799)
 * use while loop instead of recursion when trimming sstables compaction list 
   to avoid blowing stack in pathological cases (CASSANDRA-804)
 * basic Hadoop map/reduce support (CASSANDRA-342)


0.5.1
 * ensure all files for an sstable are streamed to the same directory.
   (CASSANDRA-716)
 * more accurate load estimate for bootstrapping (CASSANDRA-762)
 * tolerate dead or unavailable bootstrap target on write (CASSANDRA-731)
 * allow larger numbers of keys (> 140M) in a sstable bloom filter
   (CASSANDRA-790)
 * include jvm argument improvements from CASSANDRA-504 in debian package
 * change streaming chunk size to 32MB to accomodate Windows XP limitations
   (was 64MB) (CASSANDRA-795)
 * fix get_range_slice returning results in the wrong order (CASSANDRA-781)
 

0.5.0 final
 * avoid attempting to delete temporary bootstrap files twice (CASSANDRA-681)
 * fix bogus NaN in nodeprobe cfstats output (CASSANDRA-646)
 * provide a policy for dealing with single thread executors w/ a full queue
   (CASSANDRA-694)
 * optimize inner read in MessagingService, vastly improving multiple-node
   performance (CASSANDRA-675)
 * wait for table flush before streaming data back to a bootstrapping node.
   (CASSANDRA-696)
 * keep track of bootstrapping sources by table so that bootstrapping doesn't 
   give the indication of finishing early (CASSANDRA-673)


0.5.0 RC3
 * commit the correct version of the patch for CASSANDRA-663


0.5.0 RC2 (unreleased)
 * fix bugs in converting get_range_slice results to Thrift 
   (CASSANDRA-647, CASSANDRA-649)
 * expose java.util.concurrent.TimeoutException in StorageProxy methods
   (CASSANDRA-600)
 * TcpConnectionManager was holding on to disconnected connections, 
   giving the false indication they were being used. (CASSANDRA-651)
 * Remove duplicated write. (CASSANDRA-662)
 * Abort bootstrap if IP is already in the token ring (CASSANDRA-663)
 * increase default commitlog sync period, and wait for last sync to 
   finish before submitting another (CASSANDRA-668)


0.5.0 RC1
 * Fix potential NPE in get_range_slice (CASSANDRA-623)
 * add CRC32 to commitlog entries (CASSANDRA-605)
 * fix data streaming on windows (CASSANDRA-630)
 * GC compacted sstables after cleanup and compaction (CASSANDRA-621)
 * Speed up anti-entropy validation (CASSANDRA-629)
 * Fix anti-entropy assertion error (CASSANDRA-639)
 * Fix pending range conflicts when bootstapping or moving
   multiple nodes at once (CASSANDRA-603)
 * Handle obsolete gossip related to node movement in the case where
   one or more nodes is down when the movement occurs (CASSANDRA-572)
 * Include dead nodes in gossip to avoid a variety of problems
   and fix HH to removed nodes (CASSANDRA-634)
 * return an InvalidRequestException for mal-formed SlicePredicates
   (CASSANDRA-643)
 * fix bug determining closest neighbor for use in multiple datacenters
   (CASSANDRA-648)
 * Vast improvements in anticompaction speed (CASSANDRA-607)
 * Speed up log replay and writes by avoiding redundant serializations
   (CASSANDRA-652)


0.5.0 beta 2
 * Bootstrap improvements (several tickets)
 * add nodeprobe repair anti-entropy feature (CASSANDRA-193, CASSANDRA-520)
 * fix possibility of partition when many nodes restart at once
   in clusters with multiple seeds (CASSANDRA-150)
 * fix NPE in get_range_slice when no data is found (CASSANDRA-578)
 * fix potential NPE in hinted handoff (CASSANDRA-585)
 * fix cleanup of local "system" keyspace (CASSANDRA-576)
 * improve computation of cluster load balance (CASSANDRA-554)
 * added super column read/write, column count, and column/row delete to
   cassandra-cli (CASSANDRA-567, CASSANDRA-594)
 * fix returning live subcolumns of deleted supercolumns (CASSANDRA-583)
 * respect JAVA_HOME in bin/ scripts (several tickets)
 * add StorageService.initClient for fat clients on the JVM (CASSANDRA-535)
   (see contrib/client_only for an example of use)
 * make consistency_level functional in get_range_slice (CASSANDRA-568)
 * optimize key deserialization for RandomPartitioner (CASSANDRA-581)
 * avoid GCing tombstones except on major compaction (CASSANDRA-604)
 * increase failure conviction threshold, resulting in less nodes
   incorrectly (and temporarily) marked as down (CASSANDRA-610)
 * respect memtable thresholds during log replay (CASSANDRA-609)
 * support ConsistencyLevel.ALL on read (CASSANDRA-584)
 * add nodeprobe removetoken command (CASSANDRA-564)


0.5.0 beta
 * Allow multiple simultaneous flushes, improving flush throughput 
   on multicore systems (CASSANDRA-401)
 * Split up locks to improve write and read throughput on multicore systems
   (CASSANDRA-444, CASSANDRA-414)
 * More efficient use of memory during compaction (CASSANDRA-436)
 * autobootstrap option: when enabled, all non-seed nodes will attempt
   to bootstrap when started, until bootstrap successfully
   completes. -b option is removed.  (CASSANDRA-438)
 * Unless a token is manually specified in the configuration xml,
   a bootstraping node will use a token that gives it half the
   keys from the most-heavily-loaded node in the cluster,
   instead of generating a random token. 
   (CASSANDRA-385, CASSANDRA-517)
 * Miscellaneous bootstrap fixes (several tickets)
 * Ability to change a node's token even after it has data on it
   (CASSANDRA-541)
 * Ability to decommission a live node from the ring (CASSANDRA-435)
 * Semi-automatic loadbalancing via nodeprobe (CASSANDRA-192)
 * Add ability to set compaction thresholds at runtime via
   JMX / nodeprobe.  (CASSANDRA-465)
 * Add "comment" field to ColumnFamily definition. (CASSANDRA-481)
 * Additional JMX metrics (CASSANDRA-482)
 * JSON based export and import tools (several tickets)
 * Hinted Handoff fixes (several tickets)
 * Add key cache to improve read performance (CASSANDRA-423)
 * Simplified construction of custom ReplicationStrategy classes
   (CASSANDRA-497)
 * Graphical application (Swing) for ring integrity verification and 
   visualization was added to contrib (CASSANDRA-252)
 * Add DCQUORUM, DCQUORUMSYNC consistency levels and corresponding
   ReplicationStrategy / EndpointSnitch classes.  Experimental.
   (CASSANDRA-492)
 * Web client interface added to contrib (CASSANDRA-457)
 * More-efficient flush for Random, CollatedOPP partitioners 
   for normal writes (CASSANDRA-446) and bulk load (CASSANDRA-420)
 * Add MemtableFlushAfterMinutes, a global replacement for the old 
   per-CF FlushPeriodInMinutes setting (CASSANDRA-463)
 * optimizations to slice reading (CASSANDRA-350) and supercolumn
   queries (CASSANDRA-510)
 * force binding to given listenaddress for nodes with multiple
   interfaces (CASSANDRA-546)
 * stress.py benchmarking tool improvements (several tickets)
 * optimized replica placement code (CASSANDRA-525)
 * faster log replay on restart (CASSANDRA-539, CASSANDRA-540)
 * optimized local-node writes (CASSANDRA-558)
 * added get_range_slice, deprecating get_key_range (CASSANDRA-344)
 * expose TimedOutException to thrift (CASSANDRA-563)
 

0.4.2
 * Add validation disallowing null keys (CASSANDRA-486)
 * Fix race conditions in TCPConnectionManager (CASSANDRA-487)
 * Fix using non-utf8-aware comparison as a sanity check.
   (CASSANDRA-493)
 * Improve default garbage collector options (CASSANDRA-504)
 * Add "nodeprobe flush" (CASSANDRA-505)
 * remove NotFoundException from get_slice throws list (CASSANDRA-518)
 * fix get (not get_slice) of entire supercolumn (CASSANDRA-508)
 * fix null token during bootstrap (CASSANDRA-501)


0.4.1
 * Fix FlushPeriod columnfamily configuration regression
   (CASSANDRA-455)
 * Fix long column name support (CASSANDRA-460)
 * Fix for serializing a row that only contains tombstones
   (CASSANDRA-458)
 * Fix for discarding unneeded commitlog segments (CASSANDRA-459)
 * Add SnapshotBeforeCompaction configuration option (CASSANDRA-426)
 * Fix compaction abort under insufficient disk space (CASSANDRA-473)
 * Fix reading subcolumn slice from tombstoned CF (CASSANDRA-484)
 * Fix race condition in RVH causing occasional NPE (CASSANDRA-478)


0.4.0
 * fix get_key_range problems when a node is down (CASSANDRA-440)
   and add UnavailableException to more Thrift methods
 * Add example EndPointSnitch contrib code (several tickets)


0.4.0 RC2
 * fix SSTable generation clash during compaction (CASSANDRA-418)
 * reject method calls with null parameters (CASSANDRA-308)
 * properly order ranges in nodeprobe output (CASSANDRA-421)
 * fix logging of certain errors on executor threads (CASSANDRA-425)


0.4.0 RC1
 * Bootstrap feature is live; use -b on startup (several tickets)
 * Added multiget api (CASSANDRA-70)
 * fix Deadlock with SelectorManager.doProcess and TcpConnection.write
   (CASSANDRA-392)
 * remove key cache b/c of concurrency bugs in third-party
   CLHM library (CASSANDRA-405)
 * update non-major compaction logic to use two threshold values
   (CASSANDRA-407)
 * add periodic / batch commitlog sync modes (several tickets)
 * inline BatchMutation into batch_insert params (CASSANDRA-403)
 * allow setting the logging level at runtime via mbean (CASSANDRA-402)
 * change default comparator to BytesType (CASSANDRA-400)
 * add forwards-compatible ConsistencyLevel parameter to get_key_range
   (CASSANDRA-322)
 * r/m special case of blocking for local destination when writing with 
   ConsistencyLevel.ZERO (CASSANDRA-399)
 * Fixes to make BinaryMemtable [bulk load interface] useful (CASSANDRA-337);
   see contrib/bmt_example for an example of using it.
 * More JMX properties added (several tickets)
 * Thrift changes (several tickets)
    - Merged _super get methods with the normal ones; return values
      are now of ColumnOrSuperColumn.
    - Similarly, merged batch_insert_super into batch_insert.



0.4.0 beta
 * On-disk data format has changed to allow billions of keys/rows per
   node instead of only millions
 * Multi-keyspace support
 * Scan all sstables for all queries to avoid situations where
   different types of operation on the same ColumnFamily could
   disagree on what data was present
 * Snapshot support via JMX
 * Thrift API has changed a _lot_:
    - removed time-sorted CFs; instead, user-defined comparators
      may be defined on the column names, which are now byte arrays.
      Default comparators are provided for UTF8, Bytes, Ascii, Long (i64),
      and UUID types.
    - removed colon-delimited strings in thrift api in favor of explicit
      structs such as ColumnPath, ColumnParent, etc.  Also normalized
      thrift struct and argument naming.
    - Added columnFamily argument to get_key_range.
    - Change signature of get_slice to accept starting and ending
      columns as well as an offset.  (This allows use of indexes.)
      Added "ascending" flag to allow reasonably-efficient reverse
      scans as well.  Removed get_slice_by_range as redundant.
    - get_key_range operates on one CF at a time
    - changed `block` boolean on insert methods to ConsistencyLevel enum,
      with options of NONE, ONE, QUORUM, and ALL.
    - added similar consistency_level parameter to read methods
    - column-name-set slice with no names given now returns zero columns
      instead of all of them.  ("all" can run your server out of memory.
      use a range-based slice with a high max column count instead.)
 * Removed the web interface. Node information can now be obtained by 
   using the newly introduced nodeprobe utility.
 * More JMX stats
 * Remove magic values from internals (e.g. special key to indicate
   when to flush memtables)
 * Rename configuration "table" to "keyspace"
 * Moved to crash-only design; no more shutdown (just kill the process)
 * Lots of bug fixes

Full list of issues resolved in 0.4 is at https://issues.apache.org/jira/secure/IssueNavigator.jspa?reset=true&&pid=12310865&fixfor=12313862&resolution=1&sorter/field=issuekey&sorter/order=DESC


0.3.0 RC3
 * Fix potential deadlock under load in TCPConnection.
   (CASSANDRA-220)


0.3.0 RC2
 * Fix possible data loss when server is stopped after replaying
   log but before new inserts force memtable flush.
   (CASSANDRA-204)
 * Added BUGS file


0.3.0 RC1
 * Range queries on keys, including user-defined key collation
 * Remove support
 * Workarounds for a weird bug in JDK select/register that seems
   particularly common on VM environments. Cassandra should deploy
   fine on EC2 now
 * Much improved infrastructure: the beginnings of a decent test suite
   ("ant test" for unit tests; "nosetests" for system tests), code
   coverage reporting, etc.
 * Expanded node status reporting via JMX
 * Improved error reporting/logging on both server and client
 * Reduced memory footprint in default configuration
 * Combined blocking and non-blocking versions of insert APIs
 * Added FlushPeriodInMinutes configuration parameter to force
   flushing of infrequently-updated ColumnFamilies<|MERGE_RESOLUTION|>--- conflicted
+++ resolved
@@ -1,7 +1,8 @@
-<<<<<<< HEAD
 2.1.3
  * Fix overflow on histogram computation (CASSANDRA-8028)
  * Have paxos reuse the timestamp generation of normal queries (CASSANDRA-7801)
+Merged from 2.0:
+ * Improve PropertyFileSnitch logging (CASSANDRA-8183)
 
 2.1.2
  * (cqlsh) parse_for_table_meta errors out on queries with undefined
@@ -29,11 +30,6 @@
  * Fix CREATE TABLE for CQL2 (CASSANDRA-8144)
  * Avoid boxing in ColumnStats min/max trackers (CASSANDRA-8109)
 Merged from 2.0:
-=======
-2.0.12:
- * Improve PropertyFileSnitch logging (CASSANDRA-8183)
- * Abort liveRatio calculation if the memtable is flushed (CASSANDRA-8164)
->>>>>>> 6b3f3e96
  * Correctly handle non-text column names in cql3 (CASSANDRA-8178)
  * Fix deletion for indexes on primary key columns (CASSANDRA-8206)
  * Add 'nodetool statusgossip' (CASSANDRA-8125)
