<<<<<<< HEAD
2.2.4
 * Use most up-to-date version of schema for system tables (CASSANDRA-10652)
 * Deprecate memory_allocator in cassandra.yaml (CASSANDRA-10581,10628)
 * Expose phi values from failure detector via JMX and tweak debug
   and trace logging (CASSANDRA-9526)
 * Fix RangeNamesQueryPager (CASSANDRA-10509)
 * Deprecate Pig support (CASSANDRA-10542)
 * Reduce contention getting instances of CompositeType (CASSANDRA-10433)
Merged from 2.1:
=======
2.1.12
 * (cqlsh) fix COPY using wrong variable name for time_format (CASSANDRA-10633)
>>>>>>> 81e520c5
 * Do not run SizeEstimatesRecorder if a node is not a member of the ring (CASSANDRA-9912)
 * Improve handling of dead nodes in gossip (CASSANDRA-10298)
 * Fix logback-tools.xml incorrectly configured for outputing to System.err
   (CASSANDRA-9937)
 * Fix streaming to catch exception so retry not fail (CASSANDRA-10557)
 * Add validation method to PerRowSecondaryIndex (CASSANDRA-10092)
 * Support encrypted and plain traffic on the same port (CASSANDRA-10559)
 * Do STCS in DTCS windows (CASSANDRA-10276)
 * Don't try to get ancestors from half-renamed sstables (CASSANDRA-10501)
 * Avoid repetition of JVM_OPTS in debian package (CASSANDRA-10251)
 * Fix potential NPE from handling result of SIM.highestSelectivityIndex (CASSANDRA-10550)
 * Fix paging issues with partitions containing only static columns data (CASSANDRA-10381)
 * Fix conditions on static columns (CASSANDRA-10264)
 * AssertionError: attempted to delete non-existing file CommitLog (CASSANDRA-10377)
 * (cqlsh) Distinguish negative and positive infinity in output (CASSANDRA-10523)
 * (cqlsh) allow custom time_format for COPY TO (CASSANDRA-8970)
 * Don't allow startup if the node's rack has changed (CASSANDRA-10242)
 * (cqlsh) show partial trace if incomplete after max_trace_wait (CASSANDRA-7645)
 * Fix sorting for queries with an IN condition on partition key columns (CASSANDRA-10363)


2.2.3
 * Avoid NoClassDefFoundError during DataDescriptor initialization on windows (CASSANDRA-10412)
 * Preserve case of quoted Role & User names (CASSANDRA-10394)
 * cqlsh pg-style-strings broken (CASSANDRA-10484)
 * Make Hadoop CF splits more polite to custom orderered partitioners (CASSANDRA-10400)
 * Fix the regression when using LIMIT with aggregates (CASSANDRA-10487)
Merged from 2.1:
 * Fix mmap file segment seeking to EOF (CASSANDRA-10478)
 * Allow LOCAL_JMX to be easily overridden (CASSANDRA-10275)
 * Mark nodes as dead even if they've already left (CASSANDRA-10205)
 * Update internal python driver used by cqlsh (CASSANDRA-10161, CASSANDRA-10507)


2.2.2
 * cqlsh prompt includes name of keyspace after failed `use` statement (CASSANDRA-10369)
 * Configurable page size in cqlsh (CASSANDRA-9855)
 * Defer default role manager setup until all nodes are on 2.2+ (CASSANDRA-9761)
 * Cancel transaction for sstables we wont redistribute index summary
   for (CASSANDRA-10270)
 * Handle missing RoleManager in config after upgrade to 2.2 (CASSANDRA-10209) 
 * Retry snapshot deletion after compaction and gc on Windows (CASSANDRA-10222)
 * Fix failure to start with space in directory path on Windows (CASSANDRA-10239)
 * Fix repair hang when snapshot failed (CASSANDRA-10057)
 * Fall back to 1/4 commitlog volume for commitlog_total_space on small disks
   (CASSANDRA-10199)
Merged from 2.1:
 * Bulk Loader API could not tolerate even node failure (CASSANDRA-10347)
 * Avoid misleading pushed notifications when multiple nodes
   share an rpc_address (CASSANDRA-10052)
 * Fix dropping undroppable when message queue is full (CASSANDRA-10113)
 * Fix potential ClassCastException during paging (CASSANDRA-10352)
 * Prevent ALTER TYPE from creating circular references (CASSANDRA-10339)
 * Fix cache handling of 2i and base tables (CASSANDRA-10155, 10359)
 * Fix NPE in nodetool compactionhistory (CASSANDRA-9758)
 * (Pig) support BulkOutputFormat as a URL parameter (CASSANDRA-7410)
 * BATCH statement is broken in cqlsh (CASSANDRA-10272)
 * Added configurable warning threshold for GC duration (CASSANDRA-8907)
 * (cqlsh) Make cqlsh PEP8 Compliant (CASSANDRA-10066)
 * (cqlsh) Fix error when starting cqlsh with --debug (CASSANDRA-10282)
 * Scrub, Cleanup and Upgrade do not unmark compacting until all operations
   have completed, regardless of the occurence of exceptions (CASSANDRA-10274)
 * Fix handling of streaming EOF (CASSANDRA-10206)
 * Only check KeyCache when it is enabled
 * Change streaming_socket_timeout_in_ms default to 1 hour (CASSANDRA-8611)
 * (cqlsh) update list of CQL keywords (CASSANDRA-9232)
 * Add nodetool gettraceprobability command (CASSANDRA-10234)
Merged from 2.0:
 * Fix rare race where older gossip states can be shadowed (CASSANDRA-10366)
 * Fix consolidating racks violating the RF contract (CASSANDRA-10238)
 * Disallow decommission when node is in drained state (CASSANDRA-8741)


2.2.1
 * Fix race during construction of commit log (CASSANDRA-10049)
 * Fix LeveledCompactionStrategyTest (CASSANDRA-9757)
 * Fix broken UnbufferedDataOutputStreamPlus.writeUTF (CASSANDRA-10203)
 * (cqlsh) add CLEAR command (CASSANDRA-10086)
 * Support string literals as Role names for compatibility (CASSANDRA-10135)
 * Allow count(*) and count(1) to be use as normal aggregation (CASSANDRA-10114)
 * An NPE is thrown if the column name is unknown for an IN relation (CASSANDRA-10043)
 * Apply commit_failure_policy to more errors on startup (CASSANDRA-9749)
 * Fix histogram overflow exception (CASSANDRA-9973)
 * Route gossip messages over dedicated socket (CASSANDRA-9237)
 * Add checksum to saved cache files (CASSANDRA-9265)
 * Log warning when using an aggregate without partition key (CASSANDRA-9737)
 * Avoid grouping sstables for anticompaction with DTCS (CASSANDRA-9900)
 * UDF / UDA execution time in trace (CASSANDRA-9723)
 * Fix broken internode SSL (CASSANDRA-9884)
Merged from 2.1:
 * Change streaming_socket_timeout_in_ms default to 1 hour (CASSANDRA-8611)
 * (cqlsh) update list of CQL keywords (CASSANDRA-9232)
 * Avoid race condition during read repair (CASSANDRA-9460)
 * (cqlsh) default load-from-file encoding to utf-8 (CASSANDRA-9898)
 * Avoid returning Permission.NONE when failing to query users table (CASSANDRA-10168)
 * (cqlsh) Allow encoding to be set through command line (CASSANDRA-10004)
 * Add new JMX methods to change local compaction strategy (CASSANDRA-9965)
 * Write hints for paxos commits (CASSANDRA-7342)
 * (cqlsh) Fix timestamps before 1970 on Windows, always
   use UTC for timestamp display (CASSANDRA-10000)
 * (cqlsh) Avoid overwriting new config file with old config
   when both exist (CASSANDRA-9777)
 * Release snapshot selfRef when doing snapshot repair (CASSANDRA-9998)
 * Cannot replace token does not exist - DN node removed as Fat Client (CASSANDRA-9871)
 * Fix handling of enable/disable autocompaction (CASSANDRA-9899)
 * Add consistency level to tracing ouput (CASSANDRA-9827)
 * Remove repair snapshot leftover on startup (CASSANDRA-7357)
 * Use random nodes for batch log when only 2 racks (CASSANDRA-8735)
 * Ensure atomicity inside thrift and stream session (CASSANDRA-7757)
 * Fix nodetool info error when the node is not joined (CASSANDRA-9031)
Merged from 2.0:
 * Make getFullyExpiredSSTables less expensive (CASSANDRA-9882)
 * Log when messages are dropped due to cross_node_timeout (CASSANDRA-9793)
 * Don't track hotness when opening from snapshot for validation (CASSANDRA-9382)


2.2.0
 * Allow the selection of columns together with aggregates (CASSANDRA-9767)
 * Fix cqlsh copy methods and other windows specific issues (CASSANDRA-9795)
 * Don't wrap byte arrays in SequentialWriter (CASSANDRA-9797)
 * sum() and avg() functions missing for smallint and tinyint types (CASSANDRA-9671)
 * Revert CASSANDRA-9542 (allow native functions in UDA) (CASSANDRA-9771)
Merged from 2.1:
 * Fix MarshalException when upgrading superColumn family (CASSANDRA-9582)
 * Fix broken logging for "empty" flushes in Memtable (CASSANDRA-9837)
 * Handle corrupt files on startup (CASSANDRA-9686)
 * Fix clientutil jar and tests (CASSANDRA-9760)
 * (cqlsh) Allow the SSL protocol version to be specified through the
   config file or environment variables (CASSANDRA-9544)
Merged from 2.0:
 * Add tool to find why expired sstables are not getting dropped (CASSANDRA-10015)
 * Remove erroneous pending HH tasks from tpstats/jmx (CASSANDRA-9129)
 * Don't cast expected bf size to an int (CASSANDRA-9959)
 * checkForEndpointCollision fails for legitimate collisions (CASSANDRA-9765)
 * Complete CASSANDRA-8448 fix (CASSANDRA-9519)
 * Don't include auth credentials in debug log (CASSANDRA-9682)
 * Can't transition from write survey to normal mode (CASSANDRA-9740)
 * Scrub (recover) sstables even when -Index.db is missing (CASSANDRA-9591)
 * Fix growing pending background compaction (CASSANDRA-9662)


2.2.0-rc2
 * Re-enable memory-mapped I/O on Windows (CASSANDRA-9658)
 * Warn when an extra-large partition is compacted (CASSANDRA-9643)
 * (cqlsh) Allow setting the initial connection timeout (CASSANDRA-9601)
 * BulkLoader has --transport-factory option but does not use it (CASSANDRA-9675)
 * Allow JMX over SSL directly from nodetool (CASSANDRA-9090)
 * Update cqlsh for UDFs (CASSANDRA-7556)
 * Change Windows kernel default timer resolution (CASSANDRA-9634)
 * Deprected sstable2json and json2sstable (CASSANDRA-9618)
 * Allow native functions in user-defined aggregates (CASSANDRA-9542)
 * Don't repair system_distributed by default (CASSANDRA-9621)
 * Fix mixing min, max, and count aggregates for blob type (CASSANRA-9622)
 * Rename class for DATE type in Java driver (CASSANDRA-9563)
 * Duplicate compilation of UDFs on coordinator (CASSANDRA-9475)
 * Fix connection leak in CqlRecordWriter (CASSANDRA-9576)
 * Mlockall before opening system sstables & remove boot_without_jna option (CASSANDRA-9573)
 * Add functions to convert timeuuid to date or time, deprecate dateOf and unixTimestampOf (CASSANDRA-9229)
 * Make sure we cancel non-compacting sstables from LifecycleTransaction (CASSANDRA-9566)
 * Fix deprecated repair JMX API (CASSANDRA-9570)
 * Add logback metrics (CASSANDRA-9378)
 * Update and refactor ant test/test-compression to run the tests in parallel (CASSANDRA-9583)
 * Fix upgrading to new directory for secondary index (CASSANDRA-9687)
Merged from 2.1:
 * (cqlsh) Fix bad check for CQL compatibility when DESCRIBE'ing
   COMPACT STORAGE tables with no clustering columns
 * Eliminate strong self-reference chains in sstable ref tidiers (CASSANDRA-9656)
 * Ensure StreamSession uses canonical sstable reader instances (CASSANDRA-9700) 
 * Ensure memtable book keeping is not corrupted in the event we shrink usage (CASSANDRA-9681)
 * Update internal python driver for cqlsh (CASSANDRA-9064)
 * Fix IndexOutOfBoundsException when inserting tuple with too many
   elements using the string literal notation (CASSANDRA-9559)
 * Enable describe on indices (CASSANDRA-7814)
 * Fix incorrect result for IN queries where column not found (CASSANDRA-9540)
 * ColumnFamilyStore.selectAndReference may block during compaction (CASSANDRA-9637)
 * Fix bug in cardinality check when compacting (CASSANDRA-9580)
 * Fix memory leak in Ref due to ConcurrentLinkedQueue.remove() behaviour (CASSANDRA-9549)
 * Make rebuild only run one at a time (CASSANDRA-9119)
Merged from 2.0:
 * Avoid NPE in AuthSuccess#decode (CASSANDRA-9727)
 * Add listen_address to system.local (CASSANDRA-9603)
 * Bug fixes to resultset metadata construction (CASSANDRA-9636)
 * Fix setting 'durable_writes' in ALTER KEYSPACE (CASSANDRA-9560)
 * Avoids ballot clash in Paxos (CASSANDRA-9649)
 * Improve trace messages for RR (CASSANDRA-9479)
 * Fix suboptimal secondary index selection when restricted
   clustering column is also indexed (CASSANDRA-9631)
 * (cqlsh) Add min_threshold to DTCS option autocomplete (CASSANDRA-9385)
 * Fix error message when attempting to create an index on a column
   in a COMPACT STORAGE table with clustering columns (CASSANDRA-9527)
 * 'WITH WITH' in alter keyspace statements causes NPE (CASSANDRA-9565)
 * Expose some internals of SelectStatement for inspection (CASSANDRA-9532)
 * ArrivalWindow should use primitives (CASSANDRA-9496)
 * Periodically submit background compaction tasks (CASSANDRA-9592)
 * Set HAS_MORE_PAGES flag to false when PagingState is null (CASSANDRA-9571)


2.2.0-rc1
 * Compressed commit log should measure compressed space used (CASSANDRA-9095)
 * Fix comparison bug in CassandraRoleManager#collectRoles (CASSANDRA-9551)
 * Add tinyint,smallint,time,date support for UDFs (CASSANDRA-9400)
 * Deprecates SSTableSimpleWriter and SSTableSimpleUnsortedWriter (CASSANDRA-9546)
 * Empty INITCOND treated as null in aggregate (CASSANDRA-9457)
 * Remove use of Cell in Thrift MapReduce classes (CASSANDRA-8609)
 * Integrate pre-release Java Driver 2.2-rc1, custom build (CASSANDRA-9493)
 * Clean up gossiper logic for old versions (CASSANDRA-9370)
 * Fix custom payload coding/decoding to match the spec (CASSANDRA-9515)
 * ant test-all results incomplete when parsed (CASSANDRA-9463)
 * Disallow frozen<> types in function arguments and return types for
   clarity (CASSANDRA-9411)
 * Static Analysis to warn on unsafe use of Autocloseable instances (CASSANDRA-9431)
 * Update commitlog archiving examples now that commitlog segments are
   not recycled (CASSANDRA-9350)
 * Extend Transactional API to sstable lifecycle management (CASSANDRA-8568)
 * (cqlsh) Add support for native protocol 4 (CASSANDRA-9399)
 * Ensure that UDF and UDAs are keyspace-isolated (CASSANDRA-9409)
 * Revert CASSANDRA-7807 (tracing completion client notifications) (CASSANDRA-9429)
 * Add ability to stop compaction by ID (CASSANDRA-7207)
 * Let CassandraVersion handle SNAPSHOT version (CASSANDRA-9438)
Merged from 2.1:
 * (cqlsh) Fix using COPY through SOURCE or -f (CASSANDRA-9083)
 * Fix occasional lack of `system` keyspace in schema tables (CASSANDRA-8487)
 * Use ProtocolError code instead of ServerError code for native protocol
   error responses to unsupported protocol versions (CASSANDRA-9451)
 * Default commitlog_sync_batch_window_in_ms changed to 2ms (CASSANDRA-9504)
 * Fix empty partition assertion in unsorted sstable writing tools (CASSANDRA-9071)
 * Ensure truncate without snapshot cannot produce corrupt responses (CASSANDRA-9388) 
 * Consistent error message when a table mixes counter and non-counter
   columns (CASSANDRA-9492)
 * Avoid getting unreadable keys during anticompaction (CASSANDRA-9508)
 * (cqlsh) Better float precision by default (CASSANDRA-9224)
 * Improve estimated row count (CASSANDRA-9107)
 * Optimize range tombstone memory footprint (CASSANDRA-8603)
 * Use configured gcgs in anticompaction (CASSANDRA-9397)
Merged from 2.0:
 * Don't accumulate more range than necessary in RangeTombstone.Tracker (CASSANDRA-9486)
 * Add broadcast and rpc addresses to system.local (CASSANDRA-9436)
 * Always mark sstable suspect when corrupted (CASSANDRA-9478)
 * Add database users and permissions to CQL3 documentation (CASSANDRA-7558)
 * Allow JVM_OPTS to be passed to standalone tools (CASSANDRA-5969)
 * Fix bad condition in RangeTombstoneList (CASSANDRA-9485)
 * Fix potential StackOverflow when setting CrcCheckChance over JMX (CASSANDRA-9488)
 * Fix null static columns in pages after the first, paged reversed
   queries (CASSANDRA-8502)
 * Fix counting cache serialization in request metrics (CASSANDRA-9466)
 * Add option not to validate atoms during scrub (CASSANDRA-9406)


2.2.0-beta1
 * Introduce Transactional API for internal state changes (CASSANDRA-8984)
 * Add a flag in cassandra.yaml to enable UDFs (CASSANDRA-9404)
 * Better support of null for UDF (CASSANDRA-8374)
 * Use ecj instead of javassist for UDFs (CASSANDRA-8241)
 * faster async logback configuration for tests (CASSANDRA-9376)
 * Add `smallint` and `tinyint` data types (CASSANDRA-8951)
 * Avoid thrift schema creation when native driver is used in stress tool (CASSANDRA-9374)
 * Make Functions.declared thread-safe
 * Add client warnings to native protocol v4 (CASSANDRA-8930)
 * Allow roles cache to be invalidated (CASSANDRA-8967)
 * Upgrade Snappy (CASSANDRA-9063)
 * Don't start Thrift rpc by default (CASSANDRA-9319)
 * Only stream from unrepaired sstables with incremental repair (CASSANDRA-8267)
 * Aggregate UDFs allow SFUNC return type to differ from STYPE if FFUNC specified (CASSANDRA-9321)
 * Remove Thrift dependencies in bundled tools (CASSANDRA-8358)
 * Disable memory mapping of hsperfdata file for JVM statistics (CASSANDRA-9242)
 * Add pre-startup checks to detect potential incompatibilities (CASSANDRA-8049)
 * Distinguish between null and unset in protocol v4 (CASSANDRA-7304)
 * Add user/role permissions for user-defined functions (CASSANDRA-7557)
 * Allow cassandra config to be updated to restart daemon without unloading classes (CASSANDRA-9046)
 * Don't initialize compaction writer before checking if iter is empty (CASSANDRA-9117)
 * Don't execute any functions at prepare-time (CASSANDRA-9037)
 * Share file handles between all instances of a SegmentedFile (CASSANDRA-8893)
 * Make it possible to major compact LCS (CASSANDRA-7272)
 * Make FunctionExecutionException extend RequestExecutionException
   (CASSANDRA-9055)
 * Add support for SELECT JSON, INSERT JSON syntax and new toJson(), fromJson()
   functions (CASSANDRA-7970)
 * Optimise max purgeable timestamp calculation in compaction (CASSANDRA-8920)
 * Constrain internode message buffer sizes, and improve IO class hierarchy (CASSANDRA-8670) 
 * New tool added to validate all sstables in a node (CASSANDRA-5791)
 * Push notification when tracing completes for an operation (CASSANDRA-7807)
 * Delay "node up" and "node added" notifications until native protocol server is started (CASSANDRA-8236)
 * Compressed Commit Log (CASSANDRA-6809)
 * Optimise IntervalTree (CASSANDRA-8988)
 * Add a key-value payload for third party usage (CASSANDRA-8553, 9212)
 * Bump metrics-reporter-config dependency for metrics 3.0 (CASSANDRA-8149)
 * Partition intra-cluster message streams by size, not type (CASSANDRA-8789)
 * Add WriteFailureException to native protocol, notify coordinator of
   write failures (CASSANDRA-8592)
 * Convert SequentialWriter to nio (CASSANDRA-8709)
 * Add role based access control (CASSANDRA-7653, 8650, 7216, 8760, 8849, 8761, 8850)
 * Record client ip address in tracing sessions (CASSANDRA-8162)
 * Indicate partition key columns in response metadata for prepared
   statements (CASSANDRA-7660)
 * Merge UUIDType and TimeUUIDType parse logic (CASSANDRA-8759)
 * Avoid memory allocation when searching index summary (CASSANDRA-8793)
 * Optimise (Time)?UUIDType Comparisons (CASSANDRA-8730)
 * Make CRC32Ex into a separate maven dependency (CASSANDRA-8836)
 * Use preloaded jemalloc w/ Unsafe (CASSANDRA-8714, 9197)
 * Avoid accessing partitioner through StorageProxy (CASSANDRA-8244, 8268)
 * Upgrade Metrics library and remove depricated metrics (CASSANDRA-5657)
 * Serializing Row cache alternative, fully off heap (CASSANDRA-7438)
 * Duplicate rows returned when in clause has repeated values (CASSANDRA-6707)
 * Make CassandraException unchecked, extend RuntimeException (CASSANDRA-8560)
 * Support direct buffer decompression for reads (CASSANDRA-8464)
 * DirectByteBuffer compatible LZ4 methods (CASSANDRA-7039)
 * Group sstables for anticompaction correctly (CASSANDRA-8578)
 * Add ReadFailureException to native protocol, respond
   immediately when replicas encounter errors while handling
   a read request (CASSANDRA-7886)
 * Switch CommitLogSegment from RandomAccessFile to nio (CASSANDRA-8308)
 * Allow mixing token and partition key restrictions (CASSANDRA-7016)
 * Support index key/value entries on map collections (CASSANDRA-8473)
 * Modernize schema tables (CASSANDRA-8261)
 * Support for user-defined aggregation functions (CASSANDRA-8053)
 * Fix NPE in SelectStatement with empty IN values (CASSANDRA-8419)
 * Refactor SelectStatement, return IN results in natural order instead
   of IN value list order and ignore duplicate values in partition key IN restrictions (CASSANDRA-7981)
 * Support UDTs, tuples, and collections in user-defined
   functions (CASSANDRA-7563)
 * Fix aggregate fn results on empty selection, result column name,
   and cqlsh parsing (CASSANDRA-8229)
 * Mark sstables as repaired after full repair (CASSANDRA-7586)
 * Extend Descriptor to include a format value and refactor reader/writer
   APIs (CASSANDRA-7443)
 * Integrate JMH for microbenchmarks (CASSANDRA-8151)
 * Keep sstable levels when bootstrapping (CASSANDRA-7460)
 * Add Sigar library and perform basic OS settings check on startup (CASSANDRA-7838)
 * Support for aggregation functions (CASSANDRA-4914)
 * Remove cassandra-cli (CASSANDRA-7920)
 * Accept dollar quoted strings in CQL (CASSANDRA-7769)
 * Make assassinate a first class command (CASSANDRA-7935)
 * Support IN clause on any partition key column (CASSANDRA-7855)
 * Support IN clause on any clustering column (CASSANDRA-4762)
 * Improve compaction logging (CASSANDRA-7818)
 * Remove YamlFileNetworkTopologySnitch (CASSANDRA-7917)
 * Do anticompaction in groups (CASSANDRA-6851)
 * Support user-defined functions (CASSANDRA-7395, 7526, 7562, 7740, 7781, 7929,
   7924, 7812, 8063, 7813, 7708)
 * Permit configurable timestamps with cassandra-stress (CASSANDRA-7416)
 * Move sstable RandomAccessReader to nio2, which allows using the
   FILE_SHARE_DELETE flag on Windows (CASSANDRA-4050)
 * Remove CQL2 (CASSANDRA-5918)
 * Optimize fetching multiple cells by name (CASSANDRA-6933)
 * Allow compilation in java 8 (CASSANDRA-7028)
 * Make incremental repair default (CASSANDRA-7250)
 * Enable code coverage thru JaCoCo (CASSANDRA-7226)
 * Switch external naming of 'column families' to 'tables' (CASSANDRA-4369) 
 * Shorten SSTable path (CASSANDRA-6962)
 * Use unsafe mutations for most unit tests (CASSANDRA-6969)
 * Fix race condition during calculation of pending ranges (CASSANDRA-7390)
 * Fail on very large batch sizes (CASSANDRA-8011)
 * Improve concurrency of repair (CASSANDRA-6455, 8208, 9145)
 * Select optimal CRC32 implementation at runtime (CASSANDRA-8614)
 * Evaluate MurmurHash of Token once per query (CASSANDRA-7096)
 * Generalize progress reporting (CASSANDRA-8901)
 * Resumable bootstrap streaming (CASSANDRA-8838, CASSANDRA-8942)
 * Allow scrub for secondary index (CASSANDRA-5174)
 * Save repair data to system table (CASSANDRA-5839)
 * fix nodetool names that reference column families (CASSANDRA-8872)
 Merged from 2.1:
 * Warn on misuse of unlogged batches (CASSANDRA-9282)
 * Failure detector detects and ignores local pauses (CASSANDRA-9183)
 * Add utility class to support for rate limiting a given log statement (CASSANDRA-9029)
 * Add missing consistency levels to cassandra-stess (CASSANDRA-9361)
 * Fix commitlog getCompletedTasks to not increment (CASSANDRA-9339)
 * Fix for harmless exceptions logged as ERROR (CASSANDRA-8564)
 * Delete processed sstables in sstablesplit/sstableupgrade (CASSANDRA-8606)
 * Improve sstable exclusion from partition tombstones (CASSANDRA-9298)
 * Validate the indexed column rather than the cell's contents for 2i (CASSANDRA-9057)
 * Add support for top-k custom 2i queries (CASSANDRA-8717)
 * Fix error when dropping table during compaction (CASSANDRA-9251)
 * cassandra-stress supports validation operations over user profiles (CASSANDRA-8773)
 * Add support for rate limiting log messages (CASSANDRA-9029)
 * Log the partition key with tombstone warnings (CASSANDRA-8561)
 * Reduce runWithCompactionsDisabled poll interval to 1ms (CASSANDRA-9271)
 * Fix PITR commitlog replay (CASSANDRA-9195)
 * GCInspector logs very different times (CASSANDRA-9124)
 * Fix deleting from an empty list (CASSANDRA-9198)
 * Update tuple and collection types that use a user-defined type when that UDT
   is modified (CASSANDRA-9148, CASSANDRA-9192)
 * Use higher timeout for prepair and snapshot in repair (CASSANDRA-9261)
 * Fix anticompaction blocking ANTI_ENTROPY stage (CASSANDRA-9151)
 * Repair waits for anticompaction to finish (CASSANDRA-9097)
 * Fix streaming not holding ref when stream error (CASSANDRA-9295)
 * Fix canonical view returning early opened SSTables (CASSANDRA-9396)
Merged from 2.0:
 * (cqlsh) Add LOGIN command to switch users (CASSANDRA-7212)
 * Clone SliceQueryFilter in AbstractReadCommand implementations (CASSANDRA-8940)
 * Push correct protocol notification for DROP INDEX (CASSANDRA-9310)
 * token-generator - generated tokens too long (CASSANDRA-9300)
 * Fix counting of tombstones for TombstoneOverwhelmingException (CASSANDRA-9299)
 * Fix ReconnectableSnitch reconnecting to peers during upgrade (CASSANDRA-6702)
 * Include keyspace and table name in error log for collections over the size
   limit (CASSANDRA-9286)
 * Avoid potential overlap in LCS with single-partition sstables (CASSANDRA-9322)
 * Log warning message when a table is queried before the schema has fully
   propagated (CASSANDRA-9136)
 * Overload SecondaryIndex#indexes to accept the column definition (CASSANDRA-9314)
 * (cqlsh) Add SERIAL and LOCAL_SERIAL consistency levels (CASSANDRA-8051)
 * Fix index selection during rebuild with certain table layouts (CASSANDRA-9281)
 * Fix partition-level-delete-only workload accounting (CASSANDRA-9194)
 * Allow scrub to handle corrupted compressed chunks (CASSANDRA-9140)
 * Fix assertion error when resetlocalschema is run during repair (CASSANDRA-9249)
 * Disable single sstable tombstone compactions for DTCS by default (CASSANDRA-9234)
 * IncomingTcpConnection thread is not named (CASSANDRA-9262)
 * Close incoming connections when MessagingService is stopped (CASSANDRA-9238)
 * Fix streaming hang when retrying (CASSANDRA-9132)


2.1.5
 * Re-add deprecated cold_reads_to_omit param for backwards compat (CASSANDRA-9203)
 * Make anticompaction visible in compactionstats (CASSANDRA-9098)
 * Improve nodetool getendpoints documentation about the partition
   key parameter (CASSANDRA-6458)
 * Don't check other keyspaces for schema changes when an user-defined
   type is altered (CASSANDRA-9187)
 * Add generate-idea-files target to build.xml (CASSANDRA-9123)
 * Allow takeColumnFamilySnapshot to take a list of tables (CASSANDRA-8348)
 * Limit major sstable operations to their canonical representation (CASSANDRA-8669)
 * cqlsh: Add tests for INSERT and UPDATE tab completion (CASSANDRA-9125)
 * cqlsh: quote column names when needed in COPY FROM inserts (CASSANDRA-9080)
 * Do not load read meter for offline operations (CASSANDRA-9082)
 * cqlsh: Make CompositeType data readable (CASSANDRA-8919)
 * cqlsh: Fix display of triggers (CASSANDRA-9081)
 * Fix NullPointerException when deleting or setting an element by index on
   a null list collection (CASSANDRA-9077)
 * Buffer bloom filter serialization (CASSANDRA-9066)
 * Fix anti-compaction target bloom filter size (CASSANDRA-9060)
 * Make FROZEN and TUPLE unreserved keywords in CQL (CASSANDRA-9047)
 * Prevent AssertionError from SizeEstimatesRecorder (CASSANDRA-9034)
 * Avoid overwriting index summaries for sstables with an older format that
   does not support downsampling; rebuild summaries on startup when this
   is detected (CASSANDRA-8993)
 * Fix potential data loss in CompressedSequentialWriter (CASSANDRA-8949)
 * Make PasswordAuthenticator number of hashing rounds configurable (CASSANDRA-8085)
 * Fix AssertionError when binding nested collections in DELETE (CASSANDRA-8900)
 * Check for overlap with non-early sstables in LCS (CASSANDRA-8739)
 * Only calculate max purgable timestamp if we have to (CASSANDRA-8914)
 * (cqlsh) Greatly improve performance of COPY FROM (CASSANDRA-8225)
 * IndexSummary effectiveIndexInterval is now a guideline, not a rule (CASSANDRA-8993)
 * Use correct bounds for page cache eviction of compressed files (CASSANDRA-8746)
 * SSTableScanner enforces its bounds (CASSANDRA-8946)
 * Cleanup cell equality (CASSANDRA-8947)
 * Introduce intra-cluster message coalescing (CASSANDRA-8692)
 * DatabaseDescriptor throws NPE when rpc_interface is used (CASSANDRA-8839)
 * Don't check if an sstable is live for offline compactions (CASSANDRA-8841)
 * Don't set clientMode in SSTableLoader (CASSANDRA-8238)
 * Fix SSTableRewriter with disabled early open (CASSANDRA-8535)
 * Fix cassandra-stress so it respects the CL passed in user mode (CASSANDRA-8948)
 * Fix rare NPE in ColumnDefinition#hasIndexOption() (CASSANDRA-8786)
 * cassandra-stress reports per-operation statistics, plus misc (CASSANDRA-8769)
 * Add SimpleDate (cql date) and Time (cql time) types (CASSANDRA-7523)
 * Use long for key count in cfstats (CASSANDRA-8913)
 * Make SSTableRewriter.abort() more robust to failure (CASSANDRA-8832)
 * Remove cold_reads_to_omit from STCS (CASSANDRA-8860)
 * Make EstimatedHistogram#percentile() use ceil instead of floor (CASSANDRA-8883)
 * Fix top partitions reporting wrong cardinality (CASSANDRA-8834)
 * Fix rare NPE in KeyCacheSerializer (CASSANDRA-8067)
 * Pick sstables for validation as late as possible inc repairs (CASSANDRA-8366)
 * Fix commitlog getPendingTasks to not increment (CASSANDRA-8862)
 * Fix parallelism adjustment in range and secondary index queries
   when the first fetch does not satisfy the limit (CASSANDRA-8856)
 * Check if the filtered sstables is non-empty in STCS (CASSANDRA-8843)
 * Upgrade java-driver used for cassandra-stress (CASSANDRA-8842)
 * Fix CommitLog.forceRecycleAllSegments() memory access error (CASSANDRA-8812)
 * Improve assertions in Memory (CASSANDRA-8792)
 * Fix SSTableRewriter cleanup (CASSANDRA-8802)
 * Introduce SafeMemory for CompressionMetadata.Writer (CASSANDRA-8758)
 * 'nodetool info' prints exception against older node (CASSANDRA-8796)
 * Ensure SSTableReader.last corresponds exactly with the file end (CASSANDRA-8750)
 * Make SSTableWriter.openEarly more robust and obvious (CASSANDRA-8747)
 * Enforce SSTableReader.first/last (CASSANDRA-8744)
 * Cleanup SegmentedFile API (CASSANDRA-8749)
 * Avoid overlap with early compaction replacement (CASSANDRA-8683)
 * Safer Resource Management++ (CASSANDRA-8707)
 * Write partition size estimates into a system table (CASSANDRA-7688)
 * cqlsh: Fix keys() and full() collection indexes in DESCRIBE output
   (CASSANDRA-8154)
 * Show progress of streaming in nodetool netstats (CASSANDRA-8886)
 * IndexSummaryBuilder utilises offheap memory, and shares data between
   each IndexSummary opened from it (CASSANDRA-8757)
 * markCompacting only succeeds if the exact SSTableReader instances being 
   marked are in the live set (CASSANDRA-8689)
 * cassandra-stress support for varint (CASSANDRA-8882)
 * Fix Adler32 digest for compressed sstables (CASSANDRA-8778)
 * Add nodetool statushandoff/statusbackup (CASSANDRA-8912)
 * Use stdout for progress and stats in sstableloader (CASSANDRA-8982)
 * Correctly identify 2i datadir from older versions (CASSANDRA-9116)
Merged from 2.0:
 * Ignore gossip SYNs after shutdown (CASSANDRA-9238)
 * Avoid overflow when calculating max sstable size in LCS (CASSANDRA-9235)
 * Make sstable blacklisting work with compression (CASSANDRA-9138)
 * Do not attempt to rebuild indexes if no index accepts any column (CASSANDRA-9196)
 * Don't initiate snitch reconnection for dead states (CASSANDRA-7292)
 * Fix ArrayIndexOutOfBoundsException in CQLSSTableWriter (CASSANDRA-8978)
 * Add shutdown gossip state to prevent timeouts during rolling restarts (CASSANDRA-8336)
 * Fix running with java.net.preferIPv6Addresses=true (CASSANDRA-9137)
 * Fix failed bootstrap/replace attempts being persisted in system.peers (CASSANDRA-9180)
 * Flush system.IndexInfo after marking index built (CASSANDRA-9128)
 * Fix updates to min/max_compaction_threshold through cassandra-cli
   (CASSANDRA-8102)
 * Don't include tmp files when doing offline relevel (CASSANDRA-9088)
 * Use the proper CAS WriteType when finishing a previous round during Paxos
   preparation (CASSANDRA-8672)
 * Avoid race in cancelling compactions (CASSANDRA-9070)
 * More aggressive check for expired sstables in DTCS (CASSANDRA-8359)
 * Fix ignored index_interval change in ALTER TABLE statements (CASSANDRA-7976)
 * Do more aggressive compaction in old time windows in DTCS (CASSANDRA-8360)
 * java.lang.AssertionError when reading saved cache (CASSANDRA-8740)
 * "disk full" when running cleanup (CASSANDRA-9036)
 * Lower logging level from ERROR to DEBUG when a scheduled schema pull
   cannot be completed due to a node being down (CASSANDRA-9032)
 * Fix MOVED_NODE client event (CASSANDRA-8516)
 * Allow overriding MAX_OUTSTANDING_REPLAY_COUNT (CASSANDRA-7533)
 * Fix malformed JMX ObjectName containing IPv6 addresses (CASSANDRA-9027)
 * (cqlsh) Allow increasing CSV field size limit through
   cqlshrc config option (CASSANDRA-8934)
 * Stop logging range tombstones when exceeding the threshold
   (CASSANDRA-8559)
 * Fix NullPointerException when nodetool getendpoints is run
   against invalid keyspaces or tables (CASSANDRA-8950)
 * Allow specifying the tmp dir (CASSANDRA-7712)
 * Improve compaction estimated tasks estimation (CASSANDRA-8904)
 * Fix duplicate up/down messages sent to native clients (CASSANDRA-7816)
 * Expose commit log archive status via JMX (CASSANDRA-8734)
 * Provide better exceptions for invalid replication strategy parameters
   (CASSANDRA-8909)
 * Fix regression in mixed single and multi-column relation support for
   SELECT statements (CASSANDRA-8613)
 * Add ability to limit number of native connections (CASSANDRA-8086)
 * Fix CQLSSTableWriter throwing exception and spawning threads
   (CASSANDRA-8808)
 * Fix MT mismatch between empty and GC-able data (CASSANDRA-8979)
 * Fix incorrect validation when snapshotting single table (CASSANDRA-8056)
 * Add offline tool to relevel sstables (CASSANDRA-8301)
 * Preserve stream ID for more protocol errors (CASSANDRA-8848)
 * Fix combining token() function with multi-column relations on
   clustering columns (CASSANDRA-8797)
 * Make CFS.markReferenced() resistant to bad refcounting (CASSANDRA-8829)
 * Fix StreamTransferTask abort/complete bad refcounting (CASSANDRA-8815)
 * Fix AssertionError when querying a DESC clustering ordered
   table with ASC ordering and paging (CASSANDRA-8767)
 * AssertionError: "Memory was freed" when running cleanup (CASSANDRA-8716)
 * Make it possible to set max_sstable_age to fractional days (CASSANDRA-8406)
 * Fix some multi-column relations with indexes on some clustering
   columns (CASSANDRA-8275)
 * Fix memory leak in SSTableSimple*Writer and SSTableReader.validate()
   (CASSANDRA-8748)
 * Throw OOM if allocating memory fails to return a valid pointer (CASSANDRA-8726)
 * Fix SSTableSimpleUnsortedWriter ConcurrentModificationException (CASSANDRA-8619)
 * 'nodetool info' prints exception against older node (CASSANDRA-8796)
 * Ensure SSTableSimpleUnsortedWriter.close() terminates if
   disk writer has crashed (CASSANDRA-8807)


2.1.4
 * Bind JMX to localhost unless explicitly configured otherwise (CASSANDRA-9085)


2.1.3
 * Fix HSHA/offheap_objects corruption (CASSANDRA-8719)
 * Upgrade libthrift to 0.9.2 (CASSANDRA-8685)
 * Don't use the shared ref in sstableloader (CASSANDRA-8704)
 * Purge internal prepared statements if related tables or
   keyspaces are dropped (CASSANDRA-8693)
 * (cqlsh) Handle unicode BOM at start of files (CASSANDRA-8638)
 * Stop compactions before exiting offline tools (CASSANDRA-8623)
 * Update tools/stress/README.txt to match current behaviour (CASSANDRA-7933)
 * Fix schema from Thrift conversion with empty metadata (CASSANDRA-8695)
 * Safer Resource Management (CASSANDRA-7705)
 * Make sure we compact highly overlapping cold sstables with
   STCS (CASSANDRA-8635)
 * rpc_interface and listen_interface generate NPE on startup when specified
   interface doesn't exist (CASSANDRA-8677)
 * Fix ArrayIndexOutOfBoundsException in nodetool cfhistograms (CASSANDRA-8514)
 * Switch from yammer metrics for nodetool cf/proxy histograms (CASSANDRA-8662)
 * Make sure we don't add tmplink files to the compaction
   strategy (CASSANDRA-8580)
 * (cqlsh) Handle maps with blob keys (CASSANDRA-8372)
 * (cqlsh) Handle DynamicCompositeType schemas correctly (CASSANDRA-8563)
 * Duplicate rows returned when in clause has repeated values (CASSANDRA-6706)
 * Add tooling to detect hot partitions (CASSANDRA-7974)
 * Fix cassandra-stress user-mode truncation of partition generation (CASSANDRA-8608)
 * Only stream from unrepaired sstables during inc repair (CASSANDRA-8267)
 * Don't allow starting multiple inc repairs on the same sstables (CASSANDRA-8316)
 * Invalidate prepared BATCH statements when related tables
   or keyspaces are dropped (CASSANDRA-8652)
 * Fix missing results in secondary index queries on collections
   with ALLOW FILTERING (CASSANDRA-8421)
 * Expose EstimatedHistogram metrics for range slices (CASSANDRA-8627)
 * (cqlsh) Escape clqshrc passwords properly (CASSANDRA-8618)
 * Fix NPE when passing wrong argument in ALTER TABLE statement (CASSANDRA-8355)
 * Pig: Refactor and deprecate CqlStorage (CASSANDRA-8599)
 * Don't reuse the same cleanup strategy for all sstables (CASSANDRA-8537)
 * Fix case-sensitivity of index name on CREATE and DROP INDEX
   statements (CASSANDRA-8365)
 * Better detection/logging for corruption in compressed sstables (CASSANDRA-8192)
 * Use the correct repairedAt value when closing writer (CASSANDRA-8570)
 * (cqlsh) Handle a schema mismatch being detected on startup (CASSANDRA-8512)
 * Properly calculate expected write size during compaction (CASSANDRA-8532)
 * Invalidate affected prepared statements when a table's columns
   are altered (CASSANDRA-7910)
 * Stress - user defined writes should populate sequentally (CASSANDRA-8524)
 * Fix regression in SSTableRewriter causing some rows to become unreadable 
   during compaction (CASSANDRA-8429)
 * Run major compactions for repaired/unrepaired in parallel (CASSANDRA-8510)
 * (cqlsh) Fix compression options in DESCRIBE TABLE output when compression
   is disabled (CASSANDRA-8288)
 * (cqlsh) Fix DESCRIBE output after keyspaces are altered (CASSANDRA-7623)
 * Make sure we set lastCompactedKey correctly (CASSANDRA-8463)
 * (cqlsh) Fix output of CONSISTENCY command (CASSANDRA-8507)
 * (cqlsh) Fixed the handling of LIST statements (CASSANDRA-8370)
 * Make sstablescrub check leveled manifest again (CASSANDRA-8432)
 * Check first/last keys in sstable when giving out positions (CASSANDRA-8458)
 * Disable mmap on Windows (CASSANDRA-6993)
 * Add missing ConsistencyLevels to cassandra-stress (CASSANDRA-8253)
 * Add auth support to cassandra-stress (CASSANDRA-7985)
 * Fix ArrayIndexOutOfBoundsException when generating error message
   for some CQL syntax errors (CASSANDRA-8455)
 * Scale memtable slab allocation logarithmically (CASSANDRA-7882)
 * cassandra-stress simultaneous inserts over same seed (CASSANDRA-7964)
 * Reduce cassandra-stress sampling memory requirements (CASSANDRA-7926)
 * Ensure memtable flush cannot expire commit log entries from its future (CASSANDRA-8383)
 * Make read "defrag" async to reclaim memtables (CASSANDRA-8459)
 * Remove tmplink files for offline compactions (CASSANDRA-8321)
 * Reduce maxHintsInProgress (CASSANDRA-8415)
 * BTree updates may call provided update function twice (CASSANDRA-8018)
 * Release sstable references after anticompaction (CASSANDRA-8386)
 * Handle abort() in SSTableRewriter properly (CASSANDRA-8320)
 * Centralize shared executors (CASSANDRA-8055)
 * Fix filtering for CONTAINS (KEY) relations on frozen collection
   clustering columns when the query is restricted to a single
   partition (CASSANDRA-8203)
 * Do more aggressive entire-sstable TTL expiry checks (CASSANDRA-8243)
 * Add more log info if readMeter is null (CASSANDRA-8238)
 * add check of the system wall clock time at startup (CASSANDRA-8305)
 * Support for frozen collections (CASSANDRA-7859)
 * Fix overflow on histogram computation (CASSANDRA-8028)
 * Have paxos reuse the timestamp generation of normal queries (CASSANDRA-7801)
 * Fix incremental repair not remove parent session on remote (CASSANDRA-8291)
 * Improve JBOD disk utilization (CASSANDRA-7386)
 * Log failed host when preparing incremental repair (CASSANDRA-8228)
 * Force config client mode in CQLSSTableWriter (CASSANDRA-8281)
 * Fix sstableupgrade throws exception (CASSANDRA-8688)
 * Fix hang when repairing empty keyspace (CASSANDRA-8694)
Merged from 2.0:
 * Fix IllegalArgumentException in dynamic snitch (CASSANDRA-8448)
 * Add support for UPDATE ... IF EXISTS (CASSANDRA-8610)
 * Fix reversal of list prepends (CASSANDRA-8733)
 * Prevent non-zero default_time_to_live on tables with counters
   (CASSANDRA-8678)
 * Fix SSTableSimpleUnsortedWriter ConcurrentModificationException
   (CASSANDRA-8619)
 * Round up time deltas lower than 1ms in BulkLoader (CASSANDRA-8645)
 * Add batch remove iterator to ABSC (CASSANDRA-8414, 8666)
 * Round up time deltas lower than 1ms in BulkLoader (CASSANDRA-8645)
 * Fix isClientMode check in Keyspace (CASSANDRA-8687)
 * Use more efficient slice size for querying internal secondary
   index tables (CASSANDRA-8550)
 * Fix potentially returning deleted rows with range tombstone (CASSANDRA-8558)
 * Check for available disk space before starting a compaction (CASSANDRA-8562)
 * Fix DISTINCT queries with LIMITs or paging when some partitions
   contain only tombstones (CASSANDRA-8490)
 * Introduce background cache refreshing to permissions cache
   (CASSANDRA-8194)
 * Fix race condition in StreamTransferTask that could lead to
   infinite loops and premature sstable deletion (CASSANDRA-7704)
 * Add an extra version check to MigrationTask (CASSANDRA-8462)
 * Ensure SSTableWriter cleans up properly after failure (CASSANDRA-8499)
 * Increase bf true positive count on key cache hit (CASSANDRA-8525)
 * Move MeteredFlusher to its own thread (CASSANDRA-8485)
 * Fix non-distinct results in DISTNCT queries on static columns when
   paging is enabled (CASSANDRA-8087)
 * Move all hints related tasks to hints internal executor (CASSANDRA-8285)
 * Fix paging for multi-partition IN queries (CASSANDRA-8408)
 * Fix MOVED_NODE topology event never being emitted when a node
   moves its token (CASSANDRA-8373)
 * Fix validation of indexes in COMPACT tables (CASSANDRA-8156)
 * Avoid StackOverflowError when a large list of IN values
   is used for a clustering column (CASSANDRA-8410)
 * Fix NPE when writetime() or ttl() calls are wrapped by
   another function call (CASSANDRA-8451)
 * Fix NPE after dropping a keyspace (CASSANDRA-8332)
 * Fix error message on read repair timeouts (CASSANDRA-7947)
 * Default DTCS base_time_seconds changed to 60 (CASSANDRA-8417)
 * Refuse Paxos operation with more than one pending endpoint (CASSANDRA-8346, 8640)
 * Throw correct exception when trying to bind a keyspace or table
   name (CASSANDRA-6952)
 * Make HHOM.compact synchronized (CASSANDRA-8416)
 * cancel latency-sampling task when CF is dropped (CASSANDRA-8401)
 * don't block SocketThread for MessagingService (CASSANDRA-8188)
 * Increase quarantine delay on replacement (CASSANDRA-8260)
 * Expose off-heap memory usage stats (CASSANDRA-7897)
 * Ignore Paxos commits for truncated tables (CASSANDRA-7538)
 * Validate size of indexed column values (CASSANDRA-8280)
 * Make LCS split compaction results over all data directories (CASSANDRA-8329)
 * Fix some failing queries that use multi-column relations
   on COMPACT STORAGE tables (CASSANDRA-8264)
 * Fix InvalidRequestException with ORDER BY (CASSANDRA-8286)
 * Disable SSLv3 for POODLE (CASSANDRA-8265)
 * Fix millisecond timestamps in Tracing (CASSANDRA-8297)
 * Include keyspace name in error message when there are insufficient
   live nodes to stream from (CASSANDRA-8221)
 * Avoid overlap in L1 when L0 contains many nonoverlapping
   sstables (CASSANDRA-8211)
 * Improve PropertyFileSnitch logging (CASSANDRA-8183)
 * Add DC-aware sequential repair (CASSANDRA-8193)
 * Use live sstables in snapshot repair if possible (CASSANDRA-8312)
 * Fix hints serialized size calculation (CASSANDRA-8587)


2.1.2
 * (cqlsh) parse_for_table_meta errors out on queries with undefined
   grammars (CASSANDRA-8262)
 * (cqlsh) Fix SELECT ... TOKEN() function broken in C* 2.1.1 (CASSANDRA-8258)
 * Fix Cassandra crash when running on JDK8 update 40 (CASSANDRA-8209)
 * Optimize partitioner tokens (CASSANDRA-8230)
 * Improve compaction of repaired/unrepaired sstables (CASSANDRA-8004)
 * Make cache serializers pluggable (CASSANDRA-8096)
 * Fix issues with CONTAINS (KEY) queries on secondary indexes
   (CASSANDRA-8147)
 * Fix read-rate tracking of sstables for some queries (CASSANDRA-8239)
 * Fix default timestamp in QueryOptions (CASSANDRA-8246)
 * Set socket timeout when reading remote version (CASSANDRA-8188)
 * Refactor how we track live size (CASSANDRA-7852)
 * Make sure unfinished compaction files are removed (CASSANDRA-8124)
 * Fix shutdown when run as Windows service (CASSANDRA-8136)
 * Fix DESCRIBE TABLE with custom indexes (CASSANDRA-8031)
 * Fix race in RecoveryManagerTest (CASSANDRA-8176)
 * Avoid IllegalArgumentException while sorting sstables in
   IndexSummaryManager (CASSANDRA-8182)
 * Shutdown JVM on file descriptor exhaustion (CASSANDRA-7579)
 * Add 'die' policy for commit log and disk failure (CASSANDRA-7927)
 * Fix installing as service on Windows (CASSANDRA-8115)
 * Fix CREATE TABLE for CQL2 (CASSANDRA-8144)
 * Avoid boxing in ColumnStats min/max trackers (CASSANDRA-8109)
Merged from 2.0:
 * Correctly handle non-text column names in cql3 (CASSANDRA-8178)
 * Fix deletion for indexes on primary key columns (CASSANDRA-8206)
 * Add 'nodetool statusgossip' (CASSANDRA-8125)
 * Improve client notification that nodes are ready for requests (CASSANDRA-7510)
 * Handle negative timestamp in writetime method (CASSANDRA-8139)
 * Pig: Remove errant LIMIT clause in CqlNativeStorage (CASSANDRA-8166)
 * Throw ConfigurationException when hsha is used with the default
   rpc_max_threads setting of 'unlimited' (CASSANDRA-8116)
 * Allow concurrent writing of the same table in the same JVM using
   CQLSSTableWriter (CASSANDRA-7463)
 * Fix totalDiskSpaceUsed calculation (CASSANDRA-8205)


2.1.1
 * Fix spin loop in AtomicSortedColumns (CASSANDRA-7546)
 * Dont notify when replacing tmplink files (CASSANDRA-8157)
 * Fix validation with multiple CONTAINS clause (CASSANDRA-8131)
 * Fix validation of collections in TriggerExecutor (CASSANDRA-8146)
 * Fix IllegalArgumentException when a list of IN values containing tuples
   is passed as a single arg to a prepared statement with the v1 or v2
   protocol (CASSANDRA-8062)
 * Fix ClassCastException in DISTINCT query on static columns with
   query paging (CASSANDRA-8108)
 * Fix NPE on null nested UDT inside a set (CASSANDRA-8105)
 * Fix exception when querying secondary index on set items or map keys
   when some clustering columns are specified (CASSANDRA-8073)
 * Send proper error response when there is an error during native
   protocol message decode (CASSANDRA-8118)
 * Gossip should ignore generation numbers too far in the future (CASSANDRA-8113)
 * Fix NPE when creating a table with frozen sets, lists (CASSANDRA-8104)
 * Fix high memory use due to tracking reads on incrementally opened sstable
   readers (CASSANDRA-8066)
 * Fix EXECUTE request with skipMetadata=false returning no metadata
   (CASSANDRA-8054)
 * Allow concurrent use of CQLBulkOutputFormat (CASSANDRA-7776)
 * Shutdown JVM on OOM (CASSANDRA-7507)
 * Upgrade netty version and enable epoll event loop (CASSANDRA-7761)
 * Don't duplicate sstables smaller than split size when using
   the sstablesplitter tool (CASSANDRA-7616)
 * Avoid re-parsing already prepared statements (CASSANDRA-7923)
 * Fix some Thrift slice deletions and updates of COMPACT STORAGE
   tables with some clustering columns omitted (CASSANDRA-7990)
 * Fix filtering for CONTAINS on sets (CASSANDRA-8033)
 * Properly track added size (CASSANDRA-7239)
 * Allow compilation in java 8 (CASSANDRA-7208)
 * Fix Assertion error on RangeTombstoneList diff (CASSANDRA-8013)
 * Release references to overlapping sstables during compaction (CASSANDRA-7819)
 * Send notification when opening compaction results early (CASSANDRA-8034)
 * Make native server start block until properly bound (CASSANDRA-7885)
 * (cqlsh) Fix IPv6 support (CASSANDRA-7988)
 * Ignore fat clients when checking for endpoint collision (CASSANDRA-7939)
 * Make sstablerepairedset take a list of files (CASSANDRA-7995)
 * (cqlsh) Tab completeion for indexes on map keys (CASSANDRA-7972)
 * (cqlsh) Fix UDT field selection in select clause (CASSANDRA-7891)
 * Fix resource leak in event of corrupt sstable
 * (cqlsh) Add command line option for cqlshrc file path (CASSANDRA-7131)
 * Provide visibility into prepared statements churn (CASSANDRA-7921, CASSANDRA-7930)
 * Invalidate prepared statements when their keyspace or table is
   dropped (CASSANDRA-7566)
 * cassandra-stress: fix support for NetworkTopologyStrategy (CASSANDRA-7945)
 * Fix saving caches when a table is dropped (CASSANDRA-7784)
 * Add better error checking of new stress profile (CASSANDRA-7716)
 * Use ThreadLocalRandom and remove FBUtilities.threadLocalRandom (CASSANDRA-7934)
 * Prevent operator mistakes due to simultaneous bootstrap (CASSANDRA-7069)
 * cassandra-stress supports whitelist mode for node config (CASSANDRA-7658)
 * GCInspector more closely tracks GC; cassandra-stress and nodetool report it (CASSANDRA-7916)
 * nodetool won't output bogus ownership info without a keyspace (CASSANDRA-7173)
 * Add human readable option to nodetool commands (CASSANDRA-5433)
 * Don't try to set repairedAt on old sstables (CASSANDRA-7913)
 * Add metrics for tracking PreparedStatement use (CASSANDRA-7719)
 * (cqlsh) tab-completion for triggers (CASSANDRA-7824)
 * (cqlsh) Support for query paging (CASSANDRA-7514)
 * (cqlsh) Show progress of COPY operations (CASSANDRA-7789)
 * Add syntax to remove multiple elements from a map (CASSANDRA-6599)
 * Support non-equals conditions in lightweight transactions (CASSANDRA-6839)
 * Add IF [NOT] EXISTS to create/drop triggers (CASSANDRA-7606)
 * (cqlsh) Display the current logged-in user (CASSANDRA-7785)
 * (cqlsh) Don't ignore CTRL-C during COPY FROM execution (CASSANDRA-7815)
 * (cqlsh) Order UDTs according to cross-type dependencies in DESCRIBE
   output (CASSANDRA-7659)
 * (cqlsh) Fix handling of CAS statement results (CASSANDRA-7671)
 * (cqlsh) COPY TO/FROM improvements (CASSANDRA-7405)
 * Support list index operations with conditions (CASSANDRA-7499)
 * Add max live/tombstoned cells to nodetool cfstats output (CASSANDRA-7731)
 * Validate IPv6 wildcard addresses properly (CASSANDRA-7680)
 * (cqlsh) Error when tracing query (CASSANDRA-7613)
 * Avoid IOOBE when building SyntaxError message snippet (CASSANDRA-7569)
 * SSTableExport uses correct validator to create string representation of partition
   keys (CASSANDRA-7498)
 * Avoid NPEs when receiving type changes for an unknown keyspace (CASSANDRA-7689)
 * Add support for custom 2i validation (CASSANDRA-7575)
 * Pig support for hadoop CqlInputFormat (CASSANDRA-6454)
 * Add duration mode to cassandra-stress (CASSANDRA-7468)
 * Add listen_interface and rpc_interface options (CASSANDRA-7417)
 * Improve schema merge performance (CASSANDRA-7444)
 * Adjust MT depth based on # of partition validating (CASSANDRA-5263)
 * Optimise NativeCell comparisons (CASSANDRA-6755)
 * Configurable client timeout for cqlsh (CASSANDRA-7516)
 * Include snippet of CQL query near syntax error in messages (CASSANDRA-7111)
 * Make repair -pr work with -local (CASSANDRA-7450)
 * Fix error in sstableloader with -cph > 1 (CASSANDRA-8007)
 * Fix snapshot repair error on indexed tables (CASSANDRA-8020)
 * Do not exit nodetool repair when receiving JMX NOTIF_LOST (CASSANDRA-7909)
 * Stream to private IP when available (CASSANDRA-8084)
Merged from 2.0:
 * Reject conditions on DELETE unless full PK is given (CASSANDRA-6430)
 * Properly reject the token function DELETE (CASSANDRA-7747)
 * Force batchlog replay before decommissioning a node (CASSANDRA-7446)
 * Fix hint replay with many accumulated expired hints (CASSANDRA-6998)
 * Fix duplicate results in DISTINCT queries on static columns with query
   paging (CASSANDRA-8108)
 * Add DateTieredCompactionStrategy (CASSANDRA-6602)
 * Properly validate ascii and utf8 string literals in CQL queries (CASSANDRA-8101)
 * (cqlsh) Fix autocompletion for alter keyspace (CASSANDRA-8021)
 * Create backup directories for commitlog archiving during startup (CASSANDRA-8111)
 * Reduce totalBlockFor() for LOCAL_* consistency levels (CASSANDRA-8058)
 * Fix merging schemas with re-dropped keyspaces (CASSANDRA-7256)
 * Fix counters in supercolumns during live upgrades from 1.2 (CASSANDRA-7188)
 * Notify DT subscribers when a column family is truncated (CASSANDRA-8088)
 * Add sanity check of $JAVA on startup (CASSANDRA-7676)
 * Schedule fat client schema pull on join (CASSANDRA-7993)
 * Don't reset nodes' versions when closing IncomingTcpConnections
   (CASSANDRA-7734)
 * Record the real messaging version in all cases in OutboundTcpConnection
   (CASSANDRA-8057)
 * SSL does not work in cassandra-cli (CASSANDRA-7899)
 * Fix potential exception when using ReversedType in DynamicCompositeType
   (CASSANDRA-7898)
 * Better validation of collection values (CASSANDRA-7833)
 * Track min/max timestamps correctly (CASSANDRA-7969)
 * Fix possible overflow while sorting CL segments for replay (CASSANDRA-7992)
 * Increase nodetool Xmx (CASSANDRA-7956)
 * Archive any commitlog segments present at startup (CASSANDRA-6904)
 * CrcCheckChance should adjust based on live CFMetadata not 
   sstable metadata (CASSANDRA-7978)
 * token() should only accept columns in the partitioning
   key order (CASSANDRA-6075)
 * Add method to invalidate permission cache via JMX (CASSANDRA-7977)
 * Allow propagating multiple gossip states atomically (CASSANDRA-6125)
 * Log exceptions related to unclean native protocol client disconnects
   at DEBUG or INFO (CASSANDRA-7849)
 * Allow permissions cache to be set via JMX (CASSANDRA-7698)
 * Include schema_triggers CF in readable system resources (CASSANDRA-7967)
 * Fix RowIndexEntry to report correct serializedSize (CASSANDRA-7948)
 * Make CQLSSTableWriter sync within partitions (CASSANDRA-7360)
 * Potentially use non-local replicas in CqlConfigHelper (CASSANDRA-7906)
 * Explicitly disallow mixing multi-column and single-column
   relations on clustering columns (CASSANDRA-7711)
 * Better error message when condition is set on PK column (CASSANDRA-7804)
 * Don't send schema change responses and events for no-op DDL
   statements (CASSANDRA-7600)
 * (Hadoop) fix cluster initialisation for a split fetching (CASSANDRA-7774)
 * Throw InvalidRequestException when queries contain relations on entire
   collection columns (CASSANDRA-7506)
 * (cqlsh) enable CTRL-R history search with libedit (CASSANDRA-7577)
 * (Hadoop) allow ACFRW to limit nodes to local DC (CASSANDRA-7252)
 * (cqlsh) cqlsh should automatically disable tracing when selecting
   from system_traces (CASSANDRA-7641)
 * (Hadoop) Add CqlOutputFormat (CASSANDRA-6927)
 * Don't depend on cassandra config for nodetool ring (CASSANDRA-7508)
 * (cqlsh) Fix failing cqlsh formatting tests (CASSANDRA-7703)
 * Fix IncompatibleClassChangeError from hadoop2 (CASSANDRA-7229)
 * Add 'nodetool sethintedhandoffthrottlekb' (CASSANDRA-7635)
 * (cqlsh) Add tab-completion for CREATE/DROP USER IF [NOT] EXISTS (CASSANDRA-7611)
 * Catch errors when the JVM pulls the rug out from GCInspector (CASSANDRA-5345)
 * cqlsh fails when version number parts are not int (CASSANDRA-7524)
 * Fix NPE when table dropped during streaming (CASSANDRA-7946)
 * Fix wrong progress when streaming uncompressed (CASSANDRA-7878)
 * Fix possible infinite loop in creating repair range (CASSANDRA-7983)
 * Fix unit in nodetool for streaming throughput (CASSANDRA-7375)
Merged from 1.2:
 * Don't index tombstones (CASSANDRA-7828)
 * Improve PasswordAuthenticator default super user setup (CASSANDRA-7788)


2.1.0
 * (cqlsh) Removed "ALTER TYPE <name> RENAME TO <name>" from tab-completion
   (CASSANDRA-7895)
 * Fixed IllegalStateException in anticompaction (CASSANDRA-7892)
 * cqlsh: DESCRIBE support for frozen UDTs, tuples (CASSANDRA-7863)
 * Avoid exposing internal classes over JMX (CASSANDRA-7879)
 * Add null check for keys when freezing collection (CASSANDRA-7869)
 * Improve stress workload realism (CASSANDRA-7519)
Merged from 2.0:
 * Configure system.paxos with LeveledCompactionStrategy (CASSANDRA-7753)
 * Fix ALTER clustering column type from DateType to TimestampType when
   using DESC clustering order (CASSANRDA-7797)
 * Throw EOFException if we run out of chunks in compressed datafile
   (CASSANDRA-7664)
 * Fix PRSI handling of CQL3 row markers for row cleanup (CASSANDRA-7787)
 * Fix dropping collection when it's the last regular column (CASSANDRA-7744)
 * Make StreamReceiveTask thread safe and gc friendly (CASSANDRA-7795)
 * Validate empty cell names from counter updates (CASSANDRA-7798)
Merged from 1.2:
 * Don't allow compacted sstables to be marked as compacting (CASSANDRA-7145)
 * Track expired tombstones (CASSANDRA-7810)


2.1.0-rc7
 * Add frozen keyword and require UDT to be frozen (CASSANDRA-7857)
 * Track added sstable size correctly (CASSANDRA-7239)
 * (cqlsh) Fix case insensitivity (CASSANDRA-7834)
 * Fix failure to stream ranges when moving (CASSANDRA-7836)
 * Correctly remove tmplink files (CASSANDRA-7803)
 * (cqlsh) Fix column name formatting for functions, CAS operations,
   and UDT field selections (CASSANDRA-7806)
 * (cqlsh) Fix COPY FROM handling of null/empty primary key
   values (CASSANDRA-7792)
 * Fix ordering of static cells (CASSANDRA-7763)
Merged from 2.0:
 * Forbid re-adding dropped counter columns (CASSANDRA-7831)
 * Fix CFMetaData#isThriftCompatible() for PK-only tables (CASSANDRA-7832)
 * Always reject inequality on the partition key without token()
   (CASSANDRA-7722)
 * Always send Paxos commit to all replicas (CASSANDRA-7479)
 * Make disruptor_thrift_server invocation pool configurable (CASSANDRA-7594)
 * Make repair no-op when RF=1 (CASSANDRA-7864)


2.1.0-rc6
 * Fix OOM issue from netty caching over time (CASSANDRA-7743)
 * json2sstable couldn't import JSON for CQL table (CASSANDRA-7477)
 * Invalidate all caches on table drop (CASSANDRA-7561)
 * Skip strict endpoint selection for ranges if RF == nodes (CASSANRA-7765)
 * Fix Thrift range filtering without 2ary index lookups (CASSANDRA-7741)
 * Add tracing entries about concurrent range requests (CASSANDRA-7599)
 * (cqlsh) Fix DESCRIBE for NTS keyspaces (CASSANDRA-7729)
 * Remove netty buffer ref-counting (CASSANDRA-7735)
 * Pass mutated cf to index updater for use by PRSI (CASSANDRA-7742)
 * Include stress yaml example in release and deb (CASSANDRA-7717)
 * workaround for netty issue causing corrupted data off the wire (CASSANDRA-7695)
 * cqlsh DESC CLUSTER fails retrieving ring information (CASSANDRA-7687)
 * Fix binding null values inside UDT (CASSANDRA-7685)
 * Fix UDT field selection with empty fields (CASSANDRA-7670)
 * Bogus deserialization of static cells from sstable (CASSANDRA-7684)
 * Fix NPE on compaction leftover cleanup for dropped table (CASSANDRA-7770)
Merged from 2.0:
 * Fix race condition in StreamTransferTask that could lead to
   infinite loops and premature sstable deletion (CASSANDRA-7704)
 * (cqlsh) Wait up to 10 sec for a tracing session (CASSANDRA-7222)
 * Fix NPE in FileCacheService.sizeInBytes (CASSANDRA-7756)
 * Remove duplicates from StorageService.getJoiningNodes (CASSANDRA-7478)
 * Clone token map outside of hot gossip loops (CASSANDRA-7758)
 * Fix MS expiring map timeout for Paxos messages (CASSANDRA-7752)
 * Do not flush on truncate if durable_writes is false (CASSANDRA-7750)
 * Give CRR a default input_cql Statement (CASSANDRA-7226)
 * Better error message when adding a collection with the same name
   than a previously dropped one (CASSANDRA-6276)
 * Fix validation when adding static columns (CASSANDRA-7730)
 * (Thrift) fix range deletion of supercolumns (CASSANDRA-7733)
 * Fix potential AssertionError in RangeTombstoneList (CASSANDRA-7700)
 * Validate arguments of blobAs* functions (CASSANDRA-7707)
 * Fix potential AssertionError with 2ndary indexes (CASSANDRA-6612)
 * Avoid logging CompactionInterrupted at ERROR (CASSANDRA-7694)
 * Minor leak in sstable2jon (CASSANDRA-7709)
 * Add cassandra.auto_bootstrap system property (CASSANDRA-7650)
 * Update java driver (for hadoop) (CASSANDRA-7618)
 * Remove CqlPagingRecordReader/CqlPagingInputFormat (CASSANDRA-7570)
 * Support connecting to ipv6 jmx with nodetool (CASSANDRA-7669)


2.1.0-rc5
 * Reject counters inside user types (CASSANDRA-7672)
 * Switch to notification-based GCInspector (CASSANDRA-7638)
 * (cqlsh) Handle nulls in UDTs and tuples correctly (CASSANDRA-7656)
 * Don't use strict consistency when replacing (CASSANDRA-7568)
 * Fix min/max cell name collection on 2.0 SSTables with range
   tombstones (CASSANDRA-7593)
 * Tolerate min/max cell names of different lengths (CASSANDRA-7651)
 * Filter cached results correctly (CASSANDRA-7636)
 * Fix tracing on the new SEPExecutor (CASSANDRA-7644)
 * Remove shuffle and taketoken (CASSANDRA-7601)
 * Clean up Windows batch scripts (CASSANDRA-7619)
 * Fix native protocol drop user type notification (CASSANDRA-7571)
 * Give read access to system.schema_usertypes to all authenticated users
   (CASSANDRA-7578)
 * (cqlsh) Fix cqlsh display when zero rows are returned (CASSANDRA-7580)
 * Get java version correctly when JAVA_TOOL_OPTIONS is set (CASSANDRA-7572)
 * Fix NPE when dropping index from non-existent keyspace, AssertionError when
   dropping non-existent index with IF EXISTS (CASSANDRA-7590)
 * Fix sstablelevelresetter hang (CASSANDRA-7614)
 * (cqlsh) Fix deserialization of blobs (CASSANDRA-7603)
 * Use "keyspace updated" schema change message for UDT changes in v1 and
   v2 protocols (CASSANDRA-7617)
 * Fix tracing of range slices and secondary index lookups that are local
   to the coordinator (CASSANDRA-7599)
 * Set -Dcassandra.storagedir for all tool shell scripts (CASSANDRA-7587)
 * Don't swap max/min col names when mutating sstable metadata (CASSANDRA-7596)
 * (cqlsh) Correctly handle paged result sets (CASSANDRA-7625)
 * (cqlsh) Improve waiting for a trace to complete (CASSANDRA-7626)
 * Fix tracing of concurrent range slices and 2ary index queries (CASSANDRA-7626)
 * Fix scrub against collection type (CASSANDRA-7665)
Merged from 2.0:
 * Set gc_grace_seconds to seven days for system schema tables (CASSANDRA-7668)
 * SimpleSeedProvider no longer caches seeds forever (CASSANDRA-7663)
 * Always flush on truncate (CASSANDRA-7511)
 * Fix ReversedType(DateType) mapping to native protocol (CASSANDRA-7576)
 * Always merge ranges owned by a single node (CASSANDRA-6930)
 * Track max/min timestamps for range tombstones (CASSANDRA-7647)
 * Fix NPE when listing saved caches dir (CASSANDRA-7632)


2.1.0-rc4
 * Fix word count hadoop example (CASSANDRA-7200)
 * Updated memtable_cleanup_threshold and memtable_flush_writers defaults 
   (CASSANDRA-7551)
 * (Windows) fix startup when WMI memory query fails (CASSANDRA-7505)
 * Anti-compaction proceeds if any part of the repair failed (CASSANDRA-7521)
 * Add missing table name to DROP INDEX responses and notifications (CASSANDRA-7539)
 * Bump CQL version to 3.2.0 and update CQL documentation (CASSANDRA-7527)
 * Fix configuration error message when running nodetool ring (CASSANDRA-7508)
 * Support conditional updates, tuple type, and the v3 protocol in cqlsh (CASSANDRA-7509)
 * Handle queries on multiple secondary index types (CASSANDRA-7525)
 * Fix cqlsh authentication with v3 native protocol (CASSANDRA-7564)
 * Fix NPE when unknown prepared statement ID is used (CASSANDRA-7454)
Merged from 2.0:
 * (Windows) force range-based repair to non-sequential mode (CASSANDRA-7541)
 * Fix range merging when DES scores are zero (CASSANDRA-7535)
 * Warn when SSL certificates have expired (CASSANDRA-7528)
 * Fix error when doing reversed queries with static columns (CASSANDRA-7490)
Merged from 1.2:
 * Set correct stream ID on responses when non-Exception Throwables
   are thrown while handling native protocol messages (CASSANDRA-7470)


2.1.0-rc3
 * Consider expiry when reconciling otherwise equal cells (CASSANDRA-7403)
 * Introduce CQL support for stress tool (CASSANDRA-6146)
 * Fix ClassCastException processing expired messages (CASSANDRA-7496)
 * Fix prepared marker for collections inside UDT (CASSANDRA-7472)
 * Remove left-over populate_io_cache_on_flush and replicate_on_write
   uses (CASSANDRA-7493)
 * (Windows) handle spaces in path names (CASSANDRA-7451)
 * Ensure writes have completed after dropping a table, before recycling
   commit log segments (CASSANDRA-7437)
 * Remove left-over rows_per_partition_to_cache (CASSANDRA-7493)
 * Fix error when CONTAINS is used with a bind marker (CASSANDRA-7502)
 * Properly reject unknown UDT field (CASSANDRA-7484)
Merged from 2.0:
 * Fix CC#collectTimeOrderedData() tombstone optimisations (CASSANDRA-7394)
 * Support DISTINCT for static columns and fix behaviour when DISTINC is
   not use (CASSANDRA-7305).
 * Workaround JVM NPE on JMX bind failure (CASSANDRA-7254)
 * Fix race in FileCacheService RemovalListener (CASSANDRA-7278)
 * Fix inconsistent use of consistencyForCommit that allowed LOCAL_QUORUM
   operations to incorrect become full QUORUM (CASSANDRA-7345)
 * Properly handle unrecognized opcodes and flags (CASSANDRA-7440)
 * (Hadoop) close CqlRecordWriter clients when finished (CASSANDRA-7459)
 * Commit disk failure policy (CASSANDRA-7429)
 * Make sure high level sstables get compacted (CASSANDRA-7414)
 * Fix AssertionError when using empty clustering columns and static columns
   (CASSANDRA-7455)
 * Add option to disable STCS in L0 (CASSANDRA-6621)
 * Upgrade to snappy-java 1.0.5.2 (CASSANDRA-7476)


2.1.0-rc2
 * Fix heap size calculation for CompoundSparseCellName and 
   CompoundSparseCellName.WithCollection (CASSANDRA-7421)
 * Allow counter mutations in UNLOGGED batches (CASSANDRA-7351)
 * Modify reconcile logic to always pick a tombstone over a counter cell
   (CASSANDRA-7346)
 * Avoid incremental compaction on Windows (CASSANDRA-7365)
 * Fix exception when querying a composite-keyed table with a collection index
   (CASSANDRA-7372)
 * Use node's host id in place of counter ids (CASSANDRA-7366)
 * Fix error when doing reversed queries with static columns (CASSANDRA-7490)
 * Backport CASSANDRA-6747 (CASSANDRA-7560)
 * Track max/min timestamps for range tombstones (CASSANDRA-7647)
 * Fix NPE when listing saved caches dir (CASSANDRA-7632)
 * Fix sstableloader unable to connect encrypted node (CASSANDRA-7585)
Merged from 1.2:
 * Clone token map outside of hot gossip loops (CASSANDRA-7758)
 * Add stop method to EmbeddedCassandraService (CASSANDRA-7595)
 * Support connecting to ipv6 jmx with nodetool (CASSANDRA-7669)
 * Set gc_grace_seconds to seven days for system schema tables (CASSANDRA-7668)
 * SimpleSeedProvider no longer caches seeds forever (CASSANDRA-7663)
 * Set correct stream ID on responses when non-Exception Throwables
   are thrown while handling native protocol messages (CASSANDRA-7470)
 * Fix row size miscalculation in LazilyCompactedRow (CASSANDRA-7543)
 * Fix race in background compaction check (CASSANDRA-7745)
 * Don't clear out range tombstones during compaction (CASSANDRA-7808)


2.1.0-rc1
 * Revert flush directory (CASSANDRA-6357)
 * More efficient executor service for fast operations (CASSANDRA-4718)
 * Move less common tools into a new cassandra-tools package (CASSANDRA-7160)
 * Support more concurrent requests in native protocol (CASSANDRA-7231)
 * Add tab-completion to debian nodetool packaging (CASSANDRA-6421)
 * Change concurrent_compactors defaults (CASSANDRA-7139)
 * Add PowerShell Windows launch scripts (CASSANDRA-7001)
 * Make commitlog archive+restore more robust (CASSANDRA-6974)
 * Fix marking commitlogsegments clean (CASSANDRA-6959)
 * Add snapshot "manifest" describing files included (CASSANDRA-6326)
 * Parallel streaming for sstableloader (CASSANDRA-3668)
 * Fix bugs in supercolumns handling (CASSANDRA-7138)
 * Fix ClassClassException on composite dense tables (CASSANDRA-7112)
 * Cleanup and optimize collation and slice iterators (CASSANDRA-7107)
 * Upgrade NBHM lib (CASSANDRA-7128)
 * Optimize netty server (CASSANDRA-6861)
 * Fix repair hang when given CF does not exist (CASSANDRA-7189)
 * Allow c* to be shutdown in an embedded mode (CASSANDRA-5635)
 * Add server side batching to native transport (CASSANDRA-5663)
 * Make batchlog replay asynchronous (CASSANDRA-6134)
 * remove unused classes (CASSANDRA-7197)
 * Limit user types to the keyspace they are defined in (CASSANDRA-6643)
 * Add validate method to CollectionType (CASSANDRA-7208)
 * New serialization format for UDT values (CASSANDRA-7209, CASSANDRA-7261)
 * Fix nodetool netstats (CASSANDRA-7270)
 * Fix potential ClassCastException in HintedHandoffManager (CASSANDRA-7284)
 * Use prepared statements internally (CASSANDRA-6975)
 * Fix broken paging state with prepared statement (CASSANDRA-7120)
 * Fix IllegalArgumentException in CqlStorage (CASSANDRA-7287)
 * Allow nulls/non-existant fields in UDT (CASSANDRA-7206)
 * Add Thrift MultiSliceRequest (CASSANDRA-6757, CASSANDRA-7027)
 * Handle overlapping MultiSlices (CASSANDRA-7279)
 * Fix DataOutputTest on Windows (CASSANDRA-7265)
 * Embedded sets in user defined data-types are not updating (CASSANDRA-7267)
 * Add tuple type to CQL/native protocol (CASSANDRA-7248)
 * Fix CqlPagingRecordReader on tables with few rows (CASSANDRA-7322)
Merged from 2.0:
 * Copy compaction options to make sure they are reloaded (CASSANDRA-7290)
 * Add option to do more aggressive tombstone compactions (CASSANDRA-6563)
 * Don't try to compact already-compacting files in HHOM (CASSANDRA-7288)
 * Always reallocate buffers in HSHA (CASSANDRA-6285)
 * (Hadoop) support authentication in CqlRecordReader (CASSANDRA-7221)
 * (Hadoop) Close java driver Cluster in CQLRR.close (CASSANDRA-7228)
 * Warn when 'USING TIMESTAMP' is used on a CAS BATCH (CASSANDRA-7067)
 * return all cpu values from BackgroundActivityMonitor.readAndCompute (CASSANDRA-7183)
 * Correctly delete scheduled range xfers (CASSANDRA-7143)
 * return all cpu values from BackgroundActivityMonitor.readAndCompute (CASSANDRA-7183)  
 * reduce garbage creation in calculatePendingRanges (CASSANDRA-7191)
 * fix c* launch issues on Russian os's due to output of linux 'free' cmd (CASSANDRA-6162)
 * Fix disabling autocompaction (CASSANDRA-7187)
 * Fix potential NumberFormatException when deserializing IntegerType (CASSANDRA-7088)
 * cqlsh can't tab-complete disabling compaction (CASSANDRA-7185)
 * cqlsh: Accept and execute CQL statement(s) from command-line parameter (CASSANDRA-7172)
 * Fix IllegalStateException in CqlPagingRecordReader (CASSANDRA-7198)
 * Fix the InvertedIndex trigger example (CASSANDRA-7211)
 * Add --resolve-ip option to 'nodetool ring' (CASSANDRA-7210)
 * reduce garbage on codec flag deserialization (CASSANDRA-7244) 
 * Fix duplicated error messages on directory creation error at startup (CASSANDRA-5818)
 * Proper null handle for IF with map element access (CASSANDRA-7155)
 * Improve compaction visibility (CASSANDRA-7242)
 * Correctly delete scheduled range xfers (CASSANDRA-7143)
 * Make batchlog replica selection rack-aware (CASSANDRA-6551)
 * Fix CFMetaData#getColumnDefinitionFromColumnName() (CASSANDRA-7074)
 * Fix writetime/ttl functions for static columns (CASSANDRA-7081)
 * Suggest CTRL-C or semicolon after three blank lines in cqlsh (CASSANDRA-7142)
 * Fix 2ndary index queries with DESC clustering order (CASSANDRA-6950)
 * Invalid key cache entries on DROP (CASSANDRA-6525)
 * Fix flapping RecoveryManagerTest (CASSANDRA-7084)
 * Add missing iso8601 patterns for date strings (CASSANDRA-6973)
 * Support selecting multiple rows in a partition using IN (CASSANDRA-6875)
 * Add authentication support to shuffle (CASSANDRA-6484)
 * Swap local and global default read repair chances (CASSANDRA-7320)
 * Add conditional CREATE/DROP USER support (CASSANDRA-7264)
 * Cqlsh counts non-empty lines for "Blank lines" warning (CASSANDRA-7325)
Merged from 1.2:
 * Add Cloudstack snitch (CASSANDRA-7147)
 * Update system.peers correctly when relocating tokens (CASSANDRA-7126)
 * Add Google Compute Engine snitch (CASSANDRA-7132)
 * remove duplicate query for local tokens (CASSANDRA-7182)
 * exit CQLSH with error status code if script fails (CASSANDRA-6344)
 * Fix bug with some IN queries missig results (CASSANDRA-7105)
 * Fix availability validation for LOCAL_ONE CL (CASSANDRA-7319)
 * Hint streaming can cause decommission to fail (CASSANDRA-7219)


2.1.0-beta2
 * Increase default CL space to 8GB (CASSANDRA-7031)
 * Add range tombstones to read repair digests (CASSANDRA-6863)
 * Fix BTree.clear for large updates (CASSANDRA-6943)
 * Fail write instead of logging a warning when unable to append to CL
   (CASSANDRA-6764)
 * Eliminate possibility of CL segment appearing twice in active list 
   (CASSANDRA-6557)
 * Apply DONTNEED fadvise to commitlog segments (CASSANDRA-6759)
 * Switch CRC component to Adler and include it for compressed sstables 
   (CASSANDRA-4165)
 * Allow cassandra-stress to set compaction strategy options (CASSANDRA-6451)
 * Add broadcast_rpc_address option to cassandra.yaml (CASSANDRA-5899)
 * Auto reload GossipingPropertyFileSnitch config (CASSANDRA-5897)
 * Fix overflow of memtable_total_space_in_mb (CASSANDRA-6573)
 * Fix ABTC NPE and apply update function correctly (CASSANDRA-6692)
 * Allow nodetool to use a file or prompt for password (CASSANDRA-6660)
 * Fix AIOOBE when concurrently accessing ABSC (CASSANDRA-6742)
 * Fix assertion error in ALTER TYPE RENAME (CASSANDRA-6705)
 * Scrub should not always clear out repaired status (CASSANDRA-5351)
 * Improve handling of range tombstone for wide partitions (CASSANDRA-6446)
 * Fix ClassCastException for compact table with composites (CASSANDRA-6738)
 * Fix potentially repairing with wrong nodes (CASSANDRA-6808)
 * Change caching option syntax (CASSANDRA-6745)
 * Fix stress to do proper counter reads (CASSANDRA-6835)
 * Fix help message for stress counter_write (CASSANDRA-6824)
 * Fix stress smart Thrift client to pick servers correctly (CASSANDRA-6848)
 * Add logging levels (minimal, normal or verbose) to stress tool (CASSANDRA-6849)
 * Fix race condition in Batch CLE (CASSANDRA-6860)
 * Improve cleanup/scrub/upgradesstables failure handling (CASSANDRA-6774)
 * ByteBuffer write() methods for serializing sstables (CASSANDRA-6781)
 * Proper compare function for CollectionType (CASSANDRA-6783)
 * Update native server to Netty 4 (CASSANDRA-6236)
 * Fix off-by-one error in stress (CASSANDRA-6883)
 * Make OpOrder AutoCloseable (CASSANDRA-6901)
 * Remove sync repair JMX interface (CASSANDRA-6900)
 * Add multiple memory allocation options for memtables (CASSANDRA-6689, 6694)
 * Remove adjusted op rate from stress output (CASSANDRA-6921)
 * Add optimized CF.hasColumns() implementations (CASSANDRA-6941)
 * Serialize batchlog mutations with the version of the target node
   (CASSANDRA-6931)
 * Optimize CounterColumn#reconcile() (CASSANDRA-6953)
 * Properly remove 1.2 sstable support in 2.1 (CASSANDRA-6869)
 * Lock counter cells, not partitions (CASSANDRA-6880)
 * Track presence of legacy counter shards in sstables (CASSANDRA-6888)
 * Ensure safe resource cleanup when replacing sstables (CASSANDRA-6912)
 * Add failure handler to async callback (CASSANDRA-6747)
 * Fix AE when closing SSTable without releasing reference (CASSANDRA-7000)
 * Clean up IndexInfo on keyspace/table drops (CASSANDRA-6924)
 * Only snapshot relative SSTables when sequential repair (CASSANDRA-7024)
 * Require nodetool rebuild_index to specify index names (CASSANDRA-7038)
 * fix cassandra stress errors on reads with native protocol (CASSANDRA-7033)
 * Use OpOrder to guard sstable references for reads (CASSANDRA-6919)
 * Preemptive opening of compaction result (CASSANDRA-6916)
 * Multi-threaded scrub/cleanup/upgradesstables (CASSANDRA-5547)
 * Optimize cellname comparison (CASSANDRA-6934)
 * Native protocol v3 (CASSANDRA-6855)
 * Optimize Cell liveness checks and clean up Cell (CASSANDRA-7119)
 * Support consistent range movements (CASSANDRA-2434)
 * Display min timestamp in sstablemetadata viewer (CASSANDRA-6767)
Merged from 2.0:
 * Avoid race-prone second "scrub" of system keyspace (CASSANDRA-6797)
 * Pool CqlRecordWriter clients by inetaddress rather than Range
   (CASSANDRA-6665)
 * Fix compaction_history timestamps (CASSANDRA-6784)
 * Compare scores of full replica ordering in DES (CASSANDRA-6683)
 * fix CME in SessionInfo updateProgress affecting netstats (CASSANDRA-6577)
 * Allow repairing between specific replicas (CASSANDRA-6440)
 * Allow per-dc enabling of hints (CASSANDRA-6157)
 * Add compatibility for Hadoop 0.2.x (CASSANDRA-5201)
 * Fix EstimatedHistogram races (CASSANDRA-6682)
 * Failure detector correctly converts initial value to nanos (CASSANDRA-6658)
 * Add nodetool taketoken to relocate vnodes (CASSANDRA-4445)
 * Expose bulk loading progress over JMX (CASSANDRA-4757)
 * Correctly handle null with IF conditions and TTL (CASSANDRA-6623)
 * Account for range/row tombstones in tombstone drop
   time histogram (CASSANDRA-6522)
 * Stop CommitLogSegment.close() from calling sync() (CASSANDRA-6652)
 * Make commitlog failure handling configurable (CASSANDRA-6364)
 * Avoid overlaps in LCS (CASSANDRA-6688)
 * Improve support for paginating over composites (CASSANDRA-4851)
 * Fix count(*) queries in a mixed cluster (CASSANDRA-6707)
 * Improve repair tasks(snapshot, differencing) concurrency (CASSANDRA-6566)
 * Fix replaying pre-2.0 commit logs (CASSANDRA-6714)
 * Add static columns to CQL3 (CASSANDRA-6561)
 * Optimize single partition batch statements (CASSANDRA-6737)
 * Disallow post-query re-ordering when paging (CASSANDRA-6722)
 * Fix potential paging bug with deleted columns (CASSANDRA-6748)
 * Fix NPE on BulkLoader caused by losing StreamEvent (CASSANDRA-6636)
 * Fix truncating compression metadata (CASSANDRA-6791)
 * Add CMSClassUnloadingEnabled JVM option (CASSANDRA-6541)
 * Catch memtable flush exceptions during shutdown (CASSANDRA-6735)
 * Fix upgradesstables NPE for non-CF-based indexes (CASSANDRA-6645)
 * Fix UPDATE updating PRIMARY KEY columns implicitly (CASSANDRA-6782)
 * Fix IllegalArgumentException when updating from 1.2 with SuperColumns
   (CASSANDRA-6733)
 * FBUtilities.singleton() should use the CF comparator (CASSANDRA-6778)
 * Fix CQLSStableWriter.addRow(Map<String, Object>) (CASSANDRA-6526)
 * Fix HSHA server introducing corrupt data (CASSANDRA-6285)
 * Fix CAS conditions for COMPACT STORAGE tables (CASSANDRA-6813)
 * Starting threads in OutboundTcpConnectionPool constructor causes race conditions (CASSANDRA-7177)
 * Allow overriding cassandra-rackdc.properties file (CASSANDRA-7072)
 * Set JMX RMI port to 7199 (CASSANDRA-7087)
 * Use LOCAL_QUORUM for data reads at LOCAL_SERIAL (CASSANDRA-6939)
 * Log a warning for large batches (CASSANDRA-6487)
 * Put nodes in hibernate when join_ring is false (CASSANDRA-6961)
 * Avoid early loading of non-system keyspaces before compaction-leftovers 
   cleanup at startup (CASSANDRA-6913)
 * Restrict Windows to parallel repairs (CASSANDRA-6907)
 * (Hadoop) Allow manually specifying start/end tokens in CFIF (CASSANDRA-6436)
 * Fix NPE in MeteredFlusher (CASSANDRA-6820)
 * Fix race processing range scan responses (CASSANDRA-6820)
 * Allow deleting snapshots from dropped keyspaces (CASSANDRA-6821)
 * Add uuid() function (CASSANDRA-6473)
 * Omit tombstones from schema digests (CASSANDRA-6862)
 * Include correct consistencyLevel in LWT timeout (CASSANDRA-6884)
 * Lower chances for losing new SSTables during nodetool refresh and
   ColumnFamilyStore.loadNewSSTables (CASSANDRA-6514)
 * Add support for DELETE ... IF EXISTS to CQL3 (CASSANDRA-5708)
 * Update hadoop_cql3_word_count example (CASSANDRA-6793)
 * Fix handling of RejectedExecution in sync Thrift server (CASSANDRA-6788)
 * Log more information when exceeding tombstone_warn_threshold (CASSANDRA-6865)
 * Fix truncate to not abort due to unreachable fat clients (CASSANDRA-6864)
 * Fix schema concurrency exceptions (CASSANDRA-6841)
 * Fix leaking validator FH in StreamWriter (CASSANDRA-6832)
 * Fix saving triggers to schema (CASSANDRA-6789)
 * Fix trigger mutations when base mutation list is immutable (CASSANDRA-6790)
 * Fix accounting in FileCacheService to allow re-using RAR (CASSANDRA-6838)
 * Fix static counter columns (CASSANDRA-6827)
 * Restore expiring->deleted (cell) compaction optimization (CASSANDRA-6844)
 * Fix CompactionManager.needsCleanup (CASSANDRA-6845)
 * Correctly compare BooleanType values other than 0 and 1 (CASSANDRA-6779)
 * Read message id as string from earlier versions (CASSANDRA-6840)
 * Properly use the Paxos consistency for (non-protocol) batch (CASSANDRA-6837)
 * Add paranoid disk failure option (CASSANDRA-6646)
 * Improve PerRowSecondaryIndex performance (CASSANDRA-6876)
 * Extend triggers to support CAS updates (CASSANDRA-6882)
 * Static columns with IF NOT EXISTS don't always work as expected (CASSANDRA-6873)
 * Fix paging with SELECT DISTINCT (CASSANDRA-6857)
 * Fix UnsupportedOperationException on CAS timeout (CASSANDRA-6923)
 * Improve MeteredFlusher handling of MF-unaffected column families
   (CASSANDRA-6867)
 * Add CqlRecordReader using native pagination (CASSANDRA-6311)
 * Add QueryHandler interface (CASSANDRA-6659)
 * Track liveRatio per-memtable, not per-CF (CASSANDRA-6945)
 * Make sure upgradesstables keeps sstable level (CASSANDRA-6958)
 * Fix LIMIT with static columns (CASSANDRA-6956)
 * Fix clash with CQL column name in thrift validation (CASSANDRA-6892)
 * Fix error with super columns in mixed 1.2-2.0 clusters (CASSANDRA-6966)
 * Fix bad skip of sstables on slice query with composite start/finish (CASSANDRA-6825)
 * Fix unintended update with conditional statement (CASSANDRA-6893)
 * Fix map element access in IF (CASSANDRA-6914)
 * Avoid costly range calculations for range queries on system keyspaces
   (CASSANDRA-6906)
 * Fix SSTable not released if stream session fails (CASSANDRA-6818)
 * Avoid build failure due to ANTLR timeout (CASSANDRA-6991)
 * Queries on compact tables can return more rows that requested (CASSANDRA-7052)
 * USING TIMESTAMP for batches does not work (CASSANDRA-7053)
 * Fix performance regression from CASSANDRA-5614 (CASSANDRA-6949)
 * Ensure that batchlog and hint timeouts do not produce hints (CASSANDRA-7058)
 * Merge groupable mutations in TriggerExecutor#execute() (CASSANDRA-7047)
 * Plug holes in resource release when wiring up StreamSession (CASSANDRA-7073)
 * Re-add parameter columns to tracing session (CASSANDRA-6942)
 * Preserves CQL metadata when updating table from thrift (CASSANDRA-6831)
Merged from 1.2:
 * Fix nodetool display with vnodes (CASSANDRA-7082)
 * Add UNLOGGED, COUNTER options to BATCH documentation (CASSANDRA-6816)
 * add extra SSL cipher suites (CASSANDRA-6613)
 * fix nodetool getsstables for blob PK (CASSANDRA-6803)
 * Fix BatchlogManager#deleteBatch() use of millisecond timestamps
   (CASSANDRA-6822)
 * Continue assassinating even if the endpoint vanishes (CASSANDRA-6787)
 * Schedule schema pulls on change (CASSANDRA-6971)
 * Non-droppable verbs shouldn't be dropped from OTC (CASSANDRA-6980)
 * Shutdown batchlog executor in SS#drain() (CASSANDRA-7025)
 * Fix batchlog to account for CF truncation records (CASSANDRA-6999)
 * Fix CQLSH parsing of functions and BLOB literals (CASSANDRA-7018)
 * Properly load trustore in the native protocol (CASSANDRA-6847)
 * Always clean up references in SerializingCache (CASSANDRA-6994)
 * Don't shut MessagingService down when replacing a node (CASSANDRA-6476)
 * fix npe when doing -Dcassandra.fd_initial_value_ms (CASSANDRA-6751)


2.1.0-beta1
 * Add flush directory distinct from compaction directories (CASSANDRA-6357)
 * Require JNA by default (CASSANDRA-6575)
 * add listsnapshots command to nodetool (CASSANDRA-5742)
 * Introduce AtomicBTreeColumns (CASSANDRA-6271, 6692)
 * Multithreaded commitlog (CASSANDRA-3578)
 * allocate fixed index summary memory pool and resample cold index summaries 
   to use less memory (CASSANDRA-5519)
 * Removed multithreaded compaction (CASSANDRA-6142)
 * Parallelize fetching rows for low-cardinality indexes (CASSANDRA-1337)
 * change logging from log4j to logback (CASSANDRA-5883)
 * switch to LZ4 compression for internode communication (CASSANDRA-5887)
 * Stop using Thrift-generated Index* classes internally (CASSANDRA-5971)
 * Remove 1.2 network compatibility code (CASSANDRA-5960)
 * Remove leveled json manifest migration code (CASSANDRA-5996)
 * Remove CFDefinition (CASSANDRA-6253)
 * Use AtomicIntegerFieldUpdater in RefCountedMemory (CASSANDRA-6278)
 * User-defined types for CQL3 (CASSANDRA-5590)
 * Use of o.a.c.metrics in nodetool (CASSANDRA-5871, 6406)
 * Batch read from OTC's queue and cleanup (CASSANDRA-1632)
 * Secondary index support for collections (CASSANDRA-4511, 6383)
 * SSTable metadata(Stats.db) format change (CASSANDRA-6356)
 * Push composites support in the storage engine
   (CASSANDRA-5417, CASSANDRA-6520)
 * Add snapshot space used to cfstats (CASSANDRA-6231)
 * Add cardinality estimator for key count estimation (CASSANDRA-5906)
 * CF id is changed to be non-deterministic. Data dir/key cache are created
   uniquely for CF id (CASSANDRA-5202)
 * New counters implementation (CASSANDRA-6504)
 * Replace UnsortedColumns, EmptyColumns, TreeMapBackedSortedColumns with new
   ArrayBackedSortedColumns (CASSANDRA-6630, CASSANDRA-6662, CASSANDRA-6690)
 * Add option to use row cache with a given amount of rows (CASSANDRA-5357)
 * Avoid repairing already repaired data (CASSANDRA-5351)
 * Reject counter updates with USING TTL/TIMESTAMP (CASSANDRA-6649)
 * Replace index_interval with min/max_index_interval (CASSANDRA-6379)
 * Lift limitation that order by columns must be selected for IN queries (CASSANDRA-4911)


2.0.5
 * Reduce garbage generated by bloom filter lookups (CASSANDRA-6609)
 * Add ks.cf names to tombstone logging (CASSANDRA-6597)
 * Use LOCAL_QUORUM for LWT operations at LOCAL_SERIAL (CASSANDRA-6495)
 * Wait for gossip to settle before accepting client connections (CASSANDRA-4288)
 * Delete unfinished compaction incrementally (CASSANDRA-6086)
 * Allow specifying custom secondary index options in CQL3 (CASSANDRA-6480)
 * Improve replica pinning for cache efficiency in DES (CASSANDRA-6485)
 * Fix LOCAL_SERIAL from thrift (CASSANDRA-6584)
 * Don't special case received counts in CAS timeout exceptions (CASSANDRA-6595)
 * Add support for 2.1 global counter shards (CASSANDRA-6505)
 * Fix NPE when streaming connection is not yet established (CASSANDRA-6210)
 * Avoid rare duplicate read repair triggering (CASSANDRA-6606)
 * Fix paging discardFirst (CASSANDRA-6555)
 * Fix ArrayIndexOutOfBoundsException in 2ndary index query (CASSANDRA-6470)
 * Release sstables upon rebuilding 2i (CASSANDRA-6635)
 * Add AbstractCompactionStrategy.startup() method (CASSANDRA-6637)
 * SSTableScanner may skip rows during cleanup (CASSANDRA-6638)
 * sstables from stalled repair sessions can resurrect deleted data (CASSANDRA-6503)
 * Switch stress to use ITransportFactory (CASSANDRA-6641)
 * Fix IllegalArgumentException during prepare (CASSANDRA-6592)
 * Fix possible loss of 2ndary index entries during compaction (CASSANDRA-6517)
 * Fix direct Memory on architectures that do not support unaligned long access
   (CASSANDRA-6628)
 * Let scrub optionally skip broken counter partitions (CASSANDRA-5930)
Merged from 1.2:
 * fsync compression metadata (CASSANDRA-6531)
 * Validate CF existence on execution for prepared statement (CASSANDRA-6535)
 * Add ability to throttle batchlog replay (CASSANDRA-6550)
 * Fix executing LOCAL_QUORUM with SimpleStrategy (CASSANDRA-6545)
 * Avoid StackOverflow when using large IN queries (CASSANDRA-6567)
 * Nodetool upgradesstables includes secondary indexes (CASSANDRA-6598)
 * Paginate batchlog replay (CASSANDRA-6569)
 * skip blocking on streaming during drain (CASSANDRA-6603)
 * Improve error message when schema doesn't match loaded sstable (CASSANDRA-6262)
 * Add properties to adjust FD initial value and max interval (CASSANDRA-4375)
 * Fix preparing with batch and delete from collection (CASSANDRA-6607)
 * Fix ABSC reverse iterator's remove() method (CASSANDRA-6629)
 * Handle host ID conflicts properly (CASSANDRA-6615)
 * Move handling of migration event source to solve bootstrap race. (CASSANDRA-6648)
 * Make sure compaction throughput value doesn't overflow with int math (CASSANDRA-6647)


2.0.4
 * Allow removing snapshots of no-longer-existing CFs (CASSANDRA-6418)
 * add StorageService.stopDaemon() (CASSANDRA-4268)
 * add IRE for invalid CF supplied to get_count (CASSANDRA-5701)
 * add client encryption support to sstableloader (CASSANDRA-6378)
 * Fix accept() loop for SSL sockets post-shutdown (CASSANDRA-6468)
 * Fix size-tiered compaction in LCS L0 (CASSANDRA-6496)
 * Fix assertion failure in filterColdSSTables (CASSANDRA-6483)
 * Fix row tombstones in larger-than-memory compactions (CASSANDRA-6008)
 * Fix cleanup ClassCastException (CASSANDRA-6462)
 * Reduce gossip memory use by interning VersionedValue strings (CASSANDRA-6410)
 * Allow specifying datacenters to participate in a repair (CASSANDRA-6218)
 * Fix divide-by-zero in PCI (CASSANDRA-6403)
 * Fix setting last compacted key in the wrong level for LCS (CASSANDRA-6284)
 * Add millisecond precision formats to the timestamp parser (CASSANDRA-6395)
 * Expose a total memtable size metric for a CF (CASSANDRA-6391)
 * cqlsh: handle symlinks properly (CASSANDRA-6425)
 * Fix potential infinite loop when paging query with IN (CASSANDRA-6464)
 * Fix assertion error in AbstractQueryPager.discardFirst (CASSANDRA-6447)
 * Fix streaming older SSTable yields unnecessary tombstones (CASSANDRA-6527)
Merged from 1.2:
 * Improved error message on bad properties in DDL queries (CASSANDRA-6453)
 * Randomize batchlog candidates selection (CASSANDRA-6481)
 * Fix thundering herd on endpoint cache invalidation (CASSANDRA-6345, 6485)
 * Improve batchlog write performance with vnodes (CASSANDRA-6488)
 * cqlsh: quote single quotes in strings inside collections (CASSANDRA-6172)
 * Improve gossip performance for typical messages (CASSANDRA-6409)
 * Throw IRE if a prepared statement has more markers than supported 
   (CASSANDRA-5598)
 * Expose Thread metrics for the native protocol server (CASSANDRA-6234)
 * Change snapshot response message verb to INTERNAL to avoid dropping it 
   (CASSANDRA-6415)
 * Warn when collection read has > 65K elements (CASSANDRA-5428)
 * Fix cache persistence when both row and key cache are enabled 
   (CASSANDRA-6413)
 * (Hadoop) add describe_local_ring (CASSANDRA-6268)
 * Fix handling of concurrent directory creation failure (CASSANDRA-6459)
 * Allow executing CREATE statements multiple times (CASSANDRA-6471)
 * Don't send confusing info with timeouts (CASSANDRA-6491)
 * Don't resubmit counter mutation runnables internally (CASSANDRA-6427)
 * Don't drop local mutations without a hint (CASSANDRA-6510)
 * Don't allow null max_hint_window_in_ms (CASSANDRA-6419)
 * Validate SliceRange start and finish lengths (CASSANDRA-6521)


2.0.3
 * Fix FD leak on slice read path (CASSANDRA-6275)
 * Cancel read meter task when closing SSTR (CASSANDRA-6358)
 * free off-heap IndexSummary during bulk (CASSANDRA-6359)
 * Recover from IOException in accept() thread (CASSANDRA-6349)
 * Improve Gossip tolerance of abnormally slow tasks (CASSANDRA-6338)
 * Fix trying to hint timed out counter writes (CASSANDRA-6322)
 * Allow restoring specific columnfamilies from archived CL (CASSANDRA-4809)
 * Avoid flushing compaction_history after each operation (CASSANDRA-6287)
 * Fix repair assertion error when tombstones expire (CASSANDRA-6277)
 * Skip loading corrupt key cache (CASSANDRA-6260)
 * Fixes for compacting larger-than-memory rows (CASSANDRA-6274)
 * Compact hottest sstables first and optionally omit coldest from
   compaction entirely (CASSANDRA-6109)
 * Fix modifying column_metadata from thrift (CASSANDRA-6182)
 * cqlsh: fix LIST USERS output (CASSANDRA-6242)
 * Add IRequestSink interface (CASSANDRA-6248)
 * Update memtable size while flushing (CASSANDRA-6249)
 * Provide hooks around CQL2/CQL3 statement execution (CASSANDRA-6252)
 * Require Permission.SELECT for CAS updates (CASSANDRA-6247)
 * New CQL-aware SSTableWriter (CASSANDRA-5894)
 * Reject CAS operation when the protocol v1 is used (CASSANDRA-6270)
 * Correctly throw error when frame too large (CASSANDRA-5981)
 * Fix serialization bug in PagedRange with 2ndary indexes (CASSANDRA-6299)
 * Fix CQL3 table validation in Thrift (CASSANDRA-6140)
 * Fix bug missing results with IN clauses (CASSANDRA-6327)
 * Fix paging with reversed slices (CASSANDRA-6343)
 * Set minTimestamp correctly to be able to drop expired sstables (CASSANDRA-6337)
 * Support NaN and Infinity as float literals (CASSANDRA-6003)
 * Remove RF from nodetool ring output (CASSANDRA-6289)
 * Fix attempting to flush empty rows (CASSANDRA-6374)
 * Fix potential out of bounds exception when paging (CASSANDRA-6333)
Merged from 1.2:
 * Optimize FD phi calculation (CASSANDRA-6386)
 * Improve initial FD phi estimate when starting up (CASSANDRA-6385)
 * Don't list CQL3 table in CLI describe even if named explicitely 
   (CASSANDRA-5750)
 * Invalidate row cache when dropping CF (CASSANDRA-6351)
 * add non-jamm path for cached statements (CASSANDRA-6293)
 * add windows bat files for shell commands (CASSANDRA-6145)
 * Require logging in for Thrift CQL2/3 statement preparation (CASSANDRA-6254)
 * restrict max_num_tokens to 1536 (CASSANDRA-6267)
 * Nodetool gets default JMX port from cassandra-env.sh (CASSANDRA-6273)
 * make calculatePendingRanges asynchronous (CASSANDRA-6244)
 * Remove blocking flushes in gossip thread (CASSANDRA-6297)
 * Fix potential socket leak in connectionpool creation (CASSANDRA-6308)
 * Allow LOCAL_ONE/LOCAL_QUORUM to work with SimpleStrategy (CASSANDRA-6238)
 * cqlsh: handle 'null' as session duration (CASSANDRA-6317)
 * Fix json2sstable handling of range tombstones (CASSANDRA-6316)
 * Fix missing one row in reverse query (CASSANDRA-6330)
 * Fix reading expired row value from row cache (CASSANDRA-6325)
 * Fix AssertionError when doing set element deletion (CASSANDRA-6341)
 * Make CL code for the native protocol match the one in C* 2.0
   (CASSANDRA-6347)
 * Disallow altering CQL3 table from thrift (CASSANDRA-6370)
 * Fix size computation of prepared statement (CASSANDRA-6369)


2.0.2
 * Update FailureDetector to use nanontime (CASSANDRA-4925)
 * Fix FileCacheService regressions (CASSANDRA-6149)
 * Never return WriteTimeout for CL.ANY (CASSANDRA-6132)
 * Fix race conditions in bulk loader (CASSANDRA-6129)
 * Add configurable metrics reporting (CASSANDRA-4430)
 * drop queries exceeding a configurable number of tombstones (CASSANDRA-6117)
 * Track and persist sstable read activity (CASSANDRA-5515)
 * Fixes for speculative retry (CASSANDRA-5932, CASSANDRA-6194)
 * Improve memory usage of metadata min/max column names (CASSANDRA-6077)
 * Fix thrift validation refusing row markers on CQL3 tables (CASSANDRA-6081)
 * Fix insertion of collections with CAS (CASSANDRA-6069)
 * Correctly send metadata on SELECT COUNT (CASSANDRA-6080)
 * Track clients' remote addresses in ClientState (CASSANDRA-6070)
 * Create snapshot dir if it does not exist when migrating
   leveled manifest (CASSANDRA-6093)
 * make sequential nodetool repair the default (CASSANDRA-5950)
 * Add more hooks for compaction strategy implementations (CASSANDRA-6111)
 * Fix potential NPE on composite 2ndary indexes (CASSANDRA-6098)
 * Delete can potentially be skipped in batch (CASSANDRA-6115)
 * Allow alter keyspace on system_traces (CASSANDRA-6016)
 * Disallow empty column names in cql (CASSANDRA-6136)
 * Use Java7 file-handling APIs and fix file moving on Windows (CASSANDRA-5383)
 * Save compaction history to system keyspace (CASSANDRA-5078)
 * Fix NPE if StorageService.getOperationMode() is executed before full startup (CASSANDRA-6166)
 * CQL3: support pre-epoch longs for TimestampType (CASSANDRA-6212)
 * Add reloadtriggers command to nodetool (CASSANDRA-4949)
 * cqlsh: ignore empty 'value alias' in DESCRIBE (CASSANDRA-6139)
 * Fix sstable loader (CASSANDRA-6205)
 * Reject bootstrapping if the node already exists in gossip (CASSANDRA-5571)
 * Fix NPE while loading paxos state (CASSANDRA-6211)
 * cqlsh: add SHOW SESSION <tracing-session> command (CASSANDRA-6228)
Merged from 1.2:
 * (Hadoop) Require CFRR batchSize to be at least 2 (CASSANDRA-6114)
 * Add a warning for small LCS sstable size (CASSANDRA-6191)
 * Add ability to list specific KS/CF combinations in nodetool cfstats (CASSANDRA-4191)
 * Mark CF clean if a mutation raced the drop and got it marked dirty (CASSANDRA-5946)
 * Add a LOCAL_ONE consistency level (CASSANDRA-6202)
 * Limit CQL prepared statement cache by size instead of count (CASSANDRA-6107)
 * Tracing should log write failure rather than raw exceptions (CASSANDRA-6133)
 * lock access to TM.endpointToHostIdMap (CASSANDRA-6103)
 * Allow estimated memtable size to exceed slab allocator size (CASSANDRA-6078)
 * Start MeteredFlusher earlier to prevent OOM during CL replay (CASSANDRA-6087)
 * Avoid sending Truncate command to fat clients (CASSANDRA-6088)
 * Allow where clause conditions to be in parenthesis (CASSANDRA-6037)
 * Do not open non-ssl storage port if encryption option is all (CASSANDRA-3916)
 * Move batchlog replay to its own executor (CASSANDRA-6079)
 * Add tombstone debug threshold and histogram (CASSANDRA-6042, 6057)
 * Enable tcp keepalive on incoming connections (CASSANDRA-4053)
 * Fix fat client schema pull NPE (CASSANDRA-6089)
 * Fix memtable flushing for indexed tables (CASSANDRA-6112)
 * Fix skipping columns with multiple slices (CASSANDRA-6119)
 * Expose connected thrift + native client counts (CASSANDRA-5084)
 * Optimize auth setup (CASSANDRA-6122)
 * Trace index selection (CASSANDRA-6001)
 * Update sstablesPerReadHistogram to use biased sampling (CASSANDRA-6164)
 * Log UnknownColumnfamilyException when closing socket (CASSANDRA-5725)
 * Properly error out on CREATE INDEX for counters table (CASSANDRA-6160)
 * Handle JMX notification failure for repair (CASSANDRA-6097)
 * (Hadoop) Fetch no more than 128 splits in parallel (CASSANDRA-6169)
 * stress: add username/password authentication support (CASSANDRA-6068)
 * Fix indexed queries with row cache enabled on parent table (CASSANDRA-5732)
 * Fix compaction race during columnfamily drop (CASSANDRA-5957)
 * Fix validation of empty column names for compact tables (CASSANDRA-6152)
 * Skip replaying mutations that pass CRC but fail to deserialize (CASSANDRA-6183)
 * Rework token replacement to use replace_address (CASSANDRA-5916)
 * Fix altering column types (CASSANDRA-6185)
 * cqlsh: fix CREATE/ALTER WITH completion (CASSANDRA-6196)
 * add windows bat files for shell commands (CASSANDRA-6145)
 * Fix potential stack overflow during range tombstones insertion (CASSANDRA-6181)
 * (Hadoop) Make LOCAL_ONE the default consistency level (CASSANDRA-6214)


2.0.1
 * Fix bug that could allow reading deleted data temporarily (CASSANDRA-6025)
 * Improve memory use defaults (CASSANDRA-6059)
 * Make ThriftServer more easlly extensible (CASSANDRA-6058)
 * Remove Hadoop dependency from ITransportFactory (CASSANDRA-6062)
 * add file_cache_size_in_mb setting (CASSANDRA-5661)
 * Improve error message when yaml contains invalid properties (CASSANDRA-5958)
 * Improve leveled compaction's ability to find non-overlapping L0 compactions
   to work on concurrently (CASSANDRA-5921)
 * Notify indexer of columns shadowed by range tombstones (CASSANDRA-5614)
 * Log Merkle tree stats (CASSANDRA-2698)
 * Switch from crc32 to adler32 for compressed sstable checksums (CASSANDRA-5862)
 * Improve offheap memcpy performance (CASSANDRA-5884)
 * Use a range aware scanner for cleanup (CASSANDRA-2524)
 * Cleanup doesn't need to inspect sstables that contain only local data
   (CASSANDRA-5722)
 * Add ability for CQL3 to list partition keys (CASSANDRA-4536)
 * Improve native protocol serialization (CASSANDRA-5664)
 * Upgrade Thrift to 0.9.1 (CASSANDRA-5923)
 * Require superuser status for adding triggers (CASSANDRA-5963)
 * Make standalone scrubber handle old and new style leveled manifest
   (CASSANDRA-6005)
 * Fix paxos bugs (CASSANDRA-6012, 6013, 6023)
 * Fix paged ranges with multiple replicas (CASSANDRA-6004)
 * Fix potential AssertionError during tracing (CASSANDRA-6041)
 * Fix NPE in sstablesplit (CASSANDRA-6027)
 * Migrate pre-2.0 key/value/column aliases to system.schema_columns
   (CASSANDRA-6009)
 * Paging filter empty rows too agressively (CASSANDRA-6040)
 * Support variadic parameters for IN clauses (CASSANDRA-4210)
 * cqlsh: return the result of CAS writes (CASSANDRA-5796)
 * Fix validation of IN clauses with 2ndary indexes (CASSANDRA-6050)
 * Support named bind variables in CQL (CASSANDRA-6033)
Merged from 1.2:
 * Allow cache-keys-to-save to be set at runtime (CASSANDRA-5980)
 * Avoid second-guessing out-of-space state (CASSANDRA-5605)
 * Tuning knobs for dealing with large blobs and many CFs (CASSANDRA-5982)
 * (Hadoop) Fix CQLRW for thrift tables (CASSANDRA-6002)
 * Fix possible divide-by-zero in HHOM (CASSANDRA-5990)
 * Allow local batchlog writes for CL.ANY (CASSANDRA-5967)
 * Upgrade metrics-core to version 2.2.0 (CASSANDRA-5947)
 * Fix CqlRecordWriter with composite keys (CASSANDRA-5949)
 * Add snitch, schema version, cluster, partitioner to JMX (CASSANDRA-5881)
 * Allow disabling SlabAllocator (CASSANDRA-5935)
 * Make user-defined compaction JMX blocking (CASSANDRA-4952)
 * Fix streaming does not transfer wrapped range (CASSANDRA-5948)
 * Fix loading index summary containing empty key (CASSANDRA-5965)
 * Correctly handle limits in CompositesSearcher (CASSANDRA-5975)
 * Pig: handle CQL collections (CASSANDRA-5867)
 * Pass the updated cf to the PRSI index() method (CASSANDRA-5999)
 * Allow empty CQL3 batches (as no-op) (CASSANDRA-5994)
 * Support null in CQL3 functions (CASSANDRA-5910)
 * Replace the deprecated MapMaker with CacheLoader (CASSANDRA-6007)
 * Add SSTableDeletingNotification to DataTracker (CASSANDRA-6010)
 * Fix snapshots in use get deleted during snapshot repair (CASSANDRA-6011)
 * Move hints and exception count to o.a.c.metrics (CASSANDRA-6017)
 * Fix memory leak in snapshot repair (CASSANDRA-6047)
 * Fix sstable2sjon for CQL3 tables (CASSANDRA-5852)


2.0.0
 * Fix thrift validation when inserting into CQL3 tables (CASSANDRA-5138)
 * Fix periodic memtable flushing behavior with clean memtables (CASSANDRA-5931)
 * Fix dateOf() function for pre-2.0 timestamp columns (CASSANDRA-5928)
 * Fix SSTable unintentionally loads BF when opened for batch (CASSANDRA-5938)
 * Add stream session progress to JMX (CASSANDRA-4757)
 * Fix NPE during CAS operation (CASSANDRA-5925)
Merged from 1.2:
 * Fix getBloomFilterDiskSpaceUsed for AlwaysPresentFilter (CASSANDRA-5900)
 * Don't announce schema version until we've loaded the changes locally
   (CASSANDRA-5904)
 * Fix to support off heap bloom filters size greater than 2 GB (CASSANDRA-5903)
 * Properly handle parsing huge map and set literals (CASSANDRA-5893)


2.0.0-rc2
 * enable vnodes by default (CASSANDRA-5869)
 * fix CAS contention timeout (CASSANDRA-5830)
 * fix HsHa to respect max frame size (CASSANDRA-4573)
 * Fix (some) 2i on composite components omissions (CASSANDRA-5851)
 * cqlsh: add DESCRIBE FULL SCHEMA variant (CASSANDRA-5880)
Merged from 1.2:
 * Correctly validate sparse composite cells in scrub (CASSANDRA-5855)
 * Add KeyCacheHitRate metric to CF metrics (CASSANDRA-5868)
 * cqlsh: add support for multiline comments (CASSANDRA-5798)
 * Handle CQL3 SELECT duplicate IN restrictions on clustering columns
   (CASSANDRA-5856)


2.0.0-rc1
 * improve DecimalSerializer performance (CASSANDRA-5837)
 * fix potential spurious wakeup in AsyncOneResponse (CASSANDRA-5690)
 * fix schema-related trigger issues (CASSANDRA-5774)
 * Better validation when accessing CQL3 table from thrift (CASSANDRA-5138)
 * Fix assertion error during repair (CASSANDRA-5801)
 * Fix range tombstone bug (CASSANDRA-5805)
 * DC-local CAS (CASSANDRA-5797)
 * Add a native_protocol_version column to the system.local table (CASSANRDA-5819)
 * Use index_interval from cassandra.yaml when upgraded (CASSANDRA-5822)
 * Fix buffer underflow on socket close (CASSANDRA-5792)
Merged from 1.2:
 * Fix reading DeletionTime from 1.1-format sstables (CASSANDRA-5814)
 * cqlsh: add collections support to COPY (CASSANDRA-5698)
 * retry important messages for any IOException (CASSANDRA-5804)
 * Allow empty IN relations in SELECT/UPDATE/DELETE statements (CASSANDRA-5626)
 * cqlsh: fix crashing on Windows due to libedit detection (CASSANDRA-5812)
 * fix bulk-loading compressed sstables (CASSANDRA-5820)
 * (Hadoop) fix quoting in CqlPagingRecordReader and CqlRecordWriter 
   (CASSANDRA-5824)
 * update default LCS sstable size to 160MB (CASSANDRA-5727)
 * Allow compacting 2Is via nodetool (CASSANDRA-5670)
 * Hex-encode non-String keys in OPP (CASSANDRA-5793)
 * nodetool history logging (CASSANDRA-5823)
 * (Hadoop) fix support for Thrift tables in CqlPagingRecordReader 
   (CASSANDRA-5752)
 * add "all time blocked" to StatusLogger output (CASSANDRA-5825)
 * Future-proof inter-major-version schema migrations (CASSANDRA-5845)
 * (Hadoop) add CqlPagingRecordReader support for ReversedType in Thrift table
   (CASSANDRA-5718)
 * Add -no-snapshot option to scrub (CASSANDRA-5891)
 * Fix to support off heap bloom filters size greater than 2 GB (CASSANDRA-5903)
 * Properly handle parsing huge map and set literals (CASSANDRA-5893)
 * Fix LCS L0 compaction may overlap in L1 (CASSANDRA-5907)
 * New sstablesplit tool to split large sstables offline (CASSANDRA-4766)
 * Fix potential deadlock in native protocol server (CASSANDRA-5926)
 * Disallow incompatible type change in CQL3 (CASSANDRA-5882)
Merged from 1.1:
 * Correctly validate sparse composite cells in scrub (CASSANDRA-5855)


2.0.0-beta2
 * Replace countPendingHints with Hints Created metric (CASSANDRA-5746)
 * Allow nodetool with no args, and with help to run without a server (CASSANDRA-5734)
 * Cleanup AbstractType/TypeSerializer classes (CASSANDRA-5744)
 * Remove unimplemented cli option schema-mwt (CASSANDRA-5754)
 * Support range tombstones in thrift (CASSANDRA-5435)
 * Normalize table-manipulating CQL3 statements' class names (CASSANDRA-5759)
 * cqlsh: add missing table options to DESCRIBE output (CASSANDRA-5749)
 * Fix assertion error during repair (CASSANDRA-5757)
 * Fix bulkloader (CASSANDRA-5542)
 * Add LZ4 compression to the native protocol (CASSANDRA-5765)
 * Fix bugs in the native protocol v2 (CASSANDRA-5770)
 * CAS on 'primary key only' table (CASSANDRA-5715)
 * Support streaming SSTables of old versions (CASSANDRA-5772)
 * Always respect protocol version in native protocol (CASSANDRA-5778)
 * Fix ConcurrentModificationException during streaming (CASSANDRA-5782)
 * Update deletion timestamp in Commit#updatesWithPaxosTime (CASSANDRA-5787)
 * Thrift cas() method crashes if input columns are not sorted (CASSANDRA-5786)
 * Order columns names correctly when querying for CAS (CASSANDRA-5788)
 * Fix streaming retry (CASSANDRA-5775)
Merged from 1.2:
 * if no seeds can be a reached a node won't start in a ring by itself (CASSANDRA-5768)
 * add cassandra.unsafesystem property (CASSANDRA-5704)
 * (Hadoop) quote identifiers in CqlPagingRecordReader (CASSANDRA-5763)
 * Add replace_node functionality for vnodes (CASSANDRA-5337)
 * Add timeout events to query traces (CASSANDRA-5520)
 * Fix serialization of the LEFT gossip value (CASSANDRA-5696)
 * Pig: support for cql3 tables (CASSANDRA-5234)
 * Fix skipping range tombstones with reverse queries (CASSANDRA-5712)
 * Expire entries out of ThriftSessionManager (CASSANDRA-5719)
 * Don't keep ancestor information in memory (CASSANDRA-5342)
 * Expose native protocol server status in nodetool info (CASSANDRA-5735)
 * Fix pathetic performance of range tombstones (CASSANDRA-5677)
 * Fix querying with an empty (impossible) range (CASSANDRA-5573)
 * cqlsh: handle CUSTOM 2i in DESCRIBE output (CASSANDRA-5760)
 * Fix minor bug in Range.intersects(Bound) (CASSANDRA-5771)
 * cqlsh: handle disabled compression in DESCRIBE output (CASSANDRA-5766)
 * Ensure all UP events are notified on the native protocol (CASSANDRA-5769)
 * Fix formatting of sstable2json with multiple -k arguments (CASSANDRA-5781)
 * Don't rely on row marker for queries in general to hide lost markers
   after TTL expires (CASSANDRA-5762)
 * Sort nodetool help output (CASSANDRA-5776)
 * Fix column expiring during 2 phases compaction (CASSANDRA-5799)
 * now() is being rejected in INSERTs when inside collections (CASSANDRA-5795)


2.0.0-beta1
 * Add support for indexing clustered columns (CASSANDRA-5125)
 * Removed on-heap row cache (CASSANDRA-5348)
 * use nanotime consistently for node-local timeouts (CASSANDRA-5581)
 * Avoid unnecessary second pass on name-based queries (CASSANDRA-5577)
 * Experimental triggers (CASSANDRA-1311)
 * JEMalloc support for off-heap allocation (CASSANDRA-3997)
 * Single-pass compaction (CASSANDRA-4180)
 * Removed token range bisection (CASSANDRA-5518)
 * Removed compatibility with pre-1.2.5 sstables and network messages
   (CASSANDRA-5511)
 * removed PBSPredictor (CASSANDRA-5455)
 * CAS support (CASSANDRA-5062, 5441, 5442, 5443, 5619, 5667)
 * Leveled compaction performs size-tiered compactions in L0 
   (CASSANDRA-5371, 5439)
 * Add yaml network topology snitch for mixed ec2/other envs (CASSANDRA-5339)
 * Log when a node is down longer than the hint window (CASSANDRA-4554)
 * Optimize tombstone creation for ExpiringColumns (CASSANDRA-4917)
 * Improve LeveledScanner work estimation (CASSANDRA-5250, 5407)
 * Replace compaction lock with runWithCompactionsDisabled (CASSANDRA-3430)
 * Change Message IDs to ints (CASSANDRA-5307)
 * Move sstable level information into the Stats component, removing the
   need for a separate Manifest file (CASSANDRA-4872)
 * avoid serializing to byte[] on commitlog append (CASSANDRA-5199)
 * make index_interval configurable per columnfamily (CASSANDRA-3961, CASSANDRA-5650)
 * add default_time_to_live (CASSANDRA-3974)
 * add memtable_flush_period_in_ms (CASSANDRA-4237)
 * replace supercolumns internally by composites (CASSANDRA-3237, 5123)
 * upgrade thrift to 0.9.0 (CASSANDRA-3719)
 * drop unnecessary keyspace parameter from user-defined compaction API 
   (CASSANDRA-5139)
 * more robust solution to incomplete compactions + counters (CASSANDRA-5151)
 * Change order of directory searching for c*.in.sh (CASSANDRA-3983)
 * Add tool to reset SSTable compaction level for LCS (CASSANDRA-5271)
 * Allow custom configuration loader (CASSANDRA-5045)
 * Remove memory emergency pressure valve logic (CASSANDRA-3534)
 * Reduce request latency with eager retry (CASSANDRA-4705)
 * cqlsh: Remove ASSUME command (CASSANDRA-5331)
 * Rebuild BF when loading sstables if bloom_filter_fp_chance
   has changed since compaction (CASSANDRA-5015)
 * remove row-level bloom filters (CASSANDRA-4885)
 * Change Kernel Page Cache skipping into row preheating (disabled by default)
   (CASSANDRA-4937)
 * Improve repair by deciding on a gcBefore before sending
   out TreeRequests (CASSANDRA-4932)
 * Add an official way to disable compactions (CASSANDRA-5074)
 * Reenable ALTER TABLE DROP with new semantics (CASSANDRA-3919)
 * Add binary protocol versioning (CASSANDRA-5436)
 * Swap THshaServer for TThreadedSelectorServer (CASSANDRA-5530)
 * Add alias support to SELECT statement (CASSANDRA-5075)
 * Don't create empty RowMutations in CommitLogReplayer (CASSANDRA-5541)
 * Use range tombstones when dropping cfs/columns from schema (CASSANDRA-5579)
 * cqlsh: drop CQL2/CQL3-beta support (CASSANDRA-5585)
 * Track max/min column names in sstables to be able to optimize slice
   queries (CASSANDRA-5514, CASSANDRA-5595, CASSANDRA-5600)
 * Binary protocol: allow batching already prepared statements (CASSANDRA-4693)
 * Allow preparing timestamp, ttl and limit in CQL3 queries (CASSANDRA-4450)
 * Support native link w/o JNA in Java7 (CASSANDRA-3734)
 * Use SASL authentication in binary protocol v2 (CASSANDRA-5545)
 * Replace Thrift HsHa with LMAX Disruptor based implementation (CASSANDRA-5582)
 * cqlsh: Add row count to SELECT output (CASSANDRA-5636)
 * Include a timestamp with all read commands to determine column expiration
   (CASSANDRA-5149)
 * Streaming 2.0 (CASSANDRA-5286, 5699)
 * Conditional create/drop ks/table/index statements in CQL3 (CASSANDRA-2737)
 * more pre-table creation property validation (CASSANDRA-5693)
 * Redesign repair messages (CASSANDRA-5426)
 * Fix ALTER RENAME post-5125 (CASSANDRA-5702)
 * Disallow renaming a 2ndary indexed column (CASSANDRA-5705)
 * Rename Table to Keyspace (CASSANDRA-5613)
 * Ensure changing column_index_size_in_kb on different nodes don't corrupt the
   sstable (CASSANDRA-5454)
 * Move resultset type information into prepare, not execute (CASSANDRA-5649)
 * Auto paging in binary protocol (CASSANDRA-4415, 5714)
 * Don't tie client side use of AbstractType to JDBC (CASSANDRA-4495)
 * Adds new TimestampType to replace DateType (CASSANDRA-5723, CASSANDRA-5729)
Merged from 1.2:
 * make starting native protocol server idempotent (CASSANDRA-5728)
 * Fix loading key cache when a saved entry is no longer valid (CASSANDRA-5706)
 * Fix serialization of the LEFT gossip value (CASSANDRA-5696)
 * cqlsh: Don't show 'null' in place of empty values (CASSANDRA-5675)
 * Race condition in detecting version on a mixed 1.1/1.2 cluster
   (CASSANDRA-5692)
 * Fix skipping range tombstones with reverse queries (CASSANDRA-5712)
 * Expire entries out of ThriftSessionManager (CASSANRDA-5719)
 * Don't keep ancestor information in memory (CASSANDRA-5342)
 * cqlsh: fix handling of semicolons inside BATCH queries (CASSANDRA-5697)


1.2.6
 * Fix tracing when operation completes before all responses arrive 
   (CASSANDRA-5668)
 * Fix cross-DC mutation forwarding (CASSANDRA-5632)
 * Reduce SSTableLoader memory usage (CASSANDRA-5555)
 * Scale hinted_handoff_throttle_in_kb to cluster size (CASSANDRA-5272)
 * (Hadoop) Add CQL3 input/output formats (CASSANDRA-4421, 5622)
 * (Hadoop) Fix InputKeyRange in CFIF (CASSANDRA-5536)
 * Fix dealing with ridiculously large max sstable sizes in LCS (CASSANDRA-5589)
 * Ignore pre-truncate hints (CASSANDRA-4655)
 * Move System.exit on OOM into a separate thread (CASSANDRA-5273)
 * Write row markers when serializing schema (CASSANDRA-5572)
 * Check only SSTables for the requested range when streaming (CASSANDRA-5569)
 * Improve batchlog replay behavior and hint ttl handling (CASSANDRA-5314)
 * Exclude localTimestamp from validation for tombstones (CASSANDRA-5398)
 * cqlsh: add custom prompt support (CASSANDRA-5539)
 * Reuse prepared statements in hot auth queries (CASSANDRA-5594)
 * cqlsh: add vertical output option (see EXPAND) (CASSANDRA-5597)
 * Add a rate limit option to stress (CASSANDRA-5004)
 * have BulkLoader ignore snapshots directories (CASSANDRA-5587) 
 * fix SnitchProperties logging context (CASSANDRA-5602)
 * Expose whether jna is enabled and memory is locked via JMX (CASSANDRA-5508)
 * cqlsh: fix COPY FROM with ReversedType (CASSANDRA-5610)
 * Allow creating CUSTOM indexes on collections (CASSANDRA-5615)
 * Evaluate now() function at execution time (CASSANDRA-5616)
 * Expose detailed read repair metrics (CASSANDRA-5618)
 * Correct blob literal + ReversedType parsing (CASSANDRA-5629)
 * Allow GPFS to prefer the internal IP like EC2MRS (CASSANDRA-5630)
 * fix help text for -tspw cassandra-cli (CASSANDRA-5643)
 * don't throw away initial causes exceptions for internode encryption issues 
   (CASSANDRA-5644)
 * Fix message spelling errors for cql select statements (CASSANDRA-5647)
 * Suppress custom exceptions thru jmx (CASSANDRA-5652)
 * Update CREATE CUSTOM INDEX syntax (CASSANDRA-5639)
 * Fix PermissionDetails.equals() method (CASSANDRA-5655)
 * Never allow partition key ranges in CQL3 without token() (CASSANDRA-5666)
 * Gossiper incorrectly drops AppState for an upgrading node (CASSANDRA-5660)
 * Connection thrashing during multi-region ec2 during upgrade, due to 
   messaging version (CASSANDRA-5669)
 * Avoid over reconnecting in EC2MRS (CASSANDRA-5678)
 * Fix ReadResponseSerializer.serializedSize() for digest reads (CASSANDRA-5476)
 * allow sstable2json on 2i CFs (CASSANDRA-5694)
Merged from 1.1:
 * Remove buggy thrift max message length option (CASSANDRA-5529)
 * Fix NPE in Pig's widerow mode (CASSANDRA-5488)
 * Add split size parameter to Pig and disable split combination (CASSANDRA-5544)


1.2.5
 * make BytesToken.toString only return hex bytes (CASSANDRA-5566)
 * Ensure that submitBackground enqueues at least one task (CASSANDRA-5554)
 * fix 2i updates with identical values and timestamps (CASSANDRA-5540)
 * fix compaction throttling bursty-ness (CASSANDRA-4316)
 * reduce memory consumption of IndexSummary (CASSANDRA-5506)
 * remove per-row column name bloom filters (CASSANDRA-5492)
 * Include fatal errors in trace events (CASSANDRA-5447)
 * Ensure that PerRowSecondaryIndex is notified of row-level deletes
   (CASSANDRA-5445)
 * Allow empty blob literals in CQL3 (CASSANDRA-5452)
 * Fix streaming RangeTombstones at column index boundary (CASSANDRA-5418)
 * Fix preparing statements when current keyspace is not set (CASSANDRA-5468)
 * Fix SemanticVersion.isSupportedBy minor/patch handling (CASSANDRA-5496)
 * Don't provide oldCfId for post-1.1 system cfs (CASSANDRA-5490)
 * Fix primary range ignores replication strategy (CASSANDRA-5424)
 * Fix shutdown of binary protocol server (CASSANDRA-5507)
 * Fix repair -snapshot not working (CASSANDRA-5512)
 * Set isRunning flag later in binary protocol server (CASSANDRA-5467)
 * Fix use of CQL3 functions with descending clustering order (CASSANDRA-5472)
 * Disallow renaming columns one at a time for thrift table in CQL3
   (CASSANDRA-5531)
 * cqlsh: add CLUSTERING ORDER BY support to DESCRIBE (CASSANDRA-5528)
 * Add custom secondary index support to CQL3 (CASSANDRA-5484)
 * Fix repair hanging silently on unexpected error (CASSANDRA-5229)
 * Fix Ec2Snitch regression introduced by CASSANDRA-5171 (CASSANDRA-5432)
 * Add nodetool enablebackup/disablebackup (CASSANDRA-5556)
 * cqlsh: fix DESCRIBE after case insensitive USE (CASSANDRA-5567)
Merged from 1.1
 * Add retry mechanism to OTC for non-droppable_verbs (CASSANDRA-5393)
 * Use allocator information to improve memtable memory usage estimate
   (CASSANDRA-5497)
 * Fix trying to load deleted row into row cache on startup (CASSANDRA-4463)
 * fsync leveled manifest to avoid corruption (CASSANDRA-5535)
 * Fix Bound intersection computation (CASSANDRA-5551)
 * sstablescrub now respects max memory size in cassandra.in.sh (CASSANDRA-5562)


1.2.4
 * Ensure that PerRowSecondaryIndex updates see the most recent values
   (CASSANDRA-5397)
 * avoid duplicate index entries ind PrecompactedRow and 
   ParallelCompactionIterable (CASSANDRA-5395)
 * remove the index entry on oldColumn when new column is a tombstone 
   (CASSANDRA-5395)
 * Change default stream throughput from 400 to 200 mbps (CASSANDRA-5036)
 * Gossiper logs DOWN for symmetry with UP (CASSANDRA-5187)
 * Fix mixing prepared statements between keyspaces (CASSANDRA-5352)
 * Fix consistency level during bootstrap - strike 3 (CASSANDRA-5354)
 * Fix transposed arguments in AlreadyExistsException (CASSANDRA-5362)
 * Improve asynchronous hint delivery (CASSANDRA-5179)
 * Fix Guava dependency version (12.0 -> 13.0.1) for Maven (CASSANDRA-5364)
 * Validate that provided CQL3 collection value are < 64K (CASSANDRA-5355)
 * Make upgradeSSTable skip current version sstables by default (CASSANDRA-5366)
 * Optimize min/max timestamp collection (CASSANDRA-5373)
 * Invalid streamId in cql binary protocol when using invalid CL 
   (CASSANDRA-5164)
 * Fix validation for IN where clauses with collections (CASSANDRA-5376)
 * Copy resultSet on count query to avoid ConcurrentModificationException 
   (CASSANDRA-5382)
 * Correctly typecheck in CQL3 even with ReversedType (CASSANDRA-5386)
 * Fix streaming compressed files when using encryption (CASSANDRA-5391)
 * cassandra-all 1.2.0 pom missing netty dependency (CASSANDRA-5392)
 * Fix writetime/ttl functions on null values (CASSANDRA-5341)
 * Fix NPE during cql3 select with token() (CASSANDRA-5404)
 * IndexHelper.skipBloomFilters won't skip non-SHA filters (CASSANDRA-5385)
 * cqlsh: Print maps ordered by key, sort sets (CASSANDRA-5413)
 * Add null syntax support in CQL3 for inserts (CASSANDRA-3783)
 * Allow unauthenticated set_keyspace() calls (CASSANDRA-5423)
 * Fix potential incremental backups race (CASSANDRA-5410)
 * Fix prepared BATCH statements with batch-level timestamps (CASSANDRA-5415)
 * Allow overriding superuser setup delay (CASSANDRA-5430)
 * cassandra-shuffle with JMX usernames and passwords (CASSANDRA-5431)
Merged from 1.1:
 * cli: Quote ks and cf names in schema output when needed (CASSANDRA-5052)
 * Fix bad default for min/max timestamp in SSTableMetadata (CASSANDRA-5372)
 * Fix cf name extraction from manifest in Directories.migrateFile() 
   (CASSANDRA-5242)
 * Support pluggable internode authentication (CASSANDRA-5401)


1.2.3
 * add check for sstable overlap within a level on startup (CASSANDRA-5327)
 * replace ipv6 colons in jmx object names (CASSANDRA-5298, 5328)
 * Avoid allocating SSTableBoundedScanner during repair when the range does 
   not intersect the sstable (CASSANDRA-5249)
 * Don't lowercase property map keys (this breaks NTS) (CASSANDRA-5292)
 * Fix composite comparator with super columns (CASSANDRA-5287)
 * Fix insufficient validation of UPDATE queries against counter cfs
   (CASSANDRA-5300)
 * Fix PropertyFileSnitch default DC/Rack behavior (CASSANDRA-5285)
 * Handle null values when executing prepared statement (CASSANDRA-5081)
 * Add netty to pom dependencies (CASSANDRA-5181)
 * Include type arguments in Thrift CQLPreparedResult (CASSANDRA-5311)
 * Fix compaction not removing columns when bf_fp_ratio is 1 (CASSANDRA-5182)
 * cli: Warn about missing CQL3 tables in schema descriptions (CASSANDRA-5309)
 * Re-enable unknown option in replication/compaction strategies option for
   backward compatibility (CASSANDRA-4795)
 * Add binary protocol support to stress (CASSANDRA-4993)
 * cqlsh: Fix COPY FROM value quoting and null handling (CASSANDRA-5305)
 * Fix repair -pr for vnodes (CASSANDRA-5329)
 * Relax CL for auth queries for non-default users (CASSANDRA-5310)
 * Fix AssertionError during repair (CASSANDRA-5245)
 * Don't announce migrations to pre-1.2 nodes (CASSANDRA-5334)
Merged from 1.1:
 * Update offline scrub for 1.0 -> 1.1 directory structure (CASSANDRA-5195)
 * add tmp flag to Descriptor hashcode (CASSANDRA-4021)
 * fix logging of "Found table data in data directories" when only system tables
   are present (CASSANDRA-5289)
 * cli: Add JMX authentication support (CASSANDRA-5080)
 * nodetool: ability to repair specific range (CASSANDRA-5280)
 * Fix possible assertion triggered in SliceFromReadCommand (CASSANDRA-5284)
 * cqlsh: Add inet type support on Windows (ipv4-only) (CASSANDRA-4801)
 * Fix race when initializing ColumnFamilyStore (CASSANDRA-5350)
 * Add UseTLAB JVM flag (CASSANDRA-5361)


1.2.2
 * fix potential for multiple concurrent compactions of the same sstables
   (CASSANDRA-5256)
 * avoid no-op caching of byte[] on commitlog append (CASSANDRA-5199)
 * fix symlinks under data dir not working (CASSANDRA-5185)
 * fix bug in compact storage metadata handling (CASSANDRA-5189)
 * Validate login for USE queries (CASSANDRA-5207)
 * cli: remove default username and password (CASSANDRA-5208)
 * configure populate_io_cache_on_flush per-CF (CASSANDRA-4694)
 * allow configuration of internode socket buffer (CASSANDRA-3378)
 * Make sstable directory picking blacklist-aware again (CASSANDRA-5193)
 * Correctly expire gossip states for edge cases (CASSANDRA-5216)
 * Improve handling of directory creation failures (CASSANDRA-5196)
 * Expose secondary indicies to the rest of nodetool (CASSANDRA-4464)
 * Binary protocol: avoid sending notification for 0.0.0.0 (CASSANDRA-5227)
 * add UseCondCardMark XX jvm settings on jdk 1.7 (CASSANDRA-4366)
 * CQL3 refactor to allow conversion function (CASSANDRA-5226)
 * Fix drop of sstables in some circumstance (CASSANDRA-5232)
 * Implement caching of authorization results (CASSANDRA-4295)
 * Add support for LZ4 compression (CASSANDRA-5038)
 * Fix missing columns in wide rows queries (CASSANDRA-5225)
 * Simplify auth setup and make system_auth ks alterable (CASSANDRA-5112)
 * Stop compactions from hanging during bootstrap (CASSANDRA-5244)
 * fix compressed streaming sending extra chunk (CASSANDRA-5105)
 * Add CQL3-based implementations of IAuthenticator and IAuthorizer
   (CASSANDRA-4898)
 * Fix timestamp-based tomstone removal logic (CASSANDRA-5248)
 * cli: Add JMX authentication support (CASSANDRA-5080)
 * Fix forceFlush behavior (CASSANDRA-5241)
 * cqlsh: Add username autocompletion (CASSANDRA-5231)
 * Fix CQL3 composite partition key error (CASSANDRA-5240)
 * Allow IN clause on last clustering key (CASSANDRA-5230)
Merged from 1.1:
 * fix start key/end token validation for wide row iteration (CASSANDRA-5168)
 * add ConfigHelper support for Thrift frame and max message sizes (CASSANDRA-5188)
 * fix nodetool repair not fail on node down (CASSANDRA-5203)
 * always collect tombstone hints (CASSANDRA-5068)
 * Fix error when sourcing file in cqlsh (CASSANDRA-5235)


1.2.1
 * stream undelivered hints on decommission (CASSANDRA-5128)
 * GossipingPropertyFileSnitch loads saved dc/rack info if needed (CASSANDRA-5133)
 * drain should flush system CFs too (CASSANDRA-4446)
 * add inter_dc_tcp_nodelay setting (CASSANDRA-5148)
 * re-allow wrapping ranges for start_token/end_token range pairitspwng (CASSANDRA-5106)
 * fix validation compaction of empty rows (CASSANDRA-5136)
 * nodetool methods to enable/disable hint storage/delivery (CASSANDRA-4750)
 * disallow bloom filter false positive chance of 0 (CASSANDRA-5013)
 * add threadpool size adjustment methods to JMXEnabledThreadPoolExecutor and 
   CompactionManagerMBean (CASSANDRA-5044)
 * fix hinting for dropped local writes (CASSANDRA-4753)
 * off-heap cache doesn't need mutable column container (CASSANDRA-5057)
 * apply disk_failure_policy to bad disks on initial directory creation 
   (CASSANDRA-4847)
 * Optimize name-based queries to use ArrayBackedSortedColumns (CASSANDRA-5043)
 * Fall back to old manifest if most recent is unparseable (CASSANDRA-5041)
 * pool [Compressed]RandomAccessReader objects on the partitioned read path
   (CASSANDRA-4942)
 * Add debug logging to list filenames processed by Directories.migrateFile 
   method (CASSANDRA-4939)
 * Expose black-listed directories via JMX (CASSANDRA-4848)
 * Log compaction merge counts (CASSANDRA-4894)
 * Minimize byte array allocation by AbstractData{Input,Output} (CASSANDRA-5090)
 * Add SSL support for the binary protocol (CASSANDRA-5031)
 * Allow non-schema system ks modification for shuffle to work (CASSANDRA-5097)
 * cqlsh: Add default limit to SELECT statements (CASSANDRA-4972)
 * cqlsh: fix DESCRIBE for 1.1 cfs in CQL3 (CASSANDRA-5101)
 * Correctly gossip with nodes >= 1.1.7 (CASSANDRA-5102)
 * Ensure CL guarantees on digest mismatch (CASSANDRA-5113)
 * Validate correctly selects on composite partition key (CASSANDRA-5122)
 * Fix exception when adding collection (CASSANDRA-5117)
 * Handle states for non-vnode clusters correctly (CASSANDRA-5127)
 * Refuse unrecognized replication and compaction strategy options (CASSANDRA-4795)
 * Pick the correct value validator in sstable2json for cql3 tables (CASSANDRA-5134)
 * Validate login for describe_keyspace, describe_keyspaces and set_keyspace
   (CASSANDRA-5144)
 * Fix inserting empty maps (CASSANDRA-5141)
 * Don't remove tokens from System table for node we know (CASSANDRA-5121)
 * fix streaming progress report for compresed files (CASSANDRA-5130)
 * Coverage analysis for low-CL queries (CASSANDRA-4858)
 * Stop interpreting dates as valid timeUUID value (CASSANDRA-4936)
 * Adds E notation for floating point numbers (CASSANDRA-4927)
 * Detect (and warn) unintentional use of the cql2 thrift methods when cql3 was
   intended (CASSANDRA-5172)
 * cli: Quote ks and cf names in schema output when needed (CASSANDRA-5052)
 * Fix cf name extraction from manifest in Directories.migrateFile() (CASSANDRA-5242)
 * Replace mistaken usage of commons-logging with slf4j (CASSANDRA-5464)
 * Ensure Jackson dependency matches lib (CASSANDRA-5126)
 * Expose droppable tombstone ratio stats over JMX (CASSANDRA-5159)
Merged from 1.1:
 * Simplify CompressedRandomAccessReader to work around JDK FD bug (CASSANDRA-5088)
 * Improve handling a changing target throttle rate mid-compaction (CASSANDRA-5087)
 * Pig: correctly decode row keys in widerow mode (CASSANDRA-5098)
 * nodetool repair command now prints progress (CASSANDRA-4767)
 * fix user defined compaction to run against 1.1 data directory (CASSANDRA-5118)
 * Fix CQL3 BATCH authorization caching (CASSANDRA-5145)
 * fix get_count returns incorrect value with TTL (CASSANDRA-5099)
 * better handling for mid-compaction failure (CASSANDRA-5137)
 * convert default marshallers list to map for better readability (CASSANDRA-5109)
 * fix ConcurrentModificationException in getBootstrapSource (CASSANDRA-5170)
 * fix sstable maxtimestamp for row deletes and pre-1.1.1 sstables (CASSANDRA-5153)
 * Fix thread growth on node removal (CASSANDRA-5175)
 * Make Ec2Region's datacenter name configurable (CASSANDRA-5155)


1.2.0
 * Disallow counters in collections (CASSANDRA-5082)
 * cqlsh: add unit tests (CASSANDRA-3920)
 * fix default bloom_filter_fp_chance for LeveledCompactionStrategy (CASSANDRA-5093)
Merged from 1.1:
 * add validation for get_range_slices with start_key and end_token (CASSANDRA-5089)


1.2.0-rc2
 * fix nodetool ownership display with vnodes (CASSANDRA-5065)
 * cqlsh: add DESCRIBE KEYSPACES command (CASSANDRA-5060)
 * Fix potential infinite loop when reloading CFS (CASSANDRA-5064)
 * Fix SimpleAuthorizer example (CASSANDRA-5072)
 * cqlsh: force CL.ONE for tracing and system.schema* queries (CASSANDRA-5070)
 * Includes cassandra-shuffle in the debian package (CASSANDRA-5058)
Merged from 1.1:
 * fix multithreaded compaction deadlock (CASSANDRA-4492)
 * fix temporarily missing schema after upgrade from pre-1.1.5 (CASSANDRA-5061)
 * Fix ALTER TABLE overriding compression options with defaults
   (CASSANDRA-4996, 5066)
 * fix specifying and altering crc_check_chance (CASSANDRA-5053)
 * fix Murmur3Partitioner ownership% calculation (CASSANDRA-5076)
 * Don't expire columns sooner than they should in 2ndary indexes (CASSANDRA-5079)


1.2-rc1
 * rename rpc_timeout settings to request_timeout (CASSANDRA-5027)
 * add BF with 0.1 FP to LCS by default (CASSANDRA-5029)
 * Fix preparing insert queries (CASSANDRA-5016)
 * Fix preparing queries with counter increment (CASSANDRA-5022)
 * Fix preparing updates with collections (CASSANDRA-5017)
 * Don't generate UUID based on other node address (CASSANDRA-5002)
 * Fix message when trying to alter a clustering key type (CASSANDRA-5012)
 * Update IAuthenticator to match the new IAuthorizer (CASSANDRA-5003)
 * Fix inserting only a key in CQL3 (CASSANDRA-5040)
 * Fix CQL3 token() function when used with strings (CASSANDRA-5050)
Merged from 1.1:
 * reduce log spam from invalid counter shards (CASSANDRA-5026)
 * Improve schema propagation performance (CASSANDRA-5025)
 * Fix for IndexHelper.IndexFor throws OOB Exception (CASSANDRA-5030)
 * cqlsh: make it possible to describe thrift CFs (CASSANDRA-4827)
 * cqlsh: fix timestamp formatting on some platforms (CASSANDRA-5046)


1.2-beta3
 * make consistency level configurable in cqlsh (CASSANDRA-4829)
 * fix cqlsh rendering of blob fields (CASSANDRA-4970)
 * fix cqlsh DESCRIBE command (CASSANDRA-4913)
 * save truncation position in system table (CASSANDRA-4906)
 * Move CompressionMetadata off-heap (CASSANDRA-4937)
 * allow CLI to GET cql3 columnfamily data (CASSANDRA-4924)
 * Fix rare race condition in getExpireTimeForEndpoint (CASSANDRA-4402)
 * acquire references to overlapping sstables during compaction so bloom filter
   doesn't get free'd prematurely (CASSANDRA-4934)
 * Don't share slice query filter in CQL3 SelectStatement (CASSANDRA-4928)
 * Separate tracing from Log4J (CASSANDRA-4861)
 * Exclude gcable tombstones from merkle-tree computation (CASSANDRA-4905)
 * Better printing of AbstractBounds for tracing (CASSANDRA-4931)
 * Optimize mostRecentTombstone check in CC.collectAllData (CASSANDRA-4883)
 * Change stream session ID to UUID to avoid collision from same node (CASSANDRA-4813)
 * Use Stats.db when bulk loading if present (CASSANDRA-4957)
 * Skip repair on system_trace and keyspaces with RF=1 (CASSANDRA-4956)
 * (cql3) Remove arbitrary SELECT limit (CASSANDRA-4918)
 * Correctly handle prepared operation on collections (CASSANDRA-4945)
 * Fix CQL3 LIMIT (CASSANDRA-4877)
 * Fix Stress for CQL3 (CASSANDRA-4979)
 * Remove cassandra specific exceptions from JMX interface (CASSANDRA-4893)
 * (CQL3) Force using ALLOW FILTERING on potentially inefficient queries (CASSANDRA-4915)
 * (cql3) Fix adding column when the table has collections (CASSANDRA-4982)
 * (cql3) Fix allowing collections with compact storage (CASSANDRA-4990)
 * (cql3) Refuse ttl/writetime function on collections (CASSANDRA-4992)
 * Replace IAuthority with new IAuthorizer (CASSANDRA-4874)
 * clqsh: fix KEY pseudocolumn escaping when describing Thrift tables
   in CQL3 mode (CASSANDRA-4955)
 * add basic authentication support for Pig CassandraStorage (CASSANDRA-3042)
 * fix CQL2 ALTER TABLE compaction_strategy_class altering (CASSANDRA-4965)
Merged from 1.1:
 * Fall back to old describe_splits if d_s_ex is not available (CASSANDRA-4803)
 * Improve error reporting when streaming ranges fail (CASSANDRA-5009)
 * Fix cqlsh timestamp formatting of timezone info (CASSANDRA-4746)
 * Fix assertion failure with leveled compaction (CASSANDRA-4799)
 * Check for null end_token in get_range_slice (CASSANDRA-4804)
 * Remove all remnants of removed nodes (CASSANDRA-4840)
 * Add aut-reloading of the log4j file in debian package (CASSANDRA-4855)
 * Fix estimated row cache entry size (CASSANDRA-4860)
 * reset getRangeSlice filter after finishing a row for get_paged_slice
   (CASSANDRA-4919)
 * expunge row cache post-truncate (CASSANDRA-4940)
 * Allow static CF definition with compact storage (CASSANDRA-4910)
 * Fix endless loop/compaction of schema_* CFs due to broken timestamps (CASSANDRA-4880)
 * Fix 'wrong class type' assertion in CounterColumn (CASSANDRA-4976)


1.2-beta2
 * fp rate of 1.0 disables BF entirely; LCS defaults to 1.0 (CASSANDRA-4876)
 * off-heap bloom filters for row keys (CASSANDRA_4865)
 * add extension point for sstable components (CASSANDRA-4049)
 * improve tracing output (CASSANDRA-4852, 4862)
 * make TRACE verb droppable (CASSANDRA-4672)
 * fix BulkLoader recognition of CQL3 columnfamilies (CASSANDRA-4755)
 * Sort commitlog segments for replay by id instead of mtime (CASSANDRA-4793)
 * Make hint delivery asynchronous (CASSANDRA-4761)
 * Pluggable Thrift transport factories for CLI and cqlsh (CASSANDRA-4609, 4610)
 * cassandra-cli: allow Double value type to be inserted to a column (CASSANDRA-4661)
 * Add ability to use custom TServerFactory implementations (CASSANDRA-4608)
 * optimize batchlog flushing to skip successful batches (CASSANDRA-4667)
 * include metadata for system keyspace itself in schema tables (CASSANDRA-4416)
 * add check to PropertyFileSnitch to verify presence of location for
   local node (CASSANDRA-4728)
 * add PBSPredictor consistency modeler (CASSANDRA-4261)
 * remove vestiges of Thrift unframed mode (CASSANDRA-4729)
 * optimize single-row PK lookups (CASSANDRA-4710)
 * adjust blockFor calculation to account for pending ranges due to node 
   movement (CASSANDRA-833)
 * Change CQL version to 3.0.0 and stop accepting 3.0.0-beta1 (CASSANDRA-4649)
 * (CQL3) Make prepared statement global instead of per connection 
   (CASSANDRA-4449)
 * Fix scrubbing of CQL3 created tables (CASSANDRA-4685)
 * (CQL3) Fix validation when using counter and regular columns in the same 
   table (CASSANDRA-4706)
 * Fix bug starting Cassandra with simple authentication (CASSANDRA-4648)
 * Add support for batchlog in CQL3 (CASSANDRA-4545, 4738)
 * Add support for multiple column family outputs in CFOF (CASSANDRA-4208)
 * Support repairing only the local DC nodes (CASSANDRA-4747)
 * Use rpc_address for binary protocol and change default port (CASSANDRA-4751)
 * Fix use of collections in prepared statements (CASSANDRA-4739)
 * Store more information into peers table (CASSANDRA-4351, 4814)
 * Configurable bucket size for size tiered compaction (CASSANDRA-4704)
 * Run leveled compaction in parallel (CASSANDRA-4310)
 * Fix potential NPE during CFS reload (CASSANDRA-4786)
 * Composite indexes may miss results (CASSANDRA-4796)
 * Move consistency level to the protocol level (CASSANDRA-4734, 4824)
 * Fix Subcolumn slice ends not respected (CASSANDRA-4826)
 * Fix Assertion error in cql3 select (CASSANDRA-4783)
 * Fix list prepend logic (CQL3) (CASSANDRA-4835)
 * Add booleans as literals in CQL3 (CASSANDRA-4776)
 * Allow renaming PK columns in CQL3 (CASSANDRA-4822)
 * Fix binary protocol NEW_NODE event (CASSANDRA-4679)
 * Fix potential infinite loop in tombstone compaction (CASSANDRA-4781)
 * Remove system tables accounting from schema (CASSANDRA-4850)
 * (cql3) Force provided columns in clustering key order in 
   'CLUSTERING ORDER BY' (CASSANDRA-4881)
 * Fix composite index bug (CASSANDRA-4884)
 * Fix short read protection for CQL3 (CASSANDRA-4882)
 * Add tracing support to the binary protocol (CASSANDRA-4699)
 * (cql3) Don't allow prepared marker inside collections (CASSANDRA-4890)
 * Re-allow order by on non-selected columns (CASSANDRA-4645)
 * Bug when composite index is created in a table having collections (CASSANDRA-4909)
 * log index scan subject in CompositesSearcher (CASSANDRA-4904)
Merged from 1.1:
 * add get[Row|Key]CacheEntries to CacheServiceMBean (CASSANDRA-4859)
 * fix get_paged_slice to wrap to next row correctly (CASSANDRA-4816)
 * fix indexing empty column values (CASSANDRA-4832)
 * allow JdbcDate to compose null Date objects (CASSANDRA-4830)
 * fix possible stackoverflow when compacting 1000s of sstables
   (CASSANDRA-4765)
 * fix wrong leveled compaction progress calculation (CASSANDRA-4807)
 * add a close() method to CRAR to prevent leaking file descriptors (CASSANDRA-4820)
 * fix potential infinite loop in get_count (CASSANDRA-4833)
 * fix compositeType.{get/from}String methods (CASSANDRA-4842)
 * (CQL) fix CREATE COLUMNFAMILY permissions check (CASSANDRA-4864)
 * Fix DynamicCompositeType same type comparison (CASSANDRA-4711)
 * Fix duplicate SSTable reference when stream session failed (CASSANDRA-3306)
 * Allow static CF definition with compact storage (CASSANDRA-4910)
 * Fix endless loop/compaction of schema_* CFs due to broken timestamps (CASSANDRA-4880)
 * Fix 'wrong class type' assertion in CounterColumn (CASSANDRA-4976)


1.2-beta1
 * add atomic_batch_mutate (CASSANDRA-4542, -4635)
 * increase default max_hint_window_in_ms to 3h (CASSANDRA-4632)
 * include message initiation time to replicas so they can more
   accurately drop timed-out requests (CASSANDRA-2858)
 * fix clientutil.jar dependencies (CASSANDRA-4566)
 * optimize WriteResponse (CASSANDRA-4548)
 * new metrics (CASSANDRA-4009)
 * redesign KEYS indexes to avoid read-before-write (CASSANDRA-2897)
 * debug tracing (CASSANDRA-1123)
 * parallelize row cache loading (CASSANDRA-4282)
 * Make compaction, flush JBOD-aware (CASSANDRA-4292)
 * run local range scans on the read stage (CASSANDRA-3687)
 * clean up ioexceptions (CASSANDRA-2116)
 * add disk_failure_policy (CASSANDRA-2118)
 * Introduce new json format with row level deletion (CASSANDRA-4054)
 * remove redundant "name" column from schema_keyspaces (CASSANDRA-4433)
 * improve "nodetool ring" handling of multi-dc clusters (CASSANDRA-3047)
 * update NTS calculateNaturalEndpoints to be O(N log N) (CASSANDRA-3881)
 * split up rpc timeout by operation type (CASSANDRA-2819)
 * rewrite key cache save/load to use only sequential i/o (CASSANDRA-3762)
 * update MS protocol with a version handshake + broadcast address id
   (CASSANDRA-4311)
 * multithreaded hint replay (CASSANDRA-4189)
 * add inter-node message compression (CASSANDRA-3127)
 * remove COPP (CASSANDRA-2479)
 * Track tombstone expiration and compact when tombstone content is
   higher than a configurable threshold, default 20% (CASSANDRA-3442, 4234)
 * update MurmurHash to version 3 (CASSANDRA-2975)
 * (CLI) track elapsed time for `delete' operation (CASSANDRA-4060)
 * (CLI) jline version is bumped to 1.0 to properly  support
   'delete' key function (CASSANDRA-4132)
 * Save IndexSummary into new SSTable 'Summary' component (CASSANDRA-2392, 4289)
 * Add support for range tombstones (CASSANDRA-3708)
 * Improve MessagingService efficiency (CASSANDRA-3617)
 * Avoid ID conflicts from concurrent schema changes (CASSANDRA-3794)
 * Set thrift HSHA server thread limit to unlimited by default (CASSANDRA-4277)
 * Avoids double serialization of CF id in RowMutation messages
   (CASSANDRA-4293)
 * stream compressed sstables directly with java nio (CASSANDRA-4297)
 * Support multiple ranges in SliceQueryFilter (CASSANDRA-3885)
 * Add column metadata to system column families (CASSANDRA-4018)
 * (cql3) Always use composite types by default (CASSANDRA-4329)
 * (cql3) Add support for set, map and list (CASSANDRA-3647)
 * Validate date type correctly (CASSANDRA-4441)
 * (cql3) Allow definitions with only a PK (CASSANDRA-4361)
 * (cql3) Add support for row key composites (CASSANDRA-4179)
 * improve DynamicEndpointSnitch by using reservoir sampling (CASSANDRA-4038)
 * (cql3) Add support for 2ndary indexes (CASSANDRA-3680)
 * (cql3) fix defining more than one PK to be invalid (CASSANDRA-4477)
 * remove schema agreement checking from all external APIs (Thrift, CQL and CQL3) (CASSANDRA-4487)
 * add Murmur3Partitioner and make it default for new installations (CASSANDRA-3772, 4621)
 * (cql3) update pseudo-map syntax to use map syntax (CASSANDRA-4497)
 * Finer grained exceptions hierarchy and provides error code with exceptions (CASSANDRA-3979)
 * Adds events push to binary protocol (CASSANDRA-4480)
 * Rewrite nodetool help (CASSANDRA-2293)
 * Make CQL3 the default for CQL (CASSANDRA-4640)
 * update stress tool to be able to use CQL3 (CASSANDRA-4406)
 * Accept all thrift update on CQL3 cf but don't expose their metadata (CASSANDRA-4377)
 * Replace Throttle with Guava's RateLimiter for HintedHandOff (CASSANDRA-4541)
 * fix counter add/get using CQL2 and CQL3 in stress tool (CASSANDRA-4633)
 * Add sstable count per level to cfstats (CASSANDRA-4537)
 * (cql3) Add ALTER KEYSPACE statement (CASSANDRA-4611)
 * (cql3) Allow defining default consistency levels (CASSANDRA-4448)
 * (cql3) Fix queries using LIMIT missing results (CASSANDRA-4579)
 * fix cross-version gossip messaging (CASSANDRA-4576)
 * added inet data type (CASSANDRA-4627)


1.1.6
 * Wait for writes on synchronous read digest mismatch (CASSANDRA-4792)
 * fix commitlog replay for nanotime-infected sstables (CASSANDRA-4782)
 * preflight check ttl for maximum of 20 years (CASSANDRA-4771)
 * (Pig) fix widerow input with single column rows (CASSANDRA-4789)
 * Fix HH to compact with correct gcBefore, which avoids wiping out
   undelivered hints (CASSANDRA-4772)
 * LCS will merge up to 32 L0 sstables as intended (CASSANDRA-4778)
 * NTS will default unconfigured DC replicas to zero (CASSANDRA-4675)
 * use default consistency level in counter validation if none is
   explicitly provide (CASSANDRA-4700)
 * Improve IAuthority interface by introducing fine-grained
   access permissions and grant/revoke commands (CASSANDRA-4490, 4644)
 * fix assumption error in CLI when updating/describing keyspace 
   (CASSANDRA-4322)
 * Adds offline sstablescrub to debian packaging (CASSANDRA-4642)
 * Automatic fixing of overlapping leveled sstables (CASSANDRA-4644)
 * fix error when using ORDER BY with extended selections (CASSANDRA-4689)
 * (CQL3) Fix validation for IN queries for non-PK cols (CASSANDRA-4709)
 * fix re-created keyspace disappering after 1.1.5 upgrade 
   (CASSANDRA-4698, 4752)
 * (CLI) display elapsed time in 2 fraction digits (CASSANDRA-3460)
 * add authentication support to sstableloader (CASSANDRA-4712)
 * Fix CQL3 'is reversed' logic (CASSANDRA-4716, 4759)
 * (CQL3) Don't return ReversedType in result set metadata (CASSANDRA-4717)
 * Backport adding AlterKeyspace statement (CASSANDRA-4611)
 * (CQL3) Correcty accept upper-case data types (CASSANDRA-4770)
 * Add binary protocol events for schema changes (CASSANDRA-4684)
Merged from 1.0:
 * Switch from NBHM to CHM in MessagingService's callback map, which
   prevents OOM in long-running instances (CASSANDRA-4708)


1.1.5
 * add SecondaryIndex.reload API (CASSANDRA-4581)
 * use millis + atomicint for commitlog segment creation instead of
   nanotime, which has issues under some hypervisors (CASSANDRA-4601)
 * fix FD leak in slice queries (CASSANDRA-4571)
 * avoid recursion in leveled compaction (CASSANDRA-4587)
 * increase stack size under Java7 to 180K
 * Log(info) schema changes (CASSANDRA-4547)
 * Change nodetool setcachecapcity to manipulate global caches (CASSANDRA-4563)
 * (cql3) fix setting compaction strategy (CASSANDRA-4597)
 * fix broken system.schema_* timestamps on system startup (CASSANDRA-4561)
 * fix wrong skip of cache saving (CASSANDRA-4533)
 * Avoid NPE when lost+found is in data dir (CASSANDRA-4572)
 * Respect five-minute flush moratorium after initial CL replay (CASSANDRA-4474)
 * Adds ntp as recommended in debian packaging (CASSANDRA-4606)
 * Configurable transport in CF Record{Reader|Writer} (CASSANDRA-4558)
 * (cql3) fix potential NPE with both equal and unequal restriction (CASSANDRA-4532)
 * (cql3) improves ORDER BY validation (CASSANDRA-4624)
 * Fix potential deadlock during counter writes (CASSANDRA-4578)
 * Fix cql error with ORDER BY when using IN (CASSANDRA-4612)
Merged from 1.0:
 * increase Xss to 160k to accomodate latest 1.6 JVMs (CASSANDRA-4602)
 * fix toString of hint destination tokens (CASSANDRA-4568)
 * Fix multiple values for CurrentLocal NodeID (CASSANDRA-4626)


1.1.4
 * fix offline scrub to catch >= out of order rows (CASSANDRA-4411)
 * fix cassandra-env.sh on RHEL and other non-dash-based systems 
   (CASSANDRA-4494)
Merged from 1.0:
 * (Hadoop) fix setting key length for old-style mapred api (CASSANDRA-4534)
 * (Hadoop) fix iterating through a resultset consisting entirely
   of tombstoned rows (CASSANDRA-4466)


1.1.3
 * (cqlsh) add COPY TO (CASSANDRA-4434)
 * munmap commitlog segments before rename (CASSANDRA-4337)
 * (JMX) rename getRangeKeySample to sampleKeyRange to avoid returning
   multi-MB results as an attribute (CASSANDRA-4452)
 * flush based on data size, not throughput; overwritten columns no 
   longer artificially inflate liveRatio (CASSANDRA-4399)
 * update default commitlog segment size to 32MB and total commitlog
   size to 32/1024 MB for 32/64 bit JVMs, respectively (CASSANDRA-4422)
 * avoid using global partitioner to estimate ranges in index sstables
   (CASSANDRA-4403)
 * restore pre-CASSANDRA-3862 approach to removing expired tombstones
   from row cache during compaction (CASSANDRA-4364)
 * (stress) support for CQL prepared statements (CASSANDRA-3633)
 * Correctly catch exception when Snappy cannot be loaded (CASSANDRA-4400)
 * (cql3) Support ORDER BY when IN condition is given in WHERE clause (CASSANDRA-4327)
 * (cql3) delete "component_index" column on DROP TABLE call (CASSANDRA-4420)
 * change nanoTime() to currentTimeInMillis() in schema related code (CASSANDRA-4432)
 * add a token generation tool (CASSANDRA-3709)
 * Fix LCS bug with sstable containing only 1 row (CASSANDRA-4411)
 * fix "Can't Modify Index Name" problem on CF update (CASSANDRA-4439)
 * Fix assertion error in getOverlappingSSTables during repair (CASSANDRA-4456)
 * fix nodetool's setcompactionthreshold command (CASSANDRA-4455)
 * Ensure compacted files are never used, to avoid counter overcount (CASSANDRA-4436)
Merged from 1.0:
 * Push the validation of secondary index values to the SecondaryIndexManager (CASSANDRA-4240)
 * allow dropping columns shadowed by not-yet-expired supercolumn or row
   tombstones in PrecompactedRow (CASSANDRA-4396)


1.1.2
 * Fix cleanup not deleting index entries (CASSANDRA-4379)
 * Use correct partitioner when saving + loading caches (CASSANDRA-4331)
 * Check schema before trying to export sstable (CASSANDRA-2760)
 * Raise a meaningful exception instead of NPE when PFS encounters
   an unconfigured node + no default (CASSANDRA-4349)
 * fix bug in sstable blacklisting with LCS (CASSANDRA-4343)
 * LCS no longer promotes tiny sstables out of L0 (CASSANDRA-4341)
 * skip tombstones during hint replay (CASSANDRA-4320)
 * fix NPE in compactionstats (CASSANDRA-4318)
 * enforce 1m min keycache for auto (CASSANDRA-4306)
 * Have DeletedColumn.isMFD always return true (CASSANDRA-4307)
 * (cql3) exeption message for ORDER BY constraints said primary filter can be
    an IN clause, which is misleading (CASSANDRA-4319)
 * (cql3) Reject (not yet supported) creation of 2ndardy indexes on tables with
   composite primary keys (CASSANDRA-4328)
 * Set JVM stack size to 160k for java 7 (CASSANDRA-4275)
 * cqlsh: add COPY command to load data from CSV flat files (CASSANDRA-4012)
 * CFMetaData.fromThrift to throw ConfigurationException upon error (CASSANDRA-4353)
 * Use CF comparator to sort indexed columns in SecondaryIndexManager
   (CASSANDRA-4365)
 * add strategy_options to the KSMetaData.toString() output (CASSANDRA-4248)
 * (cql3) fix range queries containing unqueried results (CASSANDRA-4372)
 * (cql3) allow updating column_alias types (CASSANDRA-4041)
 * (cql3) Fix deletion bug (CASSANDRA-4193)
 * Fix computation of overlapping sstable for leveled compaction (CASSANDRA-4321)
 * Improve scrub and allow to run it offline (CASSANDRA-4321)
 * Fix assertionError in StorageService.bulkLoad (CASSANDRA-4368)
 * (cqlsh) add option to authenticate to a keyspace at startup (CASSANDRA-4108)
 * (cqlsh) fix ASSUME functionality (CASSANDRA-4352)
 * Fix ColumnFamilyRecordReader to not return progress > 100% (CASSANDRA-3942)
Merged from 1.0:
 * Set gc_grace on index CF to 0 (CASSANDRA-4314)


1.1.1
 * add populate_io_cache_on_flush option (CASSANDRA-2635)
 * allow larger cache capacities than 2GB (CASSANDRA-4150)
 * add getsstables command to nodetool (CASSANDRA-4199)
 * apply parent CF compaction settings to secondary index CFs (CASSANDRA-4280)
 * preserve commitlog size cap when recycling segments at startup
   (CASSANDRA-4201)
 * (Hadoop) fix split generation regression (CASSANDRA-4259)
 * ignore min/max compactions settings in LCS, while preserving
   behavior that min=max=0 disables autocompaction (CASSANDRA-4233)
 * log number of rows read from saved cache (CASSANDRA-4249)
 * calculate exact size required for cleanup operations (CASSANDRA-1404)
 * avoid blocking additional writes during flush when the commitlog
   gets behind temporarily (CASSANDRA-1991)
 * enable caching on index CFs based on data CF cache setting (CASSANDRA-4197)
 * warn on invalid replication strategy creation options (CASSANDRA-4046)
 * remove [Freeable]Memory finalizers (CASSANDRA-4222)
 * include tombstone size in ColumnFamily.size, which can prevent OOM
   during sudden mass delete operations by yielding a nonzero liveRatio
   (CASSANDRA-3741)
 * Open 1 sstableScanner per level for leveled compaction (CASSANDRA-4142)
 * Optimize reads when row deletion timestamps allow us to restrict
   the set of sstables we check (CASSANDRA-4116)
 * add support for commitlog archiving and point-in-time recovery
   (CASSANDRA-3690)
 * avoid generating redundant compaction tasks during streaming
   (CASSANDRA-4174)
 * add -cf option to nodetool snapshot, and takeColumnFamilySnapshot to
   StorageService mbean (CASSANDRA-556)
 * optimize cleanup to drop entire sstables where possible (CASSANDRA-4079)
 * optimize truncate when autosnapshot is disabled (CASSANDRA-4153)
 * update caches to use byte[] keys to reduce memory overhead (CASSANDRA-3966)
 * add column limit to cli (CASSANDRA-3012, 4098)
 * clean up and optimize DataOutputBuffer, used by CQL compression and
   CompositeType (CASSANDRA-4072)
 * optimize commitlog checksumming (CASSANDRA-3610)
 * identify and blacklist corrupted SSTables from future compactions 
   (CASSANDRA-2261)
 * Move CfDef and KsDef validation out of thrift (CASSANDRA-4037)
 * Expose API to repair a user provided range (CASSANDRA-3912)
 * Add way to force the cassandra-cli to refresh its schema (CASSANDRA-4052)
 * Avoid having replicate on write tasks stacking up at CL.ONE (CASSANDRA-2889)
 * (cql3) Backwards compatibility for composite comparators in non-cql3-aware
   clients (CASSANDRA-4093)
 * (cql3) Fix order by for reversed queries (CASSANDRA-4160)
 * (cql3) Add ReversedType support (CASSANDRA-4004)
 * (cql3) Add timeuuid type (CASSANDRA-4194)
 * (cql3) Minor fixes (CASSANDRA-4185)
 * (cql3) Fix prepared statement in BATCH (CASSANDRA-4202)
 * (cql3) Reduce the list of reserved keywords (CASSANDRA-4186)
 * (cql3) Move max/min compaction thresholds to compaction strategy options
   (CASSANDRA-4187)
 * Fix exception during move when localhost is the only source (CASSANDRA-4200)
 * (cql3) Allow paging through non-ordered partitioner results (CASSANDRA-3771)
 * (cql3) Fix drop index (CASSANDRA-4192)
 * (cql3) Don't return range ghosts anymore (CASSANDRA-3982)
 * fix re-creating Keyspaces/ColumnFamilies with the same name as dropped
   ones (CASSANDRA-4219)
 * fix SecondaryIndex LeveledManifest save upon snapshot (CASSANDRA-4230)
 * fix missing arrayOffset in FBUtilities.hash (CASSANDRA-4250)
 * (cql3) Add name of parameters in CqlResultSet (CASSANDRA-4242)
 * (cql3) Correctly validate order by queries (CASSANDRA-4246)
 * rename stress to cassandra-stress for saner packaging (CASSANDRA-4256)
 * Fix exception on colum metadata with non-string comparator (CASSANDRA-4269)
 * Check for unknown/invalid compression options (CASSANDRA-4266)
 * (cql3) Adds simple access to column timestamp and ttl (CASSANDRA-4217)
 * (cql3) Fix range queries with secondary indexes (CASSANDRA-4257)
 * Better error messages from improper input in cli (CASSANDRA-3865)
 * Try to stop all compaction upon Keyspace or ColumnFamily drop (CASSANDRA-4221)
 * (cql3) Allow keyspace properties to contain hyphens (CASSANDRA-4278)
 * (cql3) Correctly validate keyspace access in create table (CASSANDRA-4296)
 * Avoid deadlock in migration stage (CASSANDRA-3882)
 * Take supercolumn names and deletion info into account in memtable throughput
   (CASSANDRA-4264)
 * Add back backward compatibility for old style replication factor (CASSANDRA-4294)
 * Preserve compatibility with pre-1.1 index queries (CASSANDRA-4262)
Merged from 1.0:
 * Fix super columns bug where cache is not updated (CASSANDRA-4190)
 * fix maxTimestamp to include row tombstones (CASSANDRA-4116)
 * (CLI) properly handle quotes in create/update keyspace commands (CASSANDRA-4129)
 * Avoids possible deadlock during bootstrap (CASSANDRA-4159)
 * fix stress tool that hangs forever on timeout or error (CASSANDRA-4128)
 * stress tool to return appropriate exit code on failure (CASSANDRA-4188)
 * fix compaction NPE when out of disk space and assertions disabled
   (CASSANDRA-3985)
 * synchronize LCS getEstimatedTasks to avoid CME (CASSANDRA-4255)
 * ensure unique streaming session id's (CASSANDRA-4223)
 * kick off background compaction when min/max thresholds change 
   (CASSANDRA-4279)
 * improve ability of STCS.getBuckets to deal with 100s of 1000s of
   sstables, such as when convertinb back from LCS (CASSANDRA-4287)
 * Oversize integer in CQL throws NumberFormatException (CASSANDRA-4291)
 * fix 1.0.x node join to mixed version cluster, other nodes >= 1.1 (CASSANDRA-4195)
 * Fix LCS splitting sstable base on uncompressed size (CASSANDRA-4419)
 * Push the validation of secondary index values to the SecondaryIndexManager (CASSANDRA-4240)
 * Don't purge columns during upgradesstables (CASSANDRA-4462)
 * Make cqlsh work with piping (CASSANDRA-4113)
 * Validate arguments for nodetool decommission (CASSANDRA-4061)
 * Report thrift status in nodetool info (CASSANDRA-4010)


1.1.0-final
 * average a reduced liveRatio estimate with the previous one (CASSANDRA-4065)
 * Allow KS and CF names up to 48 characters (CASSANDRA-4157)
 * fix stress build (CASSANDRA-4140)
 * add time remaining estimate to nodetool compactionstats (CASSANDRA-4167)
 * (cql) fix NPE in cql3 ALTER TABLE (CASSANDRA-4163)
 * (cql) Add support for CL.TWO and CL.THREE in CQL (CASSANDRA-4156)
 * (cql) Fix type in CQL3 ALTER TABLE preventing update (CASSANDRA-4170)
 * (cql) Throw invalid exception from CQL3 on obsolete options (CASSANDRA-4171)
 * (cqlsh) fix recognizing uppercase SELECT keyword (CASSANDRA-4161)
 * Pig: wide row support (CASSANDRA-3909)
Merged from 1.0:
 * avoid streaming empty files with bulk loader if sstablewriter errors out
   (CASSANDRA-3946)


1.1-rc1
 * Include stress tool in binary builds (CASSANDRA-4103)
 * (Hadoop) fix wide row iteration when last row read was deleted
   (CASSANDRA-4154)
 * fix read_repair_chance to really default to 0.1 in the cli (CASSANDRA-4114)
 * Adds caching and bloomFilterFpChange to CQL options (CASSANDRA-4042)
 * Adds posibility to autoconfigure size of the KeyCache (CASSANDRA-4087)
 * fix KEYS index from skipping results (CASSANDRA-3996)
 * Remove sliced_buffer_size_in_kb dead option (CASSANDRA-4076)
 * make loadNewSStable preserve sstable version (CASSANDRA-4077)
 * Respect 1.0 cache settings as much as possible when upgrading 
   (CASSANDRA-4088)
 * relax path length requirement for sstable files when upgrading on 
   non-Windows platforms (CASSANDRA-4110)
 * fix terminination of the stress.java when errors were encountered
   (CASSANDRA-4128)
 * Move CfDef and KsDef validation out of thrift (CASSANDRA-4037)
 * Fix get_paged_slice (CASSANDRA-4136)
 * CQL3: Support slice with exclusive start and stop (CASSANDRA-3785)
Merged from 1.0:
 * support PropertyFileSnitch in bulk loader (CASSANDRA-4145)
 * add auto_snapshot option allowing disabling snapshot before drop/truncate
   (CASSANDRA-3710)
 * allow short snitch names (CASSANDRA-4130)


1.1-beta2
 * rename loaded sstables to avoid conflicts with local snapshots
   (CASSANDRA-3967)
 * start hint replay as soon as FD notifies that the target is back up
   (CASSANDRA-3958)
 * avoid unproductive deserializing of cached rows during compaction
   (CASSANDRA-3921)
 * fix concurrency issues with CQL keyspace creation (CASSANDRA-3903)
 * Show Effective Owership via Nodetool ring <keyspace> (CASSANDRA-3412)
 * Update ORDER BY syntax for CQL3 (CASSANDRA-3925)
 * Fix BulkRecordWriter to not throw NPE if reducer gets no map data from Hadoop (CASSANDRA-3944)
 * Fix bug with counters in super columns (CASSANDRA-3821)
 * Remove deprecated merge_shard_chance (CASSANDRA-3940)
 * add a convenient way to reset a node's schema (CASSANDRA-2963)
 * fix for intermittent SchemaDisagreementException (CASSANDRA-3884)
 * CLI `list <CF>` to limit number of columns and their order (CASSANDRA-3012)
 * ignore deprecated KsDef/CfDef/ColumnDef fields in native schema (CASSANDRA-3963)
 * CLI to report when unsupported column_metadata pair was given (CASSANDRA-3959)
 * reincarnate removed and deprecated KsDef/CfDef attributes (CASSANDRA-3953)
 * Fix race between writes and read for cache (CASSANDRA-3862)
 * perform static initialization of StorageProxy on start-up (CASSANDRA-3797)
 * support trickling fsync() on writes (CASSANDRA-3950)
 * expose counters for unavailable/timeout exceptions given to thrift clients (CASSANDRA-3671)
 * avoid quadratic startup time in LeveledManifest (CASSANDRA-3952)
 * Add type information to new schema_ columnfamilies and remove thrift
   serialization for schema (CASSANDRA-3792)
 * add missing column validator options to the CLI help (CASSANDRA-3926)
 * skip reading saved key cache if CF's caching strategy is NONE or ROWS_ONLY (CASSANDRA-3954)
 * Unify migration code (CASSANDRA-4017)
Merged from 1.0:
 * cqlsh: guess correct version of Python for Arch Linux (CASSANDRA-4090)
 * (CLI) properly handle quotes in create/update keyspace commands (CASSANDRA-4129)
 * Avoids possible deadlock during bootstrap (CASSANDRA-4159)
 * fix stress tool that hangs forever on timeout or error (CASSANDRA-4128)
 * Fix super columns bug where cache is not updated (CASSANDRA-4190)
 * stress tool to return appropriate exit code on failure (CASSANDRA-4188)


1.0.9
 * improve index sampling performance (CASSANDRA-4023)
 * always compact away deleted hints immediately after handoff (CASSANDRA-3955)
 * delete hints from dropped ColumnFamilies on handoff instead of
   erroring out (CASSANDRA-3975)
 * add CompositeType ref to the CLI doc for create/update column family (CASSANDRA-3980)
 * Pig: support Counter ColumnFamilies (CASSANDRA-3973)
 * Pig: Composite column support (CASSANDRA-3684)
 * Avoid NPE during repair when a keyspace has no CFs (CASSANDRA-3988)
 * Fix division-by-zero error on get_slice (CASSANDRA-4000)
 * don't change manifest level for cleanup, scrub, and upgradesstables
   operations under LeveledCompactionStrategy (CASSANDRA-3989, 4112)
 * fix race leading to super columns assertion failure (CASSANDRA-3957)
 * fix NPE on invalid CQL delete command (CASSANDRA-3755)
 * allow custom types in CLI's assume command (CASSANDRA-4081)
 * fix totalBytes count for parallel compactions (CASSANDRA-3758)
 * fix intermittent NPE in get_slice (CASSANDRA-4095)
 * remove unnecessary asserts in native code interfaces (CASSANDRA-4096)
 * Validate blank keys in CQL to avoid assertion errors (CASSANDRA-3612)
 * cqlsh: fix bad decoding of some column names (CASSANDRA-4003)
 * cqlsh: fix incorrect padding with unicode chars (CASSANDRA-4033)
 * Fix EC2 snitch incorrectly reporting region (CASSANDRA-4026)
 * Shut down thrift during decommission (CASSANDRA-4086)
 * Expose nodetool cfhistograms for 2ndary indexes (CASSANDRA-4063)
Merged from 0.8:
 * Fix ConcurrentModificationException in gossiper (CASSANDRA-4019)


1.1-beta1
 * (cqlsh)
   + add SOURCE and CAPTURE commands, and --file option (CASSANDRA-3479)
   + add ALTER COLUMNFAMILY WITH (CASSANDRA-3523)
   + bundle Python dependencies with Cassandra (CASSANDRA-3507)
   + added to Debian package (CASSANDRA-3458)
   + display byte data instead of erroring out on decode failure 
     (CASSANDRA-3874)
 * add nodetool rebuild_index (CASSANDRA-3583)
 * add nodetool rangekeysample (CASSANDRA-2917)
 * Fix streaming too much data during move operations (CASSANDRA-3639)
 * Nodetool and CLI connect to localhost by default (CASSANDRA-3568)
 * Reduce memory used by primary index sample (CASSANDRA-3743)
 * (Hadoop) separate input/output configurations (CASSANDRA-3197, 3765)
 * avoid returning internal Cassandra classes over JMX (CASSANDRA-2805)
 * add row-level isolation via SnapTree (CASSANDRA-2893)
 * Optimize key count estimation when opening sstable on startup
   (CASSANDRA-2988)
 * multi-dc replication optimization supporting CL > ONE (CASSANDRA-3577)
 * add command to stop compactions (CASSANDRA-1740, 3566, 3582)
 * multithreaded streaming (CASSANDRA-3494)
 * removed in-tree redhat spec (CASSANDRA-3567)
 * "defragment" rows for name-based queries under STCS, again (CASSANDRA-2503)
 * Recycle commitlog segments for improved performance 
   (CASSANDRA-3411, 3543, 3557, 3615)
 * update size-tiered compaction to prioritize small tiers (CASSANDRA-2407)
 * add message expiration logic to OutboundTcpConnection (CASSANDRA-3005)
 * off-heap cache to use sun.misc.Unsafe instead of JNA (CASSANDRA-3271)
 * EACH_QUORUM is only supported for writes (CASSANDRA-3272)
 * replace compactionlock use in schema migration by checking CFS.isValid
   (CASSANDRA-3116)
 * recognize that "SELECT first ... *" isn't really "SELECT *" (CASSANDRA-3445)
 * Use faster bytes comparison (CASSANDRA-3434)
 * Bulk loader is no longer a fat client, (HADOOP) bulk load output format
   (CASSANDRA-3045)
 * (Hadoop) add support for KeyRange.filter
 * remove assumption that keys and token are in bijection
   (CASSANDRA-1034, 3574, 3604)
 * always remove endpoints from delevery queue in HH (CASSANDRA-3546)
 * fix race between cf flush and its 2ndary indexes flush (CASSANDRA-3547)
 * fix potential race in AES when a repair fails (CASSANDRA-3548)
 * Remove columns shadowed by a deleted container even when we cannot purge
   (CASSANDRA-3538)
 * Improve memtable slice iteration performance (CASSANDRA-3545)
 * more efficient allocation of small bloom filters (CASSANDRA-3618)
 * Use separate writer thread in SSTableSimpleUnsortedWriter (CASSANDRA-3619)
 * fsync the directory after new sstable or commitlog segment are created (CASSANDRA-3250)
 * fix minor issues reported by FindBugs (CASSANDRA-3658)
 * global key/row caches (CASSANDRA-3143, 3849)
 * optimize memtable iteration during range scan (CASSANDRA-3638)
 * introduce 'crc_check_chance' in CompressionParameters to support
   a checksum percentage checking chance similarly to read-repair (CASSANDRA-3611)
 * a way to deactivate global key/row cache on per-CF basis (CASSANDRA-3667)
 * fix LeveledCompactionStrategy broken because of generation pre-allocation
   in LeveledManifest (CASSANDRA-3691)
 * finer-grained control over data directories (CASSANDRA-2749)
 * Fix ClassCastException during hinted handoff (CASSANDRA-3694)
 * Upgrade Thrift to 0.7 (CASSANDRA-3213)
 * Make stress.java insert operation to use microseconds (CASSANDRA-3725)
 * Allows (internally) doing a range query with a limit of columns instead of
   rows (CASSANDRA-3742)
 * Allow rangeSlice queries to be start/end inclusive/exclusive (CASSANDRA-3749)
 * Fix BulkLoader to support new SSTable layout and add stream
   throttling to prevent an NPE when there is no yaml config (CASSANDRA-3752)
 * Allow concurrent schema migrations (CASSANDRA-1391, 3832)
 * Add SnapshotCommand to trigger snapshot on remote node (CASSANDRA-3721)
 * Make CFMetaData conversions to/from thrift/native schema inverses
   (CASSANDRA_3559)
 * Add initial code for CQL 3.0-beta (CASSANDRA-2474, 3781, 3753)
 * Add wide row support for ColumnFamilyInputFormat (CASSANDRA-3264)
 * Allow extending CompositeType comparator (CASSANDRA-3657)
 * Avoids over-paging during get_count (CASSANDRA-3798)
 * Add new command to rebuild a node without (repair) merkle tree calculations
   (CASSANDRA-3483, 3922)
 * respect not only row cache capacity but caching mode when
   trying to read data (CASSANDRA-3812)
 * fix system tests (CASSANDRA-3827)
 * CQL support for altering row key type in ALTER TABLE (CASSANDRA-3781)
 * turn compression on by default (CASSANDRA-3871)
 * make hexToBytes refuse invalid input (CASSANDRA-2851)
 * Make secondary indexes CF inherit compression and compaction from their
   parent CF (CASSANDRA-3877)
 * Finish cleanup up tombstone purge code (CASSANDRA-3872)
 * Avoid NPE on aboarted stream-out sessions (CASSANDRA-3904)
 * BulkRecordWriter throws NPE for counter columns (CASSANDRA-3906)
 * Support compression using BulkWriter (CASSANDRA-3907)


1.0.8
 * fix race between cleanup and flush on secondary index CFSes (CASSANDRA-3712)
 * avoid including non-queried nodes in rangeslice read repair
   (CASSANDRA-3843)
 * Only snapshot CF being compacted for snapshot_before_compaction 
   (CASSANDRA-3803)
 * Log active compactions in StatusLogger (CASSANDRA-3703)
 * Compute more accurate compaction score per level (CASSANDRA-3790)
 * Return InvalidRequest when using a keyspace that doesn't exist
   (CASSANDRA-3764)
 * disallow user modification of System keyspace (CASSANDRA-3738)
 * allow using sstable2json on secondary index data (CASSANDRA-3738)
 * (cqlsh) add DESCRIBE COLUMNFAMILIES (CASSANDRA-3586)
 * (cqlsh) format blobs correctly and use colors to improve output
   readability (CASSANDRA-3726)
 * synchronize BiMap of bootstrapping tokens (CASSANDRA-3417)
 * show index options in CLI (CASSANDRA-3809)
 * add optional socket timeout for streaming (CASSANDRA-3838)
 * fix truncate not to leave behind non-CFS backed secondary indexes
   (CASSANDRA-3844)
 * make CLI `show schema` to use output stream directly instead
   of StringBuilder (CASSANDRA-3842)
 * remove the wait on hint future during write (CASSANDRA-3870)
 * (cqlsh) ignore missing CfDef opts (CASSANDRA-3933)
 * (cqlsh) look for cqlshlib relative to realpath (CASSANDRA-3767)
 * Fix short read protection (CASSANDRA-3934)
 * Make sure infered and actual schema match (CASSANDRA-3371)
 * Fix NPE during HH delivery (CASSANDRA-3677)
 * Don't put boostrapping node in 'hibernate' status (CASSANDRA-3737)
 * Fix double quotes in windows bat files (CASSANDRA-3744)
 * Fix bad validator lookup (CASSANDRA-3789)
 * Fix soft reset in EC2MultiRegionSnitch (CASSANDRA-3835)
 * Don't leave zombie connections with THSHA thrift server (CASSANDRA-3867)
 * (cqlsh) fix deserialization of data (CASSANDRA-3874)
 * Fix removetoken force causing an inconsistent state (CASSANDRA-3876)
 * Fix ahndling of some types with Pig (CASSANDRA-3886)
 * Don't allow to drop the system keyspace (CASSANDRA-3759)
 * Make Pig deletes disabled by default and configurable (CASSANDRA-3628)
Merged from 0.8:
 * (Pig) fix CassandraStorage to use correct comparator in Super ColumnFamily
   case (CASSANDRA-3251)
 * fix thread safety issues in commitlog replay, primarily affecting
   systems with many (100s) of CF definitions (CASSANDRA-3751)
 * Fix relevant tombstone ignored with super columns (CASSANDRA-3875)


1.0.7
 * fix regression in HH page size calculation (CASSANDRA-3624)
 * retry failed stream on IOException (CASSANDRA-3686)
 * allow configuring bloom_filter_fp_chance (CASSANDRA-3497)
 * attempt hint delivery every ten minutes, or when failure detector
   notifies us that a node is back up, whichever comes first.  hint
   handoff throttle delay default changed to 1ms, from 50 (CASSANDRA-3554)
 * add nodetool setstreamthroughput (CASSANDRA-3571)
 * fix assertion when dropping a columnfamily with no sstables (CASSANDRA-3614)
 * more efficient allocation of small bloom filters (CASSANDRA-3618)
 * CLibrary.createHardLinkWithExec() to check for errors (CASSANDRA-3101)
 * Avoid creating empty and non cleaned writer during compaction (CASSANDRA-3616)
 * stop thrift service in shutdown hook so we can quiesce MessagingService
   (CASSANDRA-3335)
 * (CQL) compaction_strategy_options and compression_parameters for
   CREATE COLUMNFAMILY statement (CASSANDRA-3374)
 * Reset min/max compaction threshold when creating size tiered compaction
   strategy (CASSANDRA-3666)
 * Don't ignore IOException during compaction (CASSANDRA-3655)
 * Fix assertion error for CF with gc_grace=0 (CASSANDRA-3579)
 * Shutdown ParallelCompaction reducer executor after use (CASSANDRA-3711)
 * Avoid < 0 value for pending tasks in leveled compaction (CASSANDRA-3693)
 * (Hadoop) Support TimeUUID in Pig CassandraStorage (CASSANDRA-3327)
 * Check schema is ready before continuing boostrapping (CASSANDRA-3629)
 * Catch overflows during parsing of chunk_length_kb (CASSANDRA-3644)
 * Improve stream protocol mismatch errors (CASSANDRA-3652)
 * Avoid multiple thread doing HH to the same target (CASSANDRA-3681)
 * Add JMX property for rp_timeout_in_ms (CASSANDRA-2940)
 * Allow DynamicCompositeType to compare component of different types
   (CASSANDRA-3625)
 * Flush non-cfs backed secondary indexes (CASSANDRA-3659)
 * Secondary Indexes should report memory consumption (CASSANDRA-3155)
 * fix for SelectStatement start/end key are not set correctly
   when a key alias is involved (CASSANDRA-3700)
 * fix CLI `show schema` command insert of an extra comma in
   column_metadata (CASSANDRA-3714)
Merged from 0.8:
 * avoid logging (harmless) exception when GC takes < 1ms (CASSANDRA-3656)
 * prevent new nodes from thinking down nodes are up forever (CASSANDRA-3626)
 * use correct list of replicas for LOCAL_QUORUM reads when read repair
   is disabled (CASSANDRA-3696)
 * block on flush before compacting hints (may prevent OOM) (CASSANDRA-3733)


1.0.6
 * (CQL) fix cqlsh support for replicate_on_write (CASSANDRA-3596)
 * fix adding to leveled manifest after streaming (CASSANDRA-3536)
 * filter out unavailable cipher suites when using encryption (CASSANDRA-3178)
 * (HADOOP) add old-style api support for CFIF and CFRR (CASSANDRA-2799)
 * Support TimeUUIDType column names in Stress.java tool (CASSANDRA-3541)
 * (CQL) INSERT/UPDATE/DELETE/TRUNCATE commands should allow CF names to
   be qualified by keyspace (CASSANDRA-3419)
 * always remove endpoints from delevery queue in HH (CASSANDRA-3546)
 * fix race between cf flush and its 2ndary indexes flush (CASSANDRA-3547)
 * fix potential race in AES when a repair fails (CASSANDRA-3548)
 * fix default value validation usage in CLI SET command (CASSANDRA-3553)
 * Optimize componentsFor method for compaction and startup time
   (CASSANDRA-3532)
 * (CQL) Proper ColumnFamily metadata validation on CREATE COLUMNFAMILY 
   (CASSANDRA-3565)
 * fix compression "chunk_length_kb" option to set correct kb value for 
   thrift/avro (CASSANDRA-3558)
 * fix missing response during range slice repair (CASSANDRA-3551)
 * 'describe ring' moved from CLI to nodetool and available through JMX (CASSANDRA-3220)
 * add back partitioner to sstable metadata (CASSANDRA-3540)
 * fix NPE in get_count for counters (CASSANDRA-3601)
Merged from 0.8:
 * remove invalid assertion that table was opened before dropping it
   (CASSANDRA-3580)
 * range and index scans now only send requests to enough replicas to
   satisfy requested CL + RR (CASSANDRA-3598)
 * use cannonical host for local node in nodetool info (CASSANDRA-3556)
 * remove nonlocal DC write optimization since it only worked with
   CL.ONE or CL.LOCAL_QUORUM (CASSANDRA-3577, 3585)
 * detect misuses of CounterColumnType (CASSANDRA-3422)
 * turn off string interning in json2sstable, take 2 (CASSANDRA-2189)
 * validate compression parameters on add/update of the ColumnFamily 
   (CASSANDRA-3573)
 * Check for 0.0.0.0 is incorrect in CFIF (CASSANDRA-3584)
 * Increase vm.max_map_count in debian packaging (CASSANDRA-3563)
 * gossiper will never add itself to saved endpoints (CASSANDRA-3485)


1.0.5
 * revert CASSANDRA-3407 (see CASSANDRA-3540)
 * fix assertion error while forwarding writes to local nodes (CASSANDRA-3539)


1.0.4
 * fix self-hinting of timed out read repair updates and make hinted handoff
   less prone to OOMing a coordinator (CASSANDRA-3440)
 * expose bloom filter sizes via JMX (CASSANDRA-3495)
 * enforce RP tokens 0..2**127 (CASSANDRA-3501)
 * canonicalize paths exposed through JMX (CASSANDRA-3504)
 * fix "liveSize" stat when sstables are removed (CASSANDRA-3496)
 * add bloom filter FP rates to nodetool cfstats (CASSANDRA-3347)
 * record partitioner in sstable metadata component (CASSANDRA-3407)
 * add new upgradesstables nodetool command (CASSANDRA-3406)
 * skip --debug requirement to see common exceptions in CLI (CASSANDRA-3508)
 * fix incorrect query results due to invalid max timestamp (CASSANDRA-3510)
 * make sstableloader recognize compressed sstables (CASSANDRA-3521)
 * avoids race in OutboundTcpConnection in multi-DC setups (CASSANDRA-3530)
 * use SETLOCAL in cassandra.bat (CASSANDRA-3506)
 * fix ConcurrentModificationException in Table.all() (CASSANDRA-3529)
Merged from 0.8:
 * fix concurrence issue in the FailureDetector (CASSANDRA-3519)
 * fix array out of bounds error in counter shard removal (CASSANDRA-3514)
 * avoid dropping tombstones when they might still be needed to shadow
   data in a different sstable (CASSANDRA-2786)


1.0.3
 * revert name-based query defragmentation aka CASSANDRA-2503 (CASSANDRA-3491)
 * fix invalidate-related test failures (CASSANDRA-3437)
 * add next-gen cqlsh to bin/ (CASSANDRA-3188, 3131, 3493)
 * (CQL) fix handling of rows with no columns (CASSANDRA-3424, 3473)
 * fix querying supercolumns by name returning only a subset of
   subcolumns or old subcolumn versions (CASSANDRA-3446)
 * automatically compute sha1 sum for uncompressed data files (CASSANDRA-3456)
 * fix reading metadata/statistics component for version < h (CASSANDRA-3474)
 * add sstable forward-compatibility (CASSANDRA-3478)
 * report compression ratio in CFSMBean (CASSANDRA-3393)
 * fix incorrect size exception during streaming of counters (CASSANDRA-3481)
 * (CQL) fix for counter decrement syntax (CASSANDRA-3418)
 * Fix race introduced by CASSANDRA-2503 (CASSANDRA-3482)
 * Fix incomplete deletion of delivered hints (CASSANDRA-3466)
 * Avoid rescheduling compactions when no compaction was executed 
   (CASSANDRA-3484)
 * fix handling of the chunk_length_kb compression options (CASSANDRA-3492)
Merged from 0.8:
 * fix updating CF row_cache_provider (CASSANDRA-3414)
 * CFMetaData.convertToThrift method to set RowCacheProvider (CASSANDRA-3405)
 * acquire compactionlock during truncate (CASSANDRA-3399)
 * fix displaying cfdef entries for super columnfamilies (CASSANDRA-3415)
 * Make counter shard merging thread safe (CASSANDRA-3178)
 * Revert CASSANDRA-2855
 * Fix bug preventing the use of efficient cross-DC writes (CASSANDRA-3472)
 * `describe ring` command for CLI (CASSANDRA-3220)
 * (Hadoop) skip empty rows when entire row is requested, redux (CASSANDRA-2855)


1.0.2
 * "defragment" rows for name-based queries under STCS (CASSANDRA-2503)
 * Add timing information to cassandra-cli GET/SET/LIST queries (CASSANDRA-3326)
 * Only create one CompressionMetadata object per sstable (CASSANDRA-3427)
 * cleanup usage of StorageService.setMode() (CASSANDRA-3388)
 * Avoid large array allocation for compressed chunk offsets (CASSANDRA-3432)
 * fix DecimalType bytebuffer marshalling (CASSANDRA-3421)
 * fix bug that caused first column in per row indexes to be ignored 
   (CASSANDRA-3441)
 * add JMX call to clean (failed) repair sessions (CASSANDRA-3316)
 * fix sstableloader reference acquisition bug (CASSANDRA-3438)
 * fix estimated row size regression (CASSANDRA-3451)
 * make sure we don't return more columns than asked (CASSANDRA-3303, 3395)
Merged from 0.8:
 * acquire compactionlock during truncate (CASSANDRA-3399)
 * fix displaying cfdef entries for super columnfamilies (CASSANDRA-3415)


1.0.1
 * acquire references during index build to prevent delete problems
   on Windows (CASSANDRA-3314)
 * describe_ring should include datacenter/topology information (CASSANDRA-2882)
 * Thrift sockets are not properly buffered (CASSANDRA-3261)
 * performance improvement for bytebufferutil compare function (CASSANDRA-3286)
 * add system.versions ColumnFamily (CASSANDRA-3140)
 * reduce network copies (CASSANDRA-3333, 3373)
 * limit nodetool to 32MB of heap (CASSANDRA-3124)
 * (CQL) update parser to accept "timestamp" instead of "date" (CASSANDRA-3149)
 * Fix CLI `show schema` to include "compression_options" (CASSANDRA-3368)
 * Snapshot to include manifest under LeveledCompactionStrategy (CASSANDRA-3359)
 * (CQL) SELECT query should allow CF name to be qualified by keyspace (CASSANDRA-3130)
 * (CQL) Fix internal application error specifying 'using consistency ...'
   in lower case (CASSANDRA-3366)
 * fix Deflate compression when compression actually makes the data bigger
   (CASSANDRA-3370)
 * optimize UUIDGen to avoid lock contention on InetAddress.getLocalHost 
   (CASSANDRA-3387)
 * tolerate index being dropped mid-mutation (CASSANDRA-3334, 3313)
 * CompactionManager is now responsible for checking for new candidates
   post-task execution, enabling more consistent leveled compaction 
   (CASSANDRA-3391)
 * Cache HSHA threads (CASSANDRA-3372)
 * use CF/KS names as snapshot prefix for drop + truncate operations
   (CASSANDRA-2997)
 * Break bloom filters up to avoid heap fragmentation (CASSANDRA-2466)
 * fix cassandra hanging on jsvc stop (CASSANDRA-3302)
 * Avoid leveled compaction getting blocked on errors (CASSANDRA-3408)
 * Make reloading the compaction strategy safe (CASSANDRA-3409)
 * ignore 0.8 hints even if compaction begins before we try to purge
   them (CASSANDRA-3385)
 * remove procrun (bin\daemon) from Cassandra source tree and 
   artifacts (CASSANDRA-3331)
 * make cassandra compile under JDK7 (CASSANDRA-3275)
 * remove dependency of clientutil.jar to FBUtilities (CASSANDRA-3299)
 * avoid truncation errors by using long math on long values (CASSANDRA-3364)
 * avoid clock drift on some Windows machine (CASSANDRA-3375)
 * display cache provider in cli 'describe keyspace' command (CASSANDRA-3384)
 * fix incomplete topology information in describe_ring (CASSANDRA-3403)
 * expire dead gossip states based on time (CASSANDRA-2961)
 * improve CompactionTask extensibility (CASSANDRA-3330)
 * Allow one leveled compaction task to kick off another (CASSANDRA-3363)
 * allow encryption only between datacenters (CASSANDRA-2802)
Merged from 0.8:
 * fix truncate allowing data to be replayed post-restart (CASSANDRA-3297)
 * make iwriter final in IndexWriter to avoid NPE (CASSANDRA-2863)
 * (CQL) update grammar to require key clause in DELETE statement
   (CASSANDRA-3349)
 * (CQL) allow numeric keyspace names in USE statement (CASSANDRA-3350)
 * (Hadoop) skip empty rows when slicing the entire row (CASSANDRA-2855)
 * Fix handling of tombstone by SSTableExport/Import (CASSANDRA-3357)
 * fix ColumnIndexer to use long offsets (CASSANDRA-3358)
 * Improved CLI exceptions (CASSANDRA-3312)
 * Fix handling of tombstone by SSTableExport/Import (CASSANDRA-3357)
 * Only count compaction as active (for throttling) when they have
   successfully acquired the compaction lock (CASSANDRA-3344)
 * Display CLI version string on startup (CASSANDRA-3196)
 * (Hadoop) make CFIF try rpc_address or fallback to listen_address
   (CASSANDRA-3214)
 * (Hadoop) accept comma delimited lists of initial thrift connections
   (CASSANDRA-3185)
 * ColumnFamily min_compaction_threshold should be >= 2 (CASSANDRA-3342)
 * (Pig) add 0.8+ types and key validation type in schema (CASSANDRA-3280)
 * Fix completely removing column metadata using CLI (CASSANDRA-3126)
 * CLI `describe cluster;` output should be on separate lines for separate versions
   (CASSANDRA-3170)
 * fix changing durable_writes keyspace option during CF creation
   (CASSANDRA-3292)
 * avoid locking on update when no indexes are involved (CASSANDRA-3386)
 * fix assertionError during repair with ordered partitioners (CASSANDRA-3369)
 * correctly serialize key_validation_class for avro (CASSANDRA-3391)
 * don't expire counter tombstone after streaming (CASSANDRA-3394)
 * prevent nodes that failed to join from hanging around forever 
   (CASSANDRA-3351)
 * remove incorrect optimization from slice read path (CASSANDRA-3390)
 * Fix race in AntiEntropyService (CASSANDRA-3400)


1.0.0-final
 * close scrubbed sstable fd before deleting it (CASSANDRA-3318)
 * fix bug preventing obsolete commitlog segments from being removed
   (CASSANDRA-3269)
 * tolerate whitespace in seed CDL (CASSANDRA-3263)
 * Change default heap thresholds to max(min(1/2 ram, 1G), min(1/4 ram, 8GB))
   (CASSANDRA-3295)
 * Fix broken CompressedRandomAccessReaderTest (CASSANDRA-3298)
 * (CQL) fix type information returned for wildcard queries (CASSANDRA-3311)
 * add estimated tasks to LeveledCompactionStrategy (CASSANDRA-3322)
 * avoid including compaction cache-warming in keycache stats (CASSANDRA-3325)
 * run compaction and hinted handoff threads at MIN_PRIORITY (CASSANDRA-3308)
 * default hsha thrift server to cpu core count in rpc pool (CASSANDRA-3329)
 * add bin\daemon to binary tarball for Windows service (CASSANDRA-3331)
 * Fix places where uncompressed size of sstables was use in place of the
   compressed one (CASSANDRA-3338)
 * Fix hsha thrift server (CASSANDRA-3346)
 * Make sure repair only stream needed sstables (CASSANDRA-3345)


1.0.0-rc2
 * Log a meaningful warning when a node receives a message for a repair session
   that doesn't exist anymore (CASSANDRA-3256)
 * test for NUMA policy support as well as numactl presence (CASSANDRA-3245)
 * Fix FD leak when internode encryption is enabled (CASSANDRA-3257)
 * Remove incorrect assertion in mergeIterator (CASSANDRA-3260)
 * FBUtilities.hexToBytes(String) to throw NumberFormatException when string
   contains non-hex characters (CASSANDRA-3231)
 * Keep SimpleSnitch proximity ordering unchanged from what the Strategy
   generates, as intended (CASSANDRA-3262)
 * remove Scrub from compactionstats when finished (CASSANDRA-3255)
 * fix counter entry in jdbc TypesMap (CASSANDRA-3268)
 * fix full queue scenario for ParallelCompactionIterator (CASSANDRA-3270)
 * fix bootstrap process (CASSANDRA-3285)
 * don't try delivering hints if when there isn't any (CASSANDRA-3176)
 * CLI documentation change for ColumnFamily `compression_options` (CASSANDRA-3282)
 * ignore any CF ids sent by client for adding CF/KS (CASSANDRA-3288)
 * remove obsolete hints on first startup (CASSANDRA-3291)
 * use correct ISortedColumns for time-optimized reads (CASSANDRA-3289)
 * Evict gossip state immediately when a token is taken over by a new IP 
   (CASSANDRA-3259)


1.0.0-rc1
 * Update CQL to generate microsecond timestamps by default (CASSANDRA-3227)
 * Fix counting CFMetadata towards Memtable liveRatio (CASSANDRA-3023)
 * Kill server on wrapped OOME such as from FileChannel.map (CASSANDRA-3201)
 * remove unnecessary copy when adding to row cache (CASSANDRA-3223)
 * Log message when a full repair operation completes (CASSANDRA-3207)
 * Fix streamOutSession keeping sstables references forever if the remote end
   dies (CASSANDRA-3216)
 * Remove dynamic_snitch boolean from example configuration (defaulting to 
   true) and set default badness threshold to 0.1 (CASSANDRA-3229)
 * Base choice of random or "balanced" token on bootstrap on whether
   schema definitions were found (CASSANDRA-3219)
 * Fixes for LeveledCompactionStrategy score computation, prioritization,
   scheduling, and performance (CASSANDRA-3224, 3234)
 * parallelize sstable open at server startup (CASSANDRA-2988)
 * fix handling of exceptions writing to OutboundTcpConnection (CASSANDRA-3235)
 * Allow using quotes in "USE <keyspace>;" CLI command (CASSANDRA-3208)
 * Don't allow any cache loading exceptions to halt startup (CASSANDRA-3218)
 * Fix sstableloader --ignores option (CASSANDRA-3247)
 * File descriptor limit increased in packaging (CASSANDRA-3206)
 * Fix deadlock in commit log during flush (CASSANDRA-3253) 


1.0.0-beta1
 * removed binarymemtable (CASSANDRA-2692)
 * add commitlog_total_space_in_mb to prevent fragmented logs (CASSANDRA-2427)
 * removed commitlog_rotation_threshold_in_mb configuration (CASSANDRA-2771)
 * make AbstractBounds.normalize de-overlapp overlapping ranges (CASSANDRA-2641)
 * replace CollatingIterator, ReducingIterator with MergeIterator 
   (CASSANDRA-2062)
 * Fixed the ability to set compaction strategy in cli using create column 
   family command (CASSANDRA-2778)
 * clean up tmp files after failed compaction (CASSANDRA-2468)
 * restrict repair streaming to specific columnfamilies (CASSANDRA-2280)
 * don't bother persisting columns shadowed by a row tombstone (CASSANDRA-2589)
 * reset CF and SC deletion times after gc_grace (CASSANDRA-2317)
 * optimize away seek when compacting wide rows (CASSANDRA-2879)
 * single-pass streaming (CASSANDRA-2677, 2906, 2916, 3003)
 * use reference counting for deleting sstables instead of relying on GC
   (CASSANDRA-2521, 3179)
 * store hints as serialized mutations instead of pointers to data row
   (CASSANDRA-2045)
 * store hints in the coordinator node instead of in the closest replica 
   (CASSANDRA-2914)
 * add row_cache_keys_to_save CF option (CASSANDRA-1966)
 * check column family validity in nodetool repair (CASSANDRA-2933)
 * use lazy initialization instead of class initialization in NodeId
   (CASSANDRA-2953)
 * add paging to get_count (CASSANDRA-2894)
 * fix "short reads" in [multi]get (CASSANDRA-2643, 3157, 3192)
 * add optional compression for sstables (CASSANDRA-47, 2994, 3001, 3128)
 * add scheduler JMX metrics (CASSANDRA-2962)
 * add block level checksum for compressed data (CASSANDRA-1717)
 * make column family backed column map pluggable and introduce unsynchronized
   ArrayList backed one to speedup reads (CASSANDRA-2843, 3165, 3205)
 * refactoring of the secondary index api (CASSANDRA-2982)
 * make CL > ONE reads wait for digest reconciliation before returning
   (CASSANDRA-2494)
 * fix missing logging for some exceptions (CASSANDRA-2061)
 * refactor and optimize ColumnFamilyStore.files(...) and Descriptor.fromFilename(String)
   and few other places responsible for work with SSTable files (CASSANDRA-3040)
 * Stop reading from sstables once we know we have the most recent columns,
   for query-by-name requests (CASSANDRA-2498)
 * Add query-by-column mode to stress.java (CASSANDRA-3064)
 * Add "install" command to cassandra.bat (CASSANDRA-292)
 * clean up KSMetadata, CFMetadata from unnecessary
   Thrift<->Avro conversion methods (CASSANDRA-3032)
 * Add timeouts to client request schedulers (CASSANDRA-3079, 3096)
 * Cli to use hashes rather than array of hashes for strategy options (CASSANDRA-3081)
 * LeveledCompactionStrategy (CASSANDRA-1608, 3085, 3110, 3087, 3145, 3154, 3182)
 * Improvements of the CLI `describe` command (CASSANDRA-2630)
 * reduce window where dropped CF sstables may not be deleted (CASSANDRA-2942)
 * Expose gossip/FD info to JMX (CASSANDRA-2806)
 * Fix streaming over SSL when compressed SSTable involved (CASSANDRA-3051)
 * Add support for pluggable secondary index implementations (CASSANDRA-3078)
 * remove compaction_thread_priority setting (CASSANDRA-3104)
 * generate hints for replicas that timeout, not just replicas that are known
   to be down before starting (CASSANDRA-2034)
 * Add throttling for internode streaming (CASSANDRA-3080)
 * make the repair of a range repair all replica (CASSANDRA-2610, 3194)
 * expose the ability to repair the first range (as returned by the
   partitioner) of a node (CASSANDRA-2606)
 * Streams Compression (CASSANDRA-3015)
 * add ability to use multiple threads during a single compaction
   (CASSANDRA-2901)
 * make AbstractBounds.normalize support overlapping ranges (CASSANDRA-2641)
 * fix of the CQL count() behavior (CASSANDRA-3068)
 * use TreeMap backed column families for the SSTable simple writers
   (CASSANDRA-3148)
 * fix inconsistency of the CLI syntax when {} should be used instead of [{}]
   (CASSANDRA-3119)
 * rename CQL type names to match expected SQL behavior (CASSANDRA-3149, 3031)
 * Arena-based allocation for memtables (CASSANDRA-2252, 3162, 3163, 3168)
 * Default RR chance to 0.1 (CASSANDRA-3169)
 * Add RowLevel support to secondary index API (CASSANDRA-3147)
 * Make SerializingCacheProvider the default if JNA is available (CASSANDRA-3183)
 * Fix backwards compatibilty for CQL memtable properties (CASSANDRA-3190)
 * Add five-minute delay before starting compactions on a restarted server
   (CASSANDRA-3181)
 * Reduce copies done for intra-host messages (CASSANDRA-1788, 3144)
 * support of compaction strategy option for stress.java (CASSANDRA-3204)
 * make memtable throughput and column count thresholds no-ops (CASSANDRA-2449)
 * Return schema information along with the resultSet in CQL (CASSANDRA-2734)
 * Add new DecimalType (CASSANDRA-2883)
 * Fix assertion error in RowRepairResolver (CASSANDRA-3156)
 * Reduce unnecessary high buffer sizes (CASSANDRA-3171)
 * Pluggable compaction strategy (CASSANDRA-1610)
 * Add new broadcast_address config option (CASSANDRA-2491)


0.8.7
 * Kill server on wrapped OOME such as from FileChannel.map (CASSANDRA-3201)
 * Allow using quotes in "USE <keyspace>;" CLI command (CASSANDRA-3208)
 * Log message when a full repair operation completes (CASSANDRA-3207)
 * Don't allow any cache loading exceptions to halt startup (CASSANDRA-3218)
 * Fix sstableloader --ignores option (CASSANDRA-3247)
 * File descriptor limit increased in packaging (CASSANDRA-3206)
 * Log a meaningfull warning when a node receive a message for a repair session
   that doesn't exist anymore (CASSANDRA-3256)
 * Fix FD leak when internode encryption is enabled (CASSANDRA-3257)
 * FBUtilities.hexToBytes(String) to throw NumberFormatException when string
   contains non-hex characters (CASSANDRA-3231)
 * Keep SimpleSnitch proximity ordering unchanged from what the Strategy
   generates, as intended (CASSANDRA-3262)
 * remove Scrub from compactionstats when finished (CASSANDRA-3255)
 * Fix tool .bat files when CASSANDRA_HOME contains spaces (CASSANDRA-3258)
 * Force flush of status table when removing/updating token (CASSANDRA-3243)
 * Evict gossip state immediately when a token is taken over by a new IP (CASSANDRA-3259)
 * Fix bug where the failure detector can take too long to mark a host
   down (CASSANDRA-3273)
 * (Hadoop) allow wrapping ranges in queries (CASSANDRA-3137)
 * (Hadoop) check all interfaces for a match with split location
   before falling back to random replica (CASSANDRA-3211)
 * (Hadoop) Make Pig storage handle implements LoadMetadata (CASSANDRA-2777)
 * (Hadoop) Fix exception during PIG 'dump' (CASSANDRA-2810)
 * Fix stress COUNTER_GET option (CASSANDRA-3301)
 * Fix missing fields in CLI `show schema` output (CASSANDRA-3304)
 * Nodetool no longer leaks threads and closes JMX connections (CASSANDRA-3309)
 * fix truncate allowing data to be replayed post-restart (CASSANDRA-3297)
 * Move SimpleAuthority and SimpleAuthenticator to examples (CASSANDRA-2922)
 * Fix handling of tombstone by SSTableExport/Import (CASSANDRA-3357)
 * Fix transposition in cfHistograms (CASSANDRA-3222)
 * Allow using number as DC name when creating keyspace in CQL (CASSANDRA-3239)
 * Force flush of system table after updating/removing a token (CASSANDRA-3243)


0.8.6
 * revert CASSANDRA-2388
 * change TokenRange.endpoints back to listen/broadcast address to match
   pre-1777 behavior, and add TokenRange.rpc_endpoints instead (CASSANDRA-3187)
 * avoid trying to watch cassandra-topology.properties when loaded from jar
   (CASSANDRA-3138)
 * prevent users from creating keyspaces with LocalStrategy replication
   (CASSANDRA-3139)
 * fix CLI `show schema;` to output correct keyspace definition statement
   (CASSANDRA-3129)
 * CustomTThreadPoolServer to log TTransportException at DEBUG level
   (CASSANDRA-3142)
 * allow topology sort to work with non-unique rack names between 
   datacenters (CASSANDRA-3152)
 * Improve caching of same-version Messages on digest and repair paths
   (CASSANDRA-3158)
 * Randomize choice of first replica for counter increment (CASSANDRA-2890)
 * Fix using read_repair_chance instead of merge_shard_change (CASSANDRA-3202)
 * Avoid streaming data to nodes that already have it, on move as well as
   decommission (CASSANDRA-3041)
 * Fix divide by zero error in GCInspector (CASSANDRA-3164)
 * allow quoting of the ColumnFamily name in CLI `create column family`
   statement (CASSANDRA-3195)
 * Fix rolling upgrade from 0.7 to 0.8 problem (CASSANDRA-3166)
 * Accomodate missing encryption_options in IncomingTcpConnection.stream
   (CASSANDRA-3212)


0.8.5
 * fix NPE when encryption_options is unspecified (CASSANDRA-3007)
 * include column name in validation failure exceptions (CASSANDRA-2849)
 * make sure truncate clears out the commitlog so replay won't re-
   populate with truncated data (CASSANDRA-2950)
 * fix NPE when debug logging is enabled and dropped CF is present
   in a commitlog segment (CASSANDRA-3021)
 * fix cassandra.bat when CASSANDRA_HOME contains spaces (CASSANDRA-2952)
 * fix to SSTableSimpleUnsortedWriter bufferSize calculation (CASSANDRA-3027)
 * make cleanup and normal compaction able to skip empty rows
   (rows containing nothing but expired tombstones) (CASSANDRA-3039)
 * work around native memory leak in com.sun.management.GarbageCollectorMXBean
   (CASSANDRA-2868)
 * validate that column names in column_metadata are not equal to key_alias
   on create/update of the ColumnFamily and CQL 'ALTER' statement (CASSANDRA-3036)
 * return an InvalidRequestException if an indexed column is assigned
   a value larger than 64KB (CASSANDRA-3057)
 * fix of numeric-only and string column names handling in CLI "drop index" 
   (CASSANDRA-3054)
 * prune index scan resultset back to original request for lazy
   resultset expansion case (CASSANDRA-2964)
 * (Hadoop) fail jobs when Cassandra node has failed but TaskTracker
   has not (CASSANDRA-2388)
 * fix dynamic snitch ignoring nodes when read_repair_chance is zero
   (CASSANDRA-2662)
 * avoid retaining references to dropped CFS objects in 
   CompactionManager.estimatedCompactions (CASSANDRA-2708)
 * expose rpc timeouts per host in MessagingServiceMBean (CASSANDRA-2941)
 * avoid including cwd in classpath for deb and rpm packages (CASSANDRA-2881)
 * remove gossip state when a new IP takes over a token (CASSANDRA-3071)
 * allow sstable2json to work on index sstable files (CASSANDRA-3059)
 * always hint counters (CASSANDRA-3099)
 * fix log4j initialization in EmbeddedCassandraService (CASSANDRA-2857)
 * remove gossip state when a new IP takes over a token (CASSANDRA-3071)
 * work around native memory leak in com.sun.management.GarbageCollectorMXBean
    (CASSANDRA-2868)
 * fix UnavailableException with writes at CL.EACH_QUORM (CASSANDRA-3084)
 * fix parsing of the Keyspace and ColumnFamily names in numeric
   and string representations in CLI (CASSANDRA-3075)
 * fix corner cases in Range.differenceToFetch (CASSANDRA-3084)
 * fix ip address String representation in the ring cache (CASSANDRA-3044)
 * fix ring cache compatibility when mixing pre-0.8.4 nodes with post-
   in the same cluster (CASSANDRA-3023)
 * make repair report failure when a node participating dies (instead of
   hanging forever) (CASSANDRA-2433)
 * fix handling of the empty byte buffer by ReversedType (CASSANDRA-3111)
 * Add validation that Keyspace names are case-insensitively unique (CASSANDRA-3066)
 * catch invalid key_validation_class before instantiating UpdateColumnFamily (CASSANDRA-3102)
 * make Range and Bounds objects client-safe (CASSANDRA-3108)
 * optionally skip log4j configuration (CASSANDRA-3061)
 * bundle sstableloader with the debian package (CASSANDRA-3113)
 * don't try to build secondary indexes when there is none (CASSANDRA-3123)
 * improve SSTableSimpleUnsortedWriter speed for large rows (CASSANDRA-3122)
 * handle keyspace arguments correctly in nodetool snapshot (CASSANDRA-3038)
 * Fix SSTableImportTest on windows (CASSANDRA-3043)
 * expose compactionThroughputMbPerSec through JMX (CASSANDRA-3117)
 * log keyspace and CF of large rows being compacted


0.8.4
 * change TokenRing.endpoints to be a list of rpc addresses instead of 
   listen/broadcast addresses (CASSANDRA-1777)
 * include files-to-be-streamed in StreamInSession.getSources (CASSANDRA-2972)
 * use JAVA env var in cassandra-env.sh (CASSANDRA-2785, 2992)
 * avoid doing read for no-op replicate-on-write at CL=1 (CASSANDRA-2892)
 * refuse counter write for CL.ANY (CASSANDRA-2990)
 * switch back to only logging recent dropped messages (CASSANDRA-3004)
 * always deserialize RowMutation for counters (CASSANDRA-3006)
 * ignore saved replication_factor strategy_option for NTS (CASSANDRA-3011)
 * make sure pre-truncate CL segments are discarded (CASSANDRA-2950)


0.8.3
 * add ability to drop local reads/writes that are going to timeout
   (CASSANDRA-2943)
 * revamp token removal process, keep gossip states for 3 days (CASSANDRA-2496)
 * don't accept extra args for 0-arg nodetool commands (CASSANDRA-2740)
 * log unavailableexception details at debug level (CASSANDRA-2856)
 * expose data_dir though jmx (CASSANDRA-2770)
 * don't include tmp files as sstable when create cfs (CASSANDRA-2929)
 * log Java classpath on startup (CASSANDRA-2895)
 * keep gossipped version in sync with actual on migration coordinator 
   (CASSANDRA-2946)
 * use lazy initialization instead of class initialization in NodeId
   (CASSANDRA-2953)
 * check column family validity in nodetool repair (CASSANDRA-2933)
 * speedup bytes to hex conversions dramatically (CASSANDRA-2850)
 * Flush memtables on shutdown when durable writes are disabled 
   (CASSANDRA-2958)
 * improved POSIX compatibility of start scripts (CASsANDRA-2965)
 * add counter support to Hadoop InputFormat (CASSANDRA-2981)
 * fix bug where dirty commitlog segments were removed (and avoid keeping 
   segments with no post-flush activity permanently dirty) (CASSANDRA-2829)
 * fix throwing exception with batch mutation of counter super columns
   (CASSANDRA-2949)
 * ignore system tables during repair (CASSANDRA-2979)
 * throw exception when NTS is given replication_factor as an option
   (CASSANDRA-2960)
 * fix assertion error during compaction of counter CFs (CASSANDRA-2968)
 * avoid trying to create index names, when no index exists (CASSANDRA-2867)
 * don't sample the system table when choosing a bootstrap token
   (CASSANDRA-2825)
 * gossiper notifies of local state changes (CASSANDRA-2948)
 * add asynchronous and half-sync/half-async (hsha) thrift servers 
   (CASSANDRA-1405)
 * fix potential use of free'd native memory in SerializingCache 
   (CASSANDRA-2951)
 * prune index scan resultset back to original request for lazy
   resultset expansion case (CASSANDRA-2964)
 * (Hadoop) fail jobs when Cassandra node has failed but TaskTracker
    has not (CASSANDRA-2388)


0.8.2
 * CQL: 
   - include only one row per unique key for IN queries (CASSANDRA-2717)
   - respect client timestamp on full row deletions (CASSANDRA-2912)
 * improve thread-safety in StreamOutSession (CASSANDRA-2792)
 * allow deleting a row and updating indexed columns in it in the
   same mutation (CASSANDRA-2773)
 * Expose number of threads blocked on submitting memtable to flush
   in JMX (CASSANDRA-2817)
 * add ability to return "endpoints" to nodetool (CASSANDRA-2776)
 * Add support for multiple (comma-delimited) coordinator addresses
   to ColumnFamilyInputFormat (CASSANDRA-2807)
 * fix potential NPE while scheduling read repair for range slice
   (CASSANDRA-2823)
 * Fix race in SystemTable.getCurrentLocalNodeId (CASSANDRA-2824)
 * Correctly set default for replicate_on_write (CASSANDRA-2835)
 * improve nodetool compactionstats formatting (CASSANDRA-2844)
 * fix index-building status display (CASSANDRA-2853)
 * fix CLI perpetuating obsolete KsDef.replication_factor (CASSANDRA-2846)
 * improve cli treatment of multiline comments (CASSANDRA-2852)
 * handle row tombstones correctly in EchoedRow (CASSANDRA-2786)
 * add MessagingService.get[Recently]DroppedMessages and
   StorageService.getExceptionCount (CASSANDRA-2804)
 * fix possibility of spurious UnavailableException for LOCAL_QUORUM
   reads with dynamic snitch + read repair disabled (CASSANDRA-2870)
 * add ant-optional as dependence for the debian package (CASSANDRA-2164)
 * add option to specify limit for get_slice in the CLI (CASSANDRA-2646)
 * decrease HH page size (CASSANDRA-2832)
 * reset cli keyspace after dropping the current one (CASSANDRA-2763)
 * add KeyRange option to Hadoop inputformat (CASSANDRA-1125)
 * fix protocol versioning (CASSANDRA-2818, 2860)
 * support spaces in path to log4j configuration (CASSANDRA-2383)
 * avoid including inferred types in CF update (CASSANDRA-2809)
 * fix JMX bulkload call (CASSANDRA-2908)
 * fix updating KS with durable_writes=false (CASSANDRA-2907)
 * add simplified facade to SSTableWriter for bulk loading use
   (CASSANDRA-2911)
 * fix re-using index CF sstable names after drop/recreate (CASSANDRA-2872)
 * prepend CF to default index names (CASSANDRA-2903)
 * fix hint replay (CASSANDRA-2928)
 * Properly synchronize repair's merkle tree computation (CASSANDRA-2816)


0.8.1
 * CQL:
   - support for insert, delete in BATCH (CASSANDRA-2537)
   - support for IN to SELECT, UPDATE (CASSANDRA-2553)
   - timestamp support for INSERT, UPDATE, and BATCH (CASSANDRA-2555)
   - TTL support (CASSANDRA-2476)
   - counter support (CASSANDRA-2473)
   - ALTER COLUMNFAMILY (CASSANDRA-1709)
   - DROP INDEX (CASSANDRA-2617)
   - add SCHEMA/TABLE as aliases for KS/CF (CASSANDRA-2743)
   - server handles wait-for-schema-agreement (CASSANDRA-2756)
   - key alias support (CASSANDRA-2480)
 * add support for comparator parameters and a generic ReverseType
   (CASSANDRA-2355)
 * add CompositeType and DynamicCompositeType (CASSANDRA-2231)
 * optimize batches containing multiple updates to the same row
   (CASSANDRA-2583)
 * adjust hinted handoff page size to avoid OOM with large columns 
   (CASSANDRA-2652)
 * mark BRAF buffer invalid post-flush so we don't re-flush partial
   buffers again, especially on CL writes (CASSANDRA-2660)
 * add DROP INDEX support to CLI (CASSANDRA-2616)
 * don't perform HH to client-mode [storageproxy] nodes (CASSANDRA-2668)
 * Improve forceDeserialize/getCompactedRow encapsulation (CASSANDRA-2659)
 * Don't write CounterUpdateColumn to disk in tests (CASSANDRA-2650)
 * Add sstable bulk loading utility (CASSANDRA-1278)
 * avoid replaying hints to dropped columnfamilies (CASSANDRA-2685)
 * add placeholders for missing rows in range query pseudo-RR (CASSANDRA-2680)
 * remove no-op HHOM.renameHints (CASSANDRA-2693)
 * clone super columns to avoid modifying them during flush (CASSANDRA-2675)
 * allow writes to bypass the commitlog for certain keyspaces (CASSANDRA-2683)
 * avoid NPE when bypassing commitlog during memtable flush (CASSANDRA-2781)
 * Added support for making bootstrap retry if nodes flap (CASSANDRA-2644)
 * Added statusthrift to nodetool to report if thrift server is running (CASSANDRA-2722)
 * Fixed rows being cached if they do not exist (CASSANDRA-2723)
 * Support passing tableName and cfName to RowCacheProviders (CASSANDRA-2702)
 * close scrub file handles (CASSANDRA-2669)
 * throttle migration replay (CASSANDRA-2714)
 * optimize column serializer creation (CASSANDRA-2716)
 * Added support for making bootstrap retry if nodes flap (CASSANDRA-2644)
 * Added statusthrift to nodetool to report if thrift server is running
   (CASSANDRA-2722)
 * Fixed rows being cached if they do not exist (CASSANDRA-2723)
 * fix truncate/compaction race (CASSANDRA-2673)
 * workaround large resultsets causing large allocation retention
   by nio sockets (CASSANDRA-2654)
 * fix nodetool ring use with Ec2Snitch (CASSANDRA-2733)
 * fix removing columns and subcolumns that are supressed by a row or
   supercolumn tombstone during replica resolution (CASSANDRA-2590)
 * support sstable2json against snapshot sstables (CASSANDRA-2386)
 * remove active-pull schema requests (CASSANDRA-2715)
 * avoid marking entire list of sstables as actively being compacted
   in multithreaded compaction (CASSANDRA-2765)
 * seek back after deserializing a row to update cache with (CASSANDRA-2752)
 * avoid skipping rows in scrub for counter column family (CASSANDRA-2759)
 * fix ConcurrentModificationException in repair when dealing with 0.7 node
   (CASSANDRA-2767)
 * use threadsafe collections for StreamInSession (CASSANDRA-2766)
 * avoid infinite loop when creating merkle tree (CASSANDRA-2758)
 * avoids unmarking compacting sstable prematurely in cleanup (CASSANDRA-2769)
 * fix NPE when the commit log is bypassed (CASSANDRA-2718)
 * don't throw an exception in SS.isRPCServerRunning (CASSANDRA-2721)
 * make stress.jar executable (CASSANDRA-2744)
 * add daemon mode to java stress (CASSANDRA-2267)
 * expose the DC and rack of a node through JMX and nodetool ring (CASSANDRA-2531)
 * fix cache mbean getSize (CASSANDRA-2781)
 * Add Date, Float, Double, and Boolean types (CASSANDRA-2530)
 * Add startup flag to renew counter node id (CASSANDRA-2788)
 * add jamm agent to cassandra.bat (CASSANDRA-2787)
 * fix repair hanging if a neighbor has nothing to send (CASSANDRA-2797)
 * purge tombstone even if row is in only one sstable (CASSANDRA-2801)
 * Fix wrong purge of deleted cf during compaction (CASSANDRA-2786)
 * fix race that could result in Hadoop writer failing to throw an
   exception encountered after close() (CASSANDRA-2755)
 * fix scan wrongly throwing assertion error (CASSANDRA-2653)
 * Always use even distribution for merkle tree with RandomPartitionner
   (CASSANDRA-2841)
 * fix describeOwnership for OPP (CASSANDRA-2800)
 * ensure that string tokens do not contain commas (CASSANDRA-2762)


0.8.0-final
 * fix CQL grammar warning and cqlsh regression from CASSANDRA-2622
 * add ant generate-cql-html target (CASSANDRA-2526)
 * update CQL consistency levels (CASSANDRA-2566)
 * debian packaging fixes (CASSANDRA-2481, 2647)
 * fix UUIDType, IntegerType for direct buffers (CASSANDRA-2682, 2684)
 * switch to native Thrift for Hadoop map/reduce (CASSANDRA-2667)
 * fix StackOverflowError when building from eclipse (CASSANDRA-2687)
 * only provide replication_factor to strategy_options "help" for
   SimpleStrategy, OldNetworkTopologyStrategy (CASSANDRA-2678, 2713)
 * fix exception adding validators to non-string columns (CASSANDRA-2696)
 * avoid instantiating DatabaseDescriptor in JDBC (CASSANDRA-2694)
 * fix potential stack overflow during compaction (CASSANDRA-2626)
 * clone super columns to avoid modifying them during flush (CASSANDRA-2675)
 * reset underlying iterator in EchoedRow constructor (CASSANDRA-2653)


0.8.0-rc1
 * faster flushes and compaction from fixing excessively pessimistic 
   rebuffering in BRAF (CASSANDRA-2581)
 * fix returning null column values in the python cql driver (CASSANDRA-2593)
 * fix merkle tree splitting exiting early (CASSANDRA-2605)
 * snapshot_before_compaction directory name fix (CASSANDRA-2598)
 * Disable compaction throttling during bootstrap (CASSANDRA-2612) 
 * fix CQL treatment of > and < operators in range slices (CASSANDRA-2592)
 * fix potential double-application of counter updates on commitlog replay
   by moving replay position from header to sstable metadata (CASSANDRA-2419)
 * JDBC CQL driver exposes getColumn for access to timestamp
 * JDBC ResultSetMetadata properties added to AbstractType
 * r/m clustertool (CASSANDRA-2607)
 * add support for presenting row key as a column in CQL result sets 
   (CASSANDRA-2622)
 * Don't allow {LOCAL|EACH}_QUORUM unless strategy is NTS (CASSANDRA-2627)
 * validate keyspace strategy_options during CQL create (CASSANDRA-2624)
 * fix empty Result with secondary index when limit=1 (CASSANDRA-2628)
 * Fix regression where bootstrapping a node with no schema fails
   (CASSANDRA-2625)
 * Allow removing LocationInfo sstables (CASSANDRA-2632)
 * avoid attempting to replay mutations from dropped keyspaces (CASSANDRA-2631)
 * avoid using cached position of a key when GT is requested (CASSANDRA-2633)
 * fix counting bloom filter true positives (CASSANDRA-2637)
 * initialize local ep state prior to gossip startup if needed (CASSANDRA-2638)
 * fix counter increment lost after restart (CASSANDRA-2642)
 * add quote-escaping via backslash to CLI (CASSANDRA-2623)
 * fix pig example script (CASSANDRA-2487)
 * fix dynamic snitch race in adding latencies (CASSANDRA-2618)
 * Start/stop cassandra after more important services such as mdadm in
   debian packaging (CASSANDRA-2481)


0.8.0-beta2
 * fix NPE compacting index CFs (CASSANDRA-2528)
 * Remove checking all column families on startup for compaction candidates 
   (CASSANDRA-2444)
 * validate CQL create keyspace options (CASSANDRA-2525)
 * fix nodetool setcompactionthroughput (CASSANDRA-2550)
 * move	gossip heartbeat back to its own thread (CASSANDRA-2554)
 * validate cql TRUNCATE columnfamily before truncating (CASSANDRA-2570)
 * fix batch_mutate for mixed standard-counter mutations (CASSANDRA-2457)
 * disallow making schema changes to system keyspace (CASSANDRA-2563)
 * fix sending mutation messages multiple times (CASSANDRA-2557)
 * fix incorrect use of NBHM.size in ReadCallback that could cause
   reads to time out even when responses were received (CASSANDRA-2552)
 * trigger read repair correctly for LOCAL_QUORUM reads (CASSANDRA-2556)
 * Allow configuring the number of compaction thread (CASSANDRA-2558)
 * forceUserDefinedCompaction will attempt to compact what it is given
   even if the pessimistic estimate is that there is not enough disk space;
   automatic compactions will only compact 2 or more sstables (CASSANDRA-2575)
 * refuse to apply migrations with older timestamps than the current 
   schema (CASSANDRA-2536)
 * remove unframed Thrift transport option
 * include indexes in snapshots (CASSANDRA-2596)
 * improve ignoring of obsolete mutations in index maintenance (CASSANDRA-2401)
 * recognize attempt to drop just the index while leaving the column
   definition alone (CASSANDRA-2619)
  

0.8.0-beta1
 * remove Avro RPC support (CASSANDRA-926)
 * support for columns that act as incr/decr counters 
   (CASSANDRA-1072, 1937, 1944, 1936, 2101, 2093, 2288, 2105, 2384, 2236, 2342,
   2454)
 * CQL (CASSANDRA-1703, 1704, 1705, 1706, 1707, 1708, 1710, 1711, 1940, 
   2124, 2302, 2277, 2493)
 * avoid double RowMutation serialization on write path (CASSANDRA-1800)
 * make NetworkTopologyStrategy the default (CASSANDRA-1960)
 * configurable internode encryption (CASSANDRA-1567, 2152)
 * human readable column names in sstable2json output (CASSANDRA-1933)
 * change default JMX port to 7199 (CASSANDRA-2027)
 * backwards compatible internal messaging (CASSANDRA-1015)
 * atomic switch of memtables and sstables (CASSANDRA-2284)
 * add pluggable SeedProvider (CASSANDRA-1669)
 * Fix clustertool to not throw exception when calling get_endpoints (CASSANDRA-2437)
 * upgrade to thrift 0.6 (CASSANDRA-2412) 
 * repair works on a token range instead of full ring (CASSANDRA-2324)
 * purge tombstones from row cache (CASSANDRA-2305)
 * push replication_factor into strategy_options (CASSANDRA-1263)
 * give snapshots the same name on each node (CASSANDRA-1791)
 * remove "nodetool loadbalance" (CASSANDRA-2448)
 * multithreaded compaction (CASSANDRA-2191)
 * compaction throttling (CASSANDRA-2156)
 * add key type information and alias (CASSANDRA-2311, 2396)
 * cli no longer divides read_repair_chance by 100 (CASSANDRA-2458)
 * made CompactionInfo.getTaskType return an enum (CASSANDRA-2482)
 * add a server-wide cap on measured memtable memory usage and aggressively
   flush to keep under that threshold (CASSANDRA-2006)
 * add unified UUIDType (CASSANDRA-2233)
 * add off-heap row cache support (CASSANDRA-1969)


0.7.5
 * improvements/fixes to PIG driver (CASSANDRA-1618, CASSANDRA-2387,
   CASSANDRA-2465, CASSANDRA-2484)
 * validate index names (CASSANDRA-1761)
 * reduce contention on Table.flusherLock (CASSANDRA-1954)
 * try harder to detect failures during streaming, cleaning up temporary
   files more reliably (CASSANDRA-2088)
 * shut down server for OOM on a Thrift thread (CASSANDRA-2269)
 * fix tombstone handling in repair and sstable2json (CASSANDRA-2279)
 * preserve version when streaming data from old sstables (CASSANDRA-2283)
 * don't start repair if a neighboring node is marked as dead (CASSANDRA-2290)
 * purge tombstones from row cache (CASSANDRA-2305)
 * Avoid seeking when sstable2json exports the entire file (CASSANDRA-2318)
 * clear Built flag in system table when dropping an index (CASSANDRA-2320)
 * don't allow arbitrary argument for stress.java (CASSANDRA-2323)
 * validate values for index predicates in get_indexed_slice (CASSANDRA-2328)
 * queue secondary indexes for flush before the parent (CASSANDRA-2330)
 * allow job configuration to set the CL used in Hadoop jobs (CASSANDRA-2331)
 * add memtable_flush_queue_size defaulting to 4 (CASSANDRA-2333)
 * Allow overriding of initial_token, storage_port and rpc_port from system
   properties (CASSANDRA-2343)
 * fix comparator used for non-indexed secondary expressions in index scan
   (CASSANDRA-2347)
 * ensure size calculation and write phase of large-row compaction use
   the same threshold for TTL expiration (CASSANDRA-2349)
 * fix race when iterating CFs during add/drop (CASSANDRA-2350)
 * add ConsistencyLevel command to CLI (CASSANDRA-2354)
 * allow negative numbers in the cli (CASSANDRA-2358)
 * hard code serialVersionUID for tokens class (CASSANDRA-2361)
 * fix potential infinite loop in ByteBufferUtil.inputStream (CASSANDRA-2365)
 * fix encoding bugs in HintedHandoffManager, SystemTable when default
   charset is not UTF8 (CASSANDRA-2367)
 * avoids having removed node reappearing in Gossip (CASSANDRA-2371)
 * fix incorrect truncation of long to int when reading columns via block
   index (CASSANDRA-2376)
 * fix NPE during stream session (CASSANDRA-2377)
 * fix race condition that could leave orphaned data files when dropping CF or
   KS (CASSANDRA-2381)
 * fsync statistics component on write (CASSANDRA-2382)
 * fix duplicate results from CFS.scan (CASSANDRA-2406)
 * add IntegerType to CLI help (CASSANDRA-2414)
 * avoid caching token-only decoratedkeys (CASSANDRA-2416)
 * convert mmap assertion to if/throw so scrub can catch it (CASSANDRA-2417)
 * don't overwrite gc log (CASSANDR-2418)
 * invalidate row cache for streamed row to avoid inconsitencies
   (CASSANDRA-2420)
 * avoid copies in range/index scans (CASSANDRA-2425)
 * make sure we don't wipe data during cleanup if the node has not join
   the ring (CASSANDRA-2428)
 * Try harder to close files after compaction (CASSANDRA-2431)
 * re-set bootstrapped flag after move finishes (CASSANDRA-2435)
 * display validation_class in CLI 'describe keyspace' (CASSANDRA-2442)
 * make cleanup compactions cleanup the row cache (CASSANDRA-2451)
 * add column fields validation to scrub (CASSANDRA-2460)
 * use 64KB flush buffer instead of in_memory_compaction_limit (CASSANDRA-2463)
 * fix backslash substitutions in CLI (CASSANDRA-2492)
 * disable cache saving for system CFS (CASSANDRA-2502)
 * fixes for verifying destination availability under hinted conditions
   so UE can be thrown intead of timing out (CASSANDRA-2514)
 * fix update of validation class in column metadata (CASSANDRA-2512)
 * support LOCAL_QUORUM, EACH_QUORUM CLs outside of NTS (CASSANDRA-2516)
 * preserve version when streaming data from old sstables (CASSANDRA-2283)
 * fix backslash substitutions in CLI (CASSANDRA-2492)
 * count a row deletion as one operation towards memtable threshold 
   (CASSANDRA-2519)
 * support LOCAL_QUORUM, EACH_QUORUM CLs outside of NTS (CASSANDRA-2516)


0.7.4
 * add nodetool join command (CASSANDRA-2160)
 * fix secondary indexes on pre-existing or streamed data (CASSANDRA-2244)
 * initialize endpoint in gossiper earlier (CASSANDRA-2228)
 * add ability to write to Cassandra from Pig (CASSANDRA-1828)
 * add rpc_[min|max]_threads (CASSANDRA-2176)
 * add CL.TWO, CL.THREE (CASSANDRA-2013)
 * avoid exporting an un-requested row in sstable2json, when exporting 
   a key that does not exist (CASSANDRA-2168)
 * add incremental_backups option (CASSANDRA-1872)
 * add configurable row limit to Pig loadfunc (CASSANDRA-2276)
 * validate column values in batches as well as single-Column inserts
   (CASSANDRA-2259)
 * move sample schema from cassandra.yaml to schema-sample.txt,
   a cli scripts (CASSANDRA-2007)
 * avoid writing empty rows when scrubbing tombstoned rows (CASSANDRA-2296)
 * fix assertion error in range and index scans for CL < ALL
   (CASSANDRA-2282)
 * fix commitlog replay when flush position refers to data that didn't
   get synced before server died (CASSANDRA-2285)
 * fix fd leak in sstable2json with non-mmap'd i/o (CASSANDRA-2304)
 * reduce memory use during streaming of multiple sstables (CASSANDRA-2301)
 * purge tombstoned rows from cache after GCGraceSeconds (CASSANDRA-2305)
 * allow zero replicas in a NTS datacenter (CASSANDRA-1924)
 * make range queries respect snitch for local replicas (CASSANDRA-2286)
 * fix HH delivery when column index is larger than 2GB (CASSANDRA-2297)
 * make 2ary indexes use parent CF flush thresholds during initial build
   (CASSANDRA-2294)
 * update memtable_throughput to be a long (CASSANDRA-2158)


0.7.3
 * Keep endpoint state until aVeryLongTime (CASSANDRA-2115)
 * lower-latency read repair (CASSANDRA-2069)
 * add hinted_handoff_throttle_delay_in_ms option (CASSANDRA-2161)
 * fixes for cache save/load (CASSANDRA-2172, -2174)
 * Handle whole-row deletions in CFOutputFormat (CASSANDRA-2014)
 * Make memtable_flush_writers flush in parallel (CASSANDRA-2178)
 * Add compaction_preheat_key_cache option (CASSANDRA-2175)
 * refactor stress.py to have only one copy of the format string 
   used for creating row keys (CASSANDRA-2108)
 * validate index names for \w+ (CASSANDRA-2196)
 * Fix Cassandra cli to respect timeout if schema does not settle 
   (CASSANDRA-2187)
 * fix for compaction and cleanup writing old-format data into new-version 
   sstable (CASSANDRA-2211, -2216)
 * add nodetool scrub (CASSANDRA-2217, -2240)
 * fix sstable2json large-row pagination (CASSANDRA-2188)
 * fix EOFing on requests for the last bytes in a file (CASSANDRA-2213)
 * fix BufferedRandomAccessFile bugs (CASSANDRA-2218, -2241)
 * check for memtable flush_after_mins exceeded every 10s (CASSANDRA-2183)
 * fix cache saving on Windows (CASSANDRA-2207)
 * add validateSchemaAgreement call + synchronization to schema
   modification operations (CASSANDRA-2222)
 * fix for reversed slice queries on large rows (CASSANDRA-2212)
 * fat clients were writing local data (CASSANDRA-2223)
 * set DEFAULT_MEMTABLE_LIFETIME_IN_MINS to 24h
 * improve detection and cleanup of partially-written sstables 
   (CASSANDRA-2206)
 * fix supercolumn de/serialization when subcolumn comparator is different
   from supercolumn's (CASSANDRA-2104)
 * fix starting up on Windows when CASSANDRA_HOME contains whitespace
   (CASSANDRA-2237)
 * add [get|set][row|key]cacheSavePeriod to JMX (CASSANDRA-2100)
 * fix Hadoop ColumnFamilyOutputFormat dropping of mutations
   when batch fills up (CASSANDRA-2255)
 * move file deletions off of scheduledtasks executor (CASSANDRA-2253)


0.7.2
 * copy DecoratedKey.key when inserting into caches to avoid retaining
   a reference to the underlying buffer (CASSANDRA-2102)
 * format subcolumn names with subcomparator (CASSANDRA-2136)
 * fix column bloom filter deserialization (CASSANDRA-2165)


0.7.1
 * refactor MessageDigest creation code. (CASSANDRA-2107)
 * buffer network stack to avoid inefficient small TCP messages while avoiding
   the nagle/delayed ack problem (CASSANDRA-1896)
 * check log4j configuration for changes every 10s (CASSANDRA-1525, 1907)
 * more-efficient cross-DC replication (CASSANDRA-1530, -2051, -2138)
 * avoid polluting page cache with commitlog or sstable writes
   and seq scan operations (CASSANDRA-1470)
 * add RMI authentication options to nodetool (CASSANDRA-1921)
 * make snitches configurable at runtime (CASSANDRA-1374)
 * retry hadoop split requests on connection failure (CASSANDRA-1927)
 * implement describeOwnership for BOP, COPP (CASSANDRA-1928)
 * make read repair behave as expected for ConsistencyLevel > ONE
   (CASSANDRA-982, 2038)
 * distributed test harness (CASSANDRA-1859, 1964)
 * reduce flush lock contention (CASSANDRA-1930)
 * optimize supercolumn deserialization (CASSANDRA-1891)
 * fix CFMetaData.apply to only compare objects of the same class 
   (CASSANDRA-1962)
 * allow specifying specific SSTables to compact from JMX (CASSANDRA-1963)
 * fix race condition in MessagingService.targets (CASSANDRA-1959, 2094, 2081)
 * refuse to open sstables from a future version (CASSANDRA-1935)
 * zero-copy reads (CASSANDRA-1714)
 * fix copy bounds for word Text in wordcount demo (CASSANDRA-1993)
 * fixes for contrib/javautils (CASSANDRA-1979)
 * check more frequently for memtable expiration (CASSANDRA-2000)
 * fix writing SSTable column count statistics (CASSANDRA-1976)
 * fix streaming of multiple CFs during bootstrap (CASSANDRA-1992)
 * explicitly set JVM GC new generation size with -Xmn (CASSANDRA-1968)
 * add short options for CLI flags (CASSANDRA-1565)
 * make keyspace argument to "describe keyspace" in CLI optional
   when authenticated to keyspace already (CASSANDRA-2029)
 * added option to specify -Dcassandra.join_ring=false on startup
   to allow "warm spare" nodes or performing JMX maintenance before
   joining the ring (CASSANDRA-526)
 * log migrations at INFO (CASSANDRA-2028)
 * add CLI verbose option in file mode (CASSANDRA-2030)
 * add single-line "--" comments to CLI (CASSANDRA-2032)
 * message serialization tests (CASSANDRA-1923)
 * switch from ivy to maven-ant-tasks (CASSANDRA-2017)
 * CLI attempts to block for new schema to propagate (CASSANDRA-2044)
 * fix potential overflow in nodetool cfstats (CASSANDRA-2057)
 * add JVM shutdownhook to sync commitlog (CASSANDRA-1919)
 * allow nodes to be up without being part of  normal traffic (CASSANDRA-1951)
 * fix CLI "show keyspaces" with null options on NTS (CASSANDRA-2049)
 * fix possible ByteBuffer race conditions (CASSANDRA-2066)
 * reduce garbage generated by MessagingService to prevent load spikes
   (CASSANDRA-2058)
 * fix math in RandomPartitioner.describeOwnership (CASSANDRA-2071)
 * fix deletion of sstable non-data components (CASSANDRA-2059)
 * avoid blocking gossip while deleting handoff hints (CASSANDRA-2073)
 * ignore messages from newer versions, keep track of nodes in gossip 
   regardless of version (CASSANDRA-1970)
 * cache writing moved to CompactionManager to reduce i/o contention and
   updated to use non-cache-polluting writes (CASSANDRA-2053)
 * page through large rows when exporting to JSON (CASSANDRA-2041)
 * add flush_largest_memtables_at and reduce_cache_sizes_at options
   (CASSANDRA-2142)
 * add cli 'describe cluster' command (CASSANDRA-2127)
 * add cli support for setting username/password at 'connect' command 
   (CASSANDRA-2111)
 * add -D option to Stress.java to allow reading hosts from a file 
   (CASSANDRA-2149)
 * bound hints CF throughput between 32M and 256M (CASSANDRA-2148)
 * continue starting when invalid saved cache entries are encountered
   (CASSANDRA-2076)
 * add max_hint_window_in_ms option (CASSANDRA-1459)


0.7.0-final
 * fix offsets to ByteBuffer.get (CASSANDRA-1939)


0.7.0-rc4
 * fix cli crash after backgrounding (CASSANDRA-1875)
 * count timeouts in storageproxy latencies, and include latency 
   histograms in StorageProxyMBean (CASSANDRA-1893)
 * fix CLI get recognition of supercolumns (CASSANDRA-1899)
 * enable keepalive on intra-cluster sockets (CASSANDRA-1766)
 * count timeouts towards dynamicsnitch latencies (CASSANDRA-1905)
 * Expose index-building status in JMX + cli schema description
   (CASSANDRA-1871)
 * allow [LOCAL|EACH]_QUORUM to be used with non-NetworkTopology 
   replication Strategies
 * increased amount of index locks for faster commitlog replay
 * collect secondary index tombstones immediately (CASSANDRA-1914)
 * revert commitlog changes from #1780 (CASSANDRA-1917)
 * change RandomPartitioner min token to -1 to avoid collision w/
   tokens on actual nodes (CASSANDRA-1901)
 * examine the right nibble when validating TimeUUID (CASSANDRA-1910)
 * include secondary indexes in cleanup (CASSANDRA-1916)
 * CFS.scrubDataDirectories should also cleanup invalid secondary indexes
   (CASSANDRA-1904)
 * ability to disable/enable gossip on nodes to force them down
   (CASSANDRA-1108)


0.7.0-rc3
 * expose getNaturalEndpoints in StorageServiceMBean taking byte[]
   key; RMI cannot serialize ByteBuffer (CASSANDRA-1833)
 * infer org.apache.cassandra.locator for replication strategy classes
   when not otherwise specified
 * validation that generates less garbage (CASSANDRA-1814)
 * add TTL support to CLI (CASSANDRA-1838)
 * cli defaults to bytestype for subcomparator when creating
   column families (CASSANDRA-1835)
 * unregister index MBeans when index is dropped (CASSANDRA-1843)
 * make ByteBufferUtil.clone thread-safe (CASSANDRA-1847)
 * change exception for read requests during bootstrap from 
   InvalidRequest to Unavailable (CASSANDRA-1862)
 * respect row-level tombstones post-flush in range scans
   (CASSANDRA-1837)
 * ReadResponseResolver check digests against each other (CASSANDRA-1830)
 * return InvalidRequest when remove of subcolumn without supercolumn
   is requested (CASSANDRA-1866)
 * flush before repair (CASSANDRA-1748)
 * SSTableExport validates key order (CASSANDRA-1884)
 * large row support for SSTableExport (CASSANDRA-1867)
 * Re-cache hot keys post-compaction without hitting disk (CASSANDRA-1878)
 * manage read repair in coordinator instead of data source, to
   provide latency information to dynamic snitch (CASSANDRA-1873)


0.7.0-rc2
 * fix live-column-count of slice ranges including tombstoned supercolumn 
   with live subcolumn (CASSANDRA-1591)
 * rename o.a.c.internal.AntientropyStage -> AntiEntropyStage,
   o.a.c.request.Request_responseStage -> RequestResponseStage,
   o.a.c.internal.Internal_responseStage -> InternalResponseStage
 * add AbstractType.fromString (CASSANDRA-1767)
 * require index_type to be present when specifying index_name
   on ColumnDef (CASSANDRA-1759)
 * fix add/remove index bugs in CFMetadata (CASSANDRA-1768)
 * rebuild Strategy during system_update_keyspace (CASSANDRA-1762)
 * cli updates prompt to ... in continuation lines (CASSANDRA-1770)
 * support multiple Mutations per key in hadoop ColumnFamilyOutputFormat
   (CASSANDRA-1774)
 * improvements to Debian init script (CASSANDRA-1772)
 * use local classloader to check for version.properties (CASSANDRA-1778)
 * Validate that column names in column_metadata are valid for the
   defined comparator, and decode properly in cli (CASSANDRA-1773)
 * use cross-platform newlines in cli (CASSANDRA-1786)
 * add ExpiringColumn support to sstable import/export (CASSANDRA-1754)
 * add flush for each append to periodic commitlog mode; added
   periodic_without_flush option to disable this (CASSANDRA-1780)
 * close file handle used for post-flush truncate (CASSANDRA-1790)
 * various code cleanup (CASSANDRA-1793, -1794, -1795)
 * fix range queries against wrapped range (CASSANDRA-1781)
 * fix consistencylevel calculations for NetworkTopologyStrategy
   (CASSANDRA-1804)
 * cli support index type enum names (CASSANDRA-1810)
 * improved validation of column_metadata (CASSANDRA-1813)
 * reads at ConsistencyLevel > 1 throw UnavailableException
   immediately if insufficient live nodes exist (CASSANDRA-1803)
 * copy bytebuffers for local writes to avoid retaining the entire
   Thrift frame (CASSANDRA-1801)
 * fix NPE adding index to column w/o prior metadata (CASSANDRA-1764)
 * reduce fat client timeout (CASSANDRA-1730)
 * fix botched merge of CASSANDRA-1316


0.7.0-rc1
 * fix compaction and flush races with schema updates (CASSANDRA-1715)
 * add clustertool, config-converter, sstablekeys, and schematool 
   Windows .bat files (CASSANDRA-1723)
 * reject range queries received during bootstrap (CASSANDRA-1739)
 * fix wrapping-range queries on non-minimum token (CASSANDRA-1700)
 * add nodetool cfhistogram (CASSANDRA-1698)
 * limit repaired ranges to what the nodes have in common (CASSANDRA-1674)
 * index scan treats missing columns as not matching secondary
   expressions (CASSANDRA-1745)
 * Fix misuse of DataOutputBuffer.getData in AntiEntropyService
   (CASSANDRA-1729)
 * detect and warn when obsolete version of JNA is present (CASSANDRA-1760)
 * reduce fat client timeout (CASSANDRA-1730)
 * cleanup smallest CFs first to increase free temp space for larger ones
   (CASSANDRA-1811)
 * Update windows .bat files to work outside of main Cassandra
   directory (CASSANDRA-1713)
 * fix read repair regression from 0.6.7 (CASSANDRA-1727)
 * more-efficient read repair (CASSANDRA-1719)
 * fix hinted handoff replay (CASSANDRA-1656)
 * log type of dropped messages (CASSANDRA-1677)
 * upgrade to SLF4J 1.6.1
 * fix ByteBuffer bug in ExpiringColumn.updateDigest (CASSANDRA-1679)
 * fix IntegerType.getString (CASSANDRA-1681)
 * make -Djava.net.preferIPv4Stack=true the default (CASSANDRA-628)
 * add INTERNAL_RESPONSE verb to differentiate from responses related
   to client requests (CASSANDRA-1685)
 * log tpstats when dropping messages (CASSANDRA-1660)
 * include unreachable nodes in describeSchemaVersions (CASSANDRA-1678)
 * Avoid dropping messages off the client request path (CASSANDRA-1676)
 * fix jna errno reporting (CASSANDRA-1694)
 * add friendlier error for UnknownHostException on startup (CASSANDRA-1697)
 * include jna dependency in RPM package (CASSANDRA-1690)
 * add --skip-keys option to stress.py (CASSANDRA-1696)
 * improve cli handling of non-string keys and column names 
   (CASSANDRA-1701, -1693)
 * r/m extra subcomparator line in cli keyspaces output (CASSANDRA-1712)
 * add read repair chance to cli "show keyspaces"
 * upgrade to ConcurrentLinkedHashMap 1.1 (CASSANDRA-975)
 * fix index scan routing (CASSANDRA-1722)
 * fix tombstoning of supercolumns in range queries (CASSANDRA-1734)
 * clear endpoint cache after updating keyspace metadata (CASSANDRA-1741)
 * fix wrapping-range queries on non-minimum token (CASSANDRA-1700)
 * truncate includes secondary indexes (CASSANDRA-1747)
 * retain reference to PendingFile sstables (CASSANDRA-1749)
 * fix sstableimport regression (CASSANDRA-1753)
 * fix for bootstrap when no non-system tables are defined (CASSANDRA-1732)
 * handle replica unavailability in index scan (CASSANDRA-1755)
 * fix service initialization order deadlock (CASSANDRA-1756)
 * multi-line cli commands (CASSANDRA-1742)
 * fix race between snapshot and compaction (CASSANDRA-1736)
 * add listEndpointsPendingHints, deleteHintsForEndpoint JMX methods 
   (CASSANDRA-1551)


0.7.0-beta3
 * add strategy options to describe_keyspace output (CASSANDRA-1560)
 * log warning when using randomly generated token (CASSANDRA-1552)
 * re-organize JMX into .db, .net, .internal, .request (CASSANDRA-1217)
 * allow nodes to change IPs between restarts (CASSANDRA-1518)
 * remember ring state between restarts by default (CASSANDRA-1518)
 * flush index built flag so we can read it before log replay (CASSANDRA-1541)
 * lock row cache updates to prevent race condition (CASSANDRA-1293)
 * remove assertion causing rare (and harmless) error messages in
   commitlog (CASSANDRA-1330)
 * fix moving nodes with no keyspaces defined (CASSANDRA-1574)
 * fix unbootstrap when no data is present in a transfer range (CASSANDRA-1573)
 * take advantage of AVRO-495 to simplify our avro IDL (CASSANDRA-1436)
 * extend authorization hierarchy to column family (CASSANDRA-1554)
 * deletion support in secondary indexes (CASSANDRA-1571)
 * meaningful error message for invalid replication strategy class 
   (CASSANDRA-1566)
 * allow keyspace creation with RF > N (CASSANDRA-1428)
 * improve cli error handling (CASSANDRA-1580)
 * add cache save/load ability (CASSANDRA-1417, 1606, 1647)
 * add StorageService.getDrainProgress (CASSANDRA-1588)
 * Disallow bootstrap to an in-use token (CASSANDRA-1561)
 * Allow dynamic secondary index creation and destruction (CASSANDRA-1532)
 * log auto-guessed memtable thresholds (CASSANDRA-1595)
 * add ColumnDef support to cli (CASSANDRA-1583)
 * reduce index sample time by 75% (CASSANDRA-1572)
 * add cli support for column, strategy metadata (CASSANDRA-1578, 1612)
 * add cli support for schema modification (CASSANDRA-1584)
 * delete temp files on failed compactions (CASSANDRA-1596)
 * avoid blocking for dead nodes during removetoken (CASSANDRA-1605)
 * remove ConsistencyLevel.ZERO (CASSANDRA-1607)
 * expose in-progress compaction type in jmx (CASSANDRA-1586)
 * removed IClock & related classes from internals (CASSANDRA-1502)
 * fix removing tokens from SystemTable on decommission and removetoken
   (CASSANDRA-1609)
 * include CF metadata in cli 'show keyspaces' (CASSANDRA-1613)
 * switch from Properties to HashMap in PropertyFileSnitch to
   avoid synchronization bottleneck (CASSANDRA-1481)
 * PropertyFileSnitch configuration file renamed to 
   cassandra-topology.properties
 * add cli support for get_range_slices (CASSANDRA-1088, CASSANDRA-1619)
 * Make memtable flush thresholds per-CF instead of global 
   (CASSANDRA-1007, 1637)
 * add cli support for binary data without CfDef hints (CASSANDRA-1603)
 * fix building SSTable statistics post-stream (CASSANDRA-1620)
 * fix potential infinite loop in 2ary index queries (CASSANDRA-1623)
 * allow creating NTS keyspaces with no replicas configured (CASSANDRA-1626)
 * add jmx histogram of sstables accessed per read (CASSANDRA-1624)
 * remove system_rename_column_family and system_rename_keyspace from the
   client API until races can be fixed (CASSANDRA-1630, CASSANDRA-1585)
 * add cli sanity tests (CASSANDRA-1582)
 * update GC settings in cassandra.bat (CASSANDRA-1636)
 * cli support for index queries (CASSANDRA-1635)
 * cli support for updating schema memtable settings (CASSANDRA-1634)
 * cli --file option (CASSANDRA-1616)
 * reduce automatically chosen memtable sizes by 50% (CASSANDRA-1641)
 * move endpoint cache from snitch to strategy (CASSANDRA-1643)
 * fix commitlog recovery deleting the newly-created segment as well as
   the old ones (CASSANDRA-1644)
 * upgrade to Thrift 0.5 (CASSANDRA-1367)
 * renamed CL.DCQUORUM to LOCAL_QUORUM and DCQUORUMSYNC to EACH_QUORUM
 * cli truncate support (CASSANDRA-1653)
 * update GC settings in cassandra.bat (CASSANDRA-1636)
 * avoid logging when a node's ip/token is gossipped back to it (CASSANDRA-1666)


0.7-beta2
 * always use UTF-8 for hint keys (CASSANDRA-1439)
 * remove cassandra.yaml dependency from Hadoop and Pig (CASSADRA-1322)
 * expose CfDef metadata in describe_keyspaces (CASSANDRA-1363)
 * restore use of mmap_index_only option (CASSANDRA-1241)
 * dropping a keyspace with no column families generated an error 
   (CASSANDRA-1378)
 * rename RackAwareStrategy to OldNetworkTopologyStrategy, RackUnawareStrategy 
   to SimpleStrategy, DatacenterShardStrategy to NetworkTopologyStrategy,
   AbstractRackAwareSnitch to AbstractNetworkTopologySnitch (CASSANDRA-1392)
 * merge StorageProxy.mutate, mutateBlocking (CASSANDRA-1396)
 * faster UUIDType, LongType comparisons (CASSANDRA-1386, 1393)
 * fix setting read_repair_chance from CLI addColumnFamily (CASSANDRA-1399)
 * fix updates to indexed columns (CASSANDRA-1373)
 * fix race condition leaving to FileNotFoundException (CASSANDRA-1382)
 * fix sharded lock hash on index write path (CASSANDRA-1402)
 * add support for GT/E, LT/E in subordinate index clauses (CASSANDRA-1401)
 * cfId counter got out of sync when CFs were added (CASSANDRA-1403)
 * less chatty schema updates (CASSANDRA-1389)
 * rename column family mbeans. 'type' will now include either 
   'IndexColumnFamilies' or 'ColumnFamilies' depending on the CFS type.
   (CASSANDRA-1385)
 * disallow invalid keyspace and column family names. This includes name that
   matches a '^\w+' regex. (CASSANDRA-1377)
 * use JNA, if present, to take snapshots (CASSANDRA-1371)
 * truncate hints if starting 0.7 for the first time (CASSANDRA-1414)
 * fix FD leak in single-row slicepredicate queries (CASSANDRA-1416)
 * allow index expressions against columns that are not part of the 
   SlicePredicate (CASSANDRA-1410)
 * config-converter properly handles snitches and framed support 
   (CASSANDRA-1420)
 * remove keyspace argument from multiget_count (CASSANDRA-1422)
 * allow specifying cassandra.yaml location as (local or remote) URL
   (CASSANDRA-1126)
 * fix using DynamicEndpointSnitch with NetworkTopologyStrategy
   (CASSANDRA-1429)
 * Add CfDef.default_validation_class (CASSANDRA-891)
 * fix EstimatedHistogram.max (CASSANDRA-1413)
 * quorum read optimization (CASSANDRA-1622)
 * handle zero-length (or missing) rows during HH paging (CASSANDRA-1432)
 * include secondary indexes during schema migrations (CASSANDRA-1406)
 * fix commitlog header race during schema change (CASSANDRA-1435)
 * fix ColumnFamilyStoreMBeanIterator to use new type name (CASSANDRA-1433)
 * correct filename generated by xml->yaml converter (CASSANDRA-1419)
 * add CMSInitiatingOccupancyFraction=75 and UseCMSInitiatingOccupancyOnly
   to default JVM options
 * decrease jvm heap for cassandra-cli (CASSANDRA-1446)
 * ability to modify keyspaces and column family definitions on a live cluster
   (CASSANDRA-1285)
 * support for Hadoop Streaming [non-jvm map/reduce via stdin/out]
   (CASSANDRA-1368)
 * Move persistent sstable stats from the system table to an sstable component
   (CASSANDRA-1430)
 * remove failed bootstrap attempt from pending ranges when gossip times
   it out after 1h (CASSANDRA-1463)
 * eager-create tcp connections to other cluster members (CASSANDRA-1465)
 * enumerate stages and derive stage from message type instead of 
   transmitting separately (CASSANDRA-1465)
 * apply reversed flag during collation from different data sources
   (CASSANDRA-1450)
 * make failure to remove commitlog segment non-fatal (CASSANDRA-1348)
 * correct ordering of drain operations so CL.recover is no longer 
   necessary (CASSANDRA-1408)
 * removed keyspace from describe_splits method (CASSANDRA-1425)
 * rename check_schema_agreement to describe_schema_versions
   (CASSANDRA-1478)
 * fix QUORUM calculation for RF > 3 (CASSANDRA-1487)
 * remove tombstones during non-major compactions when bloom filter
   verifies that row does not exist in other sstables (CASSANDRA-1074)
 * nodes that coordinated a loadbalance in the past could not be seen by
   newly added nodes (CASSANDRA-1467)
 * exposed endpoint states (gossip details) via jmx (CASSANDRA-1467)
 * ensure that compacted sstables are not included when new readers are
   instantiated (CASSANDRA-1477)
 * by default, calculate heap size and memtable thresholds at runtime (CASSANDRA-1469)
 * fix races dealing with adding/dropping keyspaces and column families in
   rapid succession (CASSANDRA-1477)
 * clean up of Streaming system (CASSANDRA-1503, 1504, 1506)
 * add options to configure Thrift socket keepalive and buffer sizes (CASSANDRA-1426)
 * make contrib CassandraServiceDataCleaner recursive (CASSANDRA-1509)
 * min, max compaction threshold are configurable and persistent 
   per-ColumnFamily (CASSANDRA-1468)
 * fix replaying the last mutation in a commitlog unnecessarily 
   (CASSANDRA-1512)
 * invoke getDefaultUncaughtExceptionHandler from DTPE with the original
   exception rather than the ExecutionException wrapper (CASSANDRA-1226)
 * remove Clock from the Thrift (and Avro) API (CASSANDRA-1501)
 * Close intra-node sockets when connection is broken (CASSANDRA-1528)
 * RPM packaging spec file (CASSANDRA-786)
 * weighted request scheduler (CASSANDRA-1485)
 * treat expired columns as deleted (CASSANDRA-1539)
 * make IndexInterval configurable (CASSANDRA-1488)
 * add describe_snitch to Thrift API (CASSANDRA-1490)
 * MD5 authenticator compares plain text submitted password with MD5'd
   saved property, instead of vice versa (CASSANDRA-1447)
 * JMX MessagingService pending and completed counts (CASSANDRA-1533)
 * fix race condition processing repair responses (CASSANDRA-1511)
 * make repair blocking (CASSANDRA-1511)
 * create EndpointSnitchInfo and MBean to expose rack and DC (CASSANDRA-1491)
 * added option to contrib/word_count to output results back to Cassandra
   (CASSANDRA-1342)
 * rewrite Hadoop ColumnFamilyRecordWriter to pool connections, retry to
   multiple Cassandra nodes, and smooth impact on the Cassandra cluster
   by using smaller batch sizes (CASSANDRA-1434)
 * fix setting gc_grace_seconds via CLI (CASSANDRA-1549)
 * support TTL'd index values (CASSANDRA-1536)
 * make removetoken work like decommission (CASSANDRA-1216)
 * make cli comparator-aware and improve quote rules (CASSANDRA-1523,-1524)
 * make nodetool compact and cleanup blocking (CASSANDRA-1449)
 * add memtable, cache information to GCInspector logs (CASSANDRA-1558)
 * enable/disable HintedHandoff via JMX (CASSANDRA-1550)
 * Ignore stray files in the commit log directory (CASSANDRA-1547)
 * Disallow bootstrap to an in-use token (CASSANDRA-1561)


0.7-beta1
 * sstable versioning (CASSANDRA-389)
 * switched to slf4j logging (CASSANDRA-625)
 * add (optional) expiration time for column (CASSANDRA-699)
 * access levels for authentication/authorization (CASSANDRA-900)
 * add ReadRepairChance to CF definition (CASSANDRA-930)
 * fix heisenbug in system tests, especially common on OS X (CASSANDRA-944)
 * convert to byte[] keys internally and all public APIs (CASSANDRA-767)
 * ability to alter schema definitions on a live cluster (CASSANDRA-44)
 * renamed configuration file to cassandra.xml, and log4j.properties to
   log4j-server.properties, which must now be loaded from
   the classpath (which is how our scripts in bin/ have always done it)
   (CASSANDRA-971)
 * change get_count to require a SlicePredicate. create multi_get_count
   (CASSANDRA-744)
 * re-organized endpointsnitch implementations and added SimpleSnitch
   (CASSANDRA-994)
 * Added preload_row_cache option (CASSANDRA-946)
 * add CRC to commitlog header (CASSANDRA-999)
 * removed deprecated batch_insert and get_range_slice methods (CASSANDRA-1065)
 * add truncate thrift method (CASSANDRA-531)
 * http mini-interface using mx4j (CASSANDRA-1068)
 * optimize away copy of sliced row on memtable read path (CASSANDRA-1046)
 * replace constant-size 2GB mmaped segments and special casing for index 
   entries spanning segment boundaries, with SegmentedFile that computes 
   segments that always contain entire entries/rows (CASSANDRA-1117)
 * avoid reading large rows into memory during compaction (CASSANDRA-16)
 * added hadoop OutputFormat (CASSANDRA-1101)
 * efficient Streaming (no more anticompaction) (CASSANDRA-579)
 * split commitlog header into separate file and add size checksum to
   mutations (CASSANDRA-1179)
 * avoid allocating a new byte[] for each mutation on replay (CASSANDRA-1219)
 * revise HH schema to be per-endpoint (CASSANDRA-1142)
 * add joining/leaving status to nodetool ring (CASSANDRA-1115)
 * allow multiple repair sessions per node (CASSANDRA-1190)
 * optimize away MessagingService for local range queries (CASSANDRA-1261)
 * make framed transport the default so malformed requests can't OOM the 
   server (CASSANDRA-475)
 * significantly faster reads from row cache (CASSANDRA-1267)
 * take advantage of row cache during range queries (CASSANDRA-1302)
 * make GCGraceSeconds a per-ColumnFamily value (CASSANDRA-1276)
 * keep persistent row size and column count statistics (CASSANDRA-1155)
 * add IntegerType (CASSANDRA-1282)
 * page within a single row during hinted handoff (CASSANDRA-1327)
 * push DatacenterShardStrategy configuration into keyspace definition,
   eliminating datacenter.properties. (CASSANDRA-1066)
 * optimize forward slices starting with '' and single-index-block name 
   queries by skipping the column index (CASSANDRA-1338)
 * streaming refactor (CASSANDRA-1189)
 * faster comparison for UUID types (CASSANDRA-1043)
 * secondary index support (CASSANDRA-749 and subtasks)
 * make compaction buckets deterministic (CASSANDRA-1265)


0.6.6
 * Allow using DynamicEndpointSnitch with RackAwareStrategy (CASSANDRA-1429)
 * remove the remaining vestiges of the unfinished DatacenterShardStrategy 
   (replaced by NetworkTopologyStrategy in 0.7)
   

0.6.5
 * fix key ordering in range query results with RandomPartitioner
   and ConsistencyLevel > ONE (CASSANDRA-1145)
 * fix for range query starting with the wrong token range (CASSANDRA-1042)
 * page within a single row during hinted handoff (CASSANDRA-1327)
 * fix compilation on non-sun JDKs (CASSANDRA-1061)
 * remove String.trim() call on row keys in batch mutations (CASSANDRA-1235)
 * Log summary of dropped messages instead of spamming log (CASSANDRA-1284)
 * add dynamic endpoint snitch (CASSANDRA-981)
 * fix streaming for keyspaces with hyphens in their name (CASSANDRA-1377)
 * fix errors in hard-coded bloom filter optKPerBucket by computing it
   algorithmically (CASSANDRA-1220
 * remove message deserialization stage, and uncap read/write stages
   so slow reads/writes don't block gossip processing (CASSANDRA-1358)
 * add jmx port configuration to Debian package (CASSANDRA-1202)
 * use mlockall via JNA, if present, to prevent Linux from swapping
   out parts of the JVM (CASSANDRA-1214)


0.6.4
 * avoid queuing multiple hint deliveries for the same endpoint
   (CASSANDRA-1229)
 * better performance for and stricter checking of UTF8 column names
   (CASSANDRA-1232)
 * extend option to lower compaction priority to hinted handoff
   as well (CASSANDRA-1260)
 * log errors in gossip instead of re-throwing (CASSANDRA-1289)
 * avoid aborting commitlog replay prematurely if a flushed-but-
   not-removed commitlog segment is encountered (CASSANDRA-1297)
 * fix duplicate rows being read during mapreduce (CASSANDRA-1142)
 * failure detection wasn't closing command sockets (CASSANDRA-1221)
 * cassandra-cli.bat works on windows (CASSANDRA-1236)
 * pre-emptively drop requests that cannot be processed within RPCTimeout
   (CASSANDRA-685)
 * add ack to Binary write verb and update CassandraBulkLoader
   to wait for acks for each row (CASSANDRA-1093)
 * added describe_partitioner Thrift method (CASSANDRA-1047)
 * Hadoop jobs no longer require the Cassandra storage-conf.xml
   (CASSANDRA-1280, CASSANDRA-1047)
 * log thread pool stats when GC is excessive (CASSANDRA-1275)
 * remove gossip message size limit (CASSANDRA-1138)
 * parallelize local and remote reads during multiget, and respect snitch 
   when determining whether to do local read for CL.ONE (CASSANDRA-1317)
 * fix read repair to use requested consistency level on digest mismatch,
   rather than assuming QUORUM (CASSANDRA-1316)
 * process digest mismatch re-reads in parallel (CASSANDRA-1323)
 * switch hints CF comparator to BytesType (CASSANDRA-1274)


0.6.3
 * retry to make streaming connections up to 8 times. (CASSANDRA-1019)
 * reject describe_ring() calls on invalid keyspaces (CASSANDRA-1111)
 * fix cache size calculation for size of 100% (CASSANDRA-1129)
 * fix cache capacity only being recalculated once (CASSANDRA-1129)
 * remove hourly scan of all hints on the off chance that the gossiper
   missed a status change; instead, expose deliverHintsToEndpoint to JMX
   so it can be done manually, if necessary (CASSANDRA-1141)
 * don't reject reads at CL.ALL (CASSANDRA-1152)
 * reject deletions to supercolumns in CFs containing only standard
   columns (CASSANDRA-1139)
 * avoid preserving login information after client disconnects
   (CASSANDRA-1057)
 * prefer sun jdk to openjdk in debian init script (CASSANDRA-1174)
 * detect partioner config changes between restarts and fail fast 
   (CASSANDRA-1146)
 * use generation time to resolve node token reassignment disagreements
   (CASSANDRA-1118)
 * restructure the startup ordering of Gossiper and MessageService to avoid
   timing anomalies (CASSANDRA-1160)
 * detect incomplete commit log hearders (CASSANDRA-1119)
 * force anti-entropy service to stream files on the stream stage to avoid
   sending streams out of order (CASSANDRA-1169)
 * remove inactive stream managers after AES streams files (CASSANDRA-1169)
 * allow removing entire row through batch_mutate Deletion (CASSANDRA-1027)
 * add JMX metrics for row-level bloom filter false positives (CASSANDRA-1212)
 * added a redhat init script to contrib (CASSANDRA-1201)
 * use midpoint when bootstrapping a new machine into range with not
   much data yet instead of random token (CASSANDRA-1112)
 * kill server on OOM in executor stage as well as Thrift (CASSANDRA-1226)
 * remove opportunistic repairs, when two machines with overlapping replica
   responsibilities happen to finish major compactions of the same CF near
   the same time.  repairs are now fully manual (CASSANDRA-1190)
 * add ability to lower compaction priority (default is no change from 0.6.2)
   (CASSANDRA-1181)


0.6.2
 * fix contrib/word_count build. (CASSANDRA-992)
 * split CommitLogExecutorService into BatchCommitLogExecutorService and 
   PeriodicCommitLogExecutorService (CASSANDRA-1014)
 * add latency histograms to CFSMBean (CASSANDRA-1024)
 * make resolving timestamp ties deterministic by using value bytes
   as a tiebreaker (CASSANDRA-1039)
 * Add option to turn off Hinted Handoff (CASSANDRA-894)
 * fix windows startup (CASSANDRA-948)
 * make concurrent_reads, concurrent_writes configurable at runtime via JMX
   (CASSANDRA-1060)
 * disable GCInspector on non-Sun JVMs (CASSANDRA-1061)
 * fix tombstone handling in sstable rows with no other data (CASSANDRA-1063)
 * fix size of row in spanned index entries (CASSANDRA-1056)
 * install json2sstable, sstable2json, and sstablekeys to Debian package
 * StreamingService.StreamDestinations wouldn't empty itself after streaming
   finished (CASSANDRA-1076)
 * added Collections.shuffle(splits) before returning the splits in 
   ColumnFamilyInputFormat (CASSANDRA-1096)
 * do not recalculate cache capacity post-compaction if it's been manually 
   modified (CASSANDRA-1079)
 * better defaults for flush sorter + writer executor queue sizes
   (CASSANDRA-1100)
 * windows scripts for SSTableImport/Export (CASSANDRA-1051)
 * windows script for nodetool (CASSANDRA-1113)
 * expose PhiConvictThreshold (CASSANDRA-1053)
 * make repair of RF==1 a no-op (CASSANDRA-1090)
 * improve default JVM GC options (CASSANDRA-1014)
 * fix SlicePredicate serialization inside Hadoop jobs (CASSANDRA-1049)
 * close Thrift sockets in Hadoop ColumnFamilyRecordReader (CASSANDRA-1081)


0.6.1
 * fix NPE in sstable2json when no excluded keys are given (CASSANDRA-934)
 * keep the replica set constant throughout the read repair process
   (CASSANDRA-937)
 * allow querying getAllRanges with empty token list (CASSANDRA-933)
 * fix command line arguments inversion in clustertool (CASSANDRA-942)
 * fix race condition that could trigger a false-positive assertion
   during post-flush discard of old commitlog segments (CASSANDRA-936)
 * fix neighbor calculation for anti-entropy repair (CASSANDRA-924)
 * perform repair even for small entropy differences (CASSANDRA-924)
 * Use hostnames in CFInputFormat to allow Hadoop's naive string-based
   locality comparisons to work (CASSANDRA-955)
 * cache read-only BufferedRandomAccessFile length to avoid
   3 system calls per invocation (CASSANDRA-950)
 * nodes with IPv6 (and no IPv4) addresses could not join cluster
   (CASSANDRA-969)
 * Retrieve the correct number of undeleted columns, if any, from
   a supercolumn in a row that had been deleted previously (CASSANDRA-920)
 * fix index scans that cross the 2GB mmap boundaries for both mmap
   and standard i/o modes (CASSANDRA-866)
 * expose drain via nodetool (CASSANDRA-978)


0.6.0-RC1
 * JMX drain to flush memtables and run through commit log (CASSANDRA-880)
 * Bootstrapping can skip ranges under the right conditions (CASSANDRA-902)
 * fix merging row versions in range_slice for CL > ONE (CASSANDRA-884)
 * default write ConsistencyLeven chaned from ZERO to ONE
 * fix for index entries spanning mmap buffer boundaries (CASSANDRA-857)
 * use lexical comparison if time part of TimeUUIDs are the same 
   (CASSANDRA-907)
 * bound read, mutation, and response stages to fix possible OOM
   during log replay (CASSANDRA-885)
 * Use microseconds-since-epoch (UTC) in cli, instead of milliseconds
 * Treat batch_mutate Deletion with null supercolumn as "apply this predicate 
   to top level supercolumns" (CASSANDRA-834)
 * Streaming destination nodes do not update their JMX status (CASSANDRA-916)
 * Fix internal RPC timeout calculation (CASSANDRA-911)
 * Added Pig loadfunc to contrib/pig (CASSANDRA-910)


0.6.0-beta3
 * fix compaction bucketing bug (CASSANDRA-814)
 * update windows batch file (CASSANDRA-824)
 * deprecate KeysCachedFraction configuration directive in favor
   of KeysCached; move to unified-per-CF key cache (CASSANDRA-801)
 * add invalidateRowCache to ColumnFamilyStoreMBean (CASSANDRA-761)
 * send Handoff hints to natural locations to reduce load on
   remaining nodes in a failure scenario (CASSANDRA-822)
 * Add RowWarningThresholdInMB configuration option to warn before very 
   large rows get big enough to threaten node stability, and -x option to
   be able to remove them with sstable2json if the warning is unheeded
   until it's too late (CASSANDRA-843)
 * Add logging of GC activity (CASSANDRA-813)
 * fix ConcurrentModificationException in commitlog discard (CASSANDRA-853)
 * Fix hardcoded row count in Hadoop RecordReader (CASSANDRA-837)
 * Add a jmx status to the streaming service and change several DEBUG
   messages to INFO (CASSANDRA-845)
 * fix classpath in cassandra-cli.bat for Windows (CASSANDRA-858)
 * allow re-specifying host, port to cassandra-cli if invalid ones
   are first tried (CASSANDRA-867)
 * fix race condition handling rpc timeout in the coordinator
   (CASSANDRA-864)
 * Remove CalloutLocation and StagingFileDirectory from storage-conf files 
   since those settings are no longer used (CASSANDRA-878)
 * Parse a long from RowWarningThresholdInMB instead of an int (CASSANDRA-882)
 * Remove obsolete ControlPort code from DatabaseDescriptor (CASSANDRA-886)
 * move skipBytes side effect out of assert (CASSANDRA-899)
 * add "double getLoad" to StorageServiceMBean (CASSANDRA-898)
 * track row stats per CF at compaction time (CASSANDRA-870)
 * disallow CommitLogDirectory matching a DataFileDirectory (CASSANDRA-888)
 * default key cache size is 200k entries, changed from 10% (CASSANDRA-863)
 * add -Dcassandra-foreground=yes to cassandra.bat
 * exit if cluster name is changed unexpectedly (CASSANDRA-769)


0.6.0-beta1/beta2
 * add batch_mutate thrift command, deprecating batch_insert (CASSANDRA-336)
 * remove get_key_range Thrift API, deprecated in 0.5 (CASSANDRA-710)
 * add optional login() Thrift call for authentication (CASSANDRA-547)
 * support fat clients using gossiper and StorageProxy to perform
   replication in-process [jvm-only] (CASSANDRA-535)
 * support mmapped I/O for reads, on by default on 64bit JVMs 
   (CASSANDRA-408, CASSANDRA-669)
 * improve insert concurrency, particularly during Hinted Handoff
   (CASSANDRA-658)
 * faster network code (CASSANDRA-675)
 * stress.py moved to contrib (CASSANDRA-635)
 * row caching [must be explicitly enabled per-CF in config] (CASSANDRA-678)
 * present a useful measure of compaction progress in JMX (CASSANDRA-599)
 * add bin/sstablekeys (CASSNADRA-679)
 * add ConsistencyLevel.ANY (CASSANDRA-687)
 * make removetoken remove nodes from gossip entirely (CASSANDRA-644)
 * add ability to set cache sizes at runtime (CASSANDRA-708)
 * report latency and cache hit rate statistics with lifetime totals
   instead of average over the last minute (CASSANDRA-702)
 * support get_range_slice for RandomPartitioner (CASSANDRA-745)
 * per-keyspace replication factory and replication strategy (CASSANDRA-620)
 * track latency in microseconds (CASSANDRA-733)
 * add describe_ Thrift methods, deprecating get_string_property and 
   get_string_list_property
 * jmx interface for tracking operation mode and streams in general.
   (CASSANDRA-709)
 * keep memtables in sorted order to improve range query performance
   (CASSANDRA-799)
 * use while loop instead of recursion when trimming sstables compaction list 
   to avoid blowing stack in pathological cases (CASSANDRA-804)
 * basic Hadoop map/reduce support (CASSANDRA-342)


0.5.1
 * ensure all files for an sstable are streamed to the same directory.
   (CASSANDRA-716)
 * more accurate load estimate for bootstrapping (CASSANDRA-762)
 * tolerate dead or unavailable bootstrap target on write (CASSANDRA-731)
 * allow larger numbers of keys (> 140M) in a sstable bloom filter
   (CASSANDRA-790)
 * include jvm argument improvements from CASSANDRA-504 in debian package
 * change streaming chunk size to 32MB to accomodate Windows XP limitations
   (was 64MB) (CASSANDRA-795)
 * fix get_range_slice returning results in the wrong order (CASSANDRA-781)
 

0.5.0 final
 * avoid attempting to delete temporary bootstrap files twice (CASSANDRA-681)
 * fix bogus NaN in nodeprobe cfstats output (CASSANDRA-646)
 * provide a policy for dealing with single thread executors w/ a full queue
   (CASSANDRA-694)
 * optimize inner read in MessagingService, vastly improving multiple-node
   performance (CASSANDRA-675)
 * wait for table flush before streaming data back to a bootstrapping node.
   (CASSANDRA-696)
 * keep track of bootstrapping sources by table so that bootstrapping doesn't 
   give the indication of finishing early (CASSANDRA-673)


0.5.0 RC3
 * commit the correct version of the patch for CASSANDRA-663


0.5.0 RC2 (unreleased)
 * fix bugs in converting get_range_slice results to Thrift 
   (CASSANDRA-647, CASSANDRA-649)
 * expose java.util.concurrent.TimeoutException in StorageProxy methods
   (CASSANDRA-600)
 * TcpConnectionManager was holding on to disconnected connections, 
   giving the false indication they were being used. (CASSANDRA-651)
 * Remove duplicated write. (CASSANDRA-662)
 * Abort bootstrap if IP is already in the token ring (CASSANDRA-663)
 * increase default commitlog sync period, and wait for last sync to 
   finish before submitting another (CASSANDRA-668)


0.5.0 RC1
 * Fix potential NPE in get_range_slice (CASSANDRA-623)
 * add CRC32 to commitlog entries (CASSANDRA-605)
 * fix data streaming on windows (CASSANDRA-630)
 * GC compacted sstables after cleanup and compaction (CASSANDRA-621)
 * Speed up anti-entropy validation (CASSANDRA-629)
 * Fix anti-entropy assertion error (CASSANDRA-639)
 * Fix pending range conflicts when bootstapping or moving
   multiple nodes at once (CASSANDRA-603)
 * Handle obsolete gossip related to node movement in the case where
   one or more nodes is down when the movement occurs (CASSANDRA-572)
 * Include dead nodes in gossip to avoid a variety of problems
   and fix HH to removed nodes (CASSANDRA-634)
 * return an InvalidRequestException for mal-formed SlicePredicates
   (CASSANDRA-643)
 * fix bug determining closest neighbor for use in multiple datacenters
   (CASSANDRA-648)
 * Vast improvements in anticompaction speed (CASSANDRA-607)
 * Speed up log replay and writes by avoiding redundant serializations
   (CASSANDRA-652)


0.5.0 beta 2
 * Bootstrap improvements (several tickets)
 * add nodeprobe repair anti-entropy feature (CASSANDRA-193, CASSANDRA-520)
 * fix possibility of partition when many nodes restart at once
   in clusters with multiple seeds (CASSANDRA-150)
 * fix NPE in get_range_slice when no data is found (CASSANDRA-578)
 * fix potential NPE in hinted handoff (CASSANDRA-585)
 * fix cleanup of local "system" keyspace (CASSANDRA-576)
 * improve computation of cluster load balance (CASSANDRA-554)
 * added super column read/write, column count, and column/row delete to
   cassandra-cli (CASSANDRA-567, CASSANDRA-594)
 * fix returning live subcolumns of deleted supercolumns (CASSANDRA-583)
 * respect JAVA_HOME in bin/ scripts (several tickets)
 * add StorageService.initClient for fat clients on the JVM (CASSANDRA-535)
   (see contrib/client_only for an example of use)
 * make consistency_level functional in get_range_slice (CASSANDRA-568)
 * optimize key deserialization for RandomPartitioner (CASSANDRA-581)
 * avoid GCing tombstones except on major compaction (CASSANDRA-604)
 * increase failure conviction threshold, resulting in less nodes
   incorrectly (and temporarily) marked as down (CASSANDRA-610)
 * respect memtable thresholds during log replay (CASSANDRA-609)
 * support ConsistencyLevel.ALL on read (CASSANDRA-584)
 * add nodeprobe removetoken command (CASSANDRA-564)


0.5.0 beta
 * Allow multiple simultaneous flushes, improving flush throughput 
   on multicore systems (CASSANDRA-401)
 * Split up locks to improve write and read throughput on multicore systems
   (CASSANDRA-444, CASSANDRA-414)
 * More efficient use of memory during compaction (CASSANDRA-436)
 * autobootstrap option: when enabled, all non-seed nodes will attempt
   to bootstrap when started, until bootstrap successfully
   completes. -b option is removed.  (CASSANDRA-438)
 * Unless a token is manually specified in the configuration xml,
   a bootstraping node will use a token that gives it half the
   keys from the most-heavily-loaded node in the cluster,
   instead of generating a random token. 
   (CASSANDRA-385, CASSANDRA-517)
 * Miscellaneous bootstrap fixes (several tickets)
 * Ability to change a node's token even after it has data on it
   (CASSANDRA-541)
 * Ability to decommission a live node from the ring (CASSANDRA-435)
 * Semi-automatic loadbalancing via nodeprobe (CASSANDRA-192)
 * Add ability to set compaction thresholds at runtime via
   JMX / nodeprobe.  (CASSANDRA-465)
 * Add "comment" field to ColumnFamily definition. (CASSANDRA-481)
 * Additional JMX metrics (CASSANDRA-482)
 * JSON based export and import tools (several tickets)
 * Hinted Handoff fixes (several tickets)
 * Add key cache to improve read performance (CASSANDRA-423)
 * Simplified construction of custom ReplicationStrategy classes
   (CASSANDRA-497)
 * Graphical application (Swing) for ring integrity verification and 
   visualization was added to contrib (CASSANDRA-252)
 * Add DCQUORUM, DCQUORUMSYNC consistency levels and corresponding
   ReplicationStrategy / EndpointSnitch classes.  Experimental.
   (CASSANDRA-492)
 * Web client interface added to contrib (CASSANDRA-457)
 * More-efficient flush for Random, CollatedOPP partitioners 
   for normal writes (CASSANDRA-446) and bulk load (CASSANDRA-420)
 * Add MemtableFlushAfterMinutes, a global replacement for the old 
   per-CF FlushPeriodInMinutes setting (CASSANDRA-463)
 * optimizations to slice reading (CASSANDRA-350) and supercolumn
   queries (CASSANDRA-510)
 * force binding to given listenaddress for nodes with multiple
   interfaces (CASSANDRA-546)
 * stress.py benchmarking tool improvements (several tickets)
 * optimized replica placement code (CASSANDRA-525)
 * faster log replay on restart (CASSANDRA-539, CASSANDRA-540)
 * optimized local-node writes (CASSANDRA-558)
 * added get_range_slice, deprecating get_key_range (CASSANDRA-344)
 * expose TimedOutException to thrift (CASSANDRA-563)
 

0.4.2
 * Add validation disallowing null keys (CASSANDRA-486)
 * Fix race conditions in TCPConnectionManager (CASSANDRA-487)
 * Fix using non-utf8-aware comparison as a sanity check.
   (CASSANDRA-493)
 * Improve default garbage collector options (CASSANDRA-504)
 * Add "nodeprobe flush" (CASSANDRA-505)
 * remove NotFoundException from get_slice throws list (CASSANDRA-518)
 * fix get (not get_slice) of entire supercolumn (CASSANDRA-508)
 * fix null token during bootstrap (CASSANDRA-501)


0.4.1
 * Fix FlushPeriod columnfamily configuration regression
   (CASSANDRA-455)
 * Fix long column name support (CASSANDRA-460)
 * Fix for serializing a row that only contains tombstones
   (CASSANDRA-458)
 * Fix for discarding unneeded commitlog segments (CASSANDRA-459)
 * Add SnapshotBeforeCompaction configuration option (CASSANDRA-426)
 * Fix compaction abort under insufficient disk space (CASSANDRA-473)
 * Fix reading subcolumn slice from tombstoned CF (CASSANDRA-484)
 * Fix race condition in RVH causing occasional NPE (CASSANDRA-478)


0.4.0
 * fix get_key_range problems when a node is down (CASSANDRA-440)
   and add UnavailableException to more Thrift methods
 * Add example EndPointSnitch contrib code (several tickets)


0.4.0 RC2
 * fix SSTable generation clash during compaction (CASSANDRA-418)
 * reject method calls with null parameters (CASSANDRA-308)
 * properly order ranges in nodeprobe output (CASSANDRA-421)
 * fix logging of certain errors on executor threads (CASSANDRA-425)


0.4.0 RC1
 * Bootstrap feature is live; use -b on startup (several tickets)
 * Added multiget api (CASSANDRA-70)
 * fix Deadlock with SelectorManager.doProcess and TcpConnection.write
   (CASSANDRA-392)
 * remove key cache b/c of concurrency bugs in third-party
   CLHM library (CASSANDRA-405)
 * update non-major compaction logic to use two threshold values
   (CASSANDRA-407)
 * add periodic / batch commitlog sync modes (several tickets)
 * inline BatchMutation into batch_insert params (CASSANDRA-403)
 * allow setting the logging level at runtime via mbean (CASSANDRA-402)
 * change default comparator to BytesType (CASSANDRA-400)
 * add forwards-compatible ConsistencyLevel parameter to get_key_range
   (CASSANDRA-322)
 * r/m special case of blocking for local destination when writing with 
   ConsistencyLevel.ZERO (CASSANDRA-399)
 * Fixes to make BinaryMemtable [bulk load interface] useful (CASSANDRA-337);
   see contrib/bmt_example for an example of using it.
 * More JMX properties added (several tickets)
 * Thrift changes (several tickets)
    - Merged _super get methods with the normal ones; return values
      are now of ColumnOrSuperColumn.
    - Similarly, merged batch_insert_super into batch_insert.



0.4.0 beta
 * On-disk data format has changed to allow billions of keys/rows per
   node instead of only millions
 * Multi-keyspace support
 * Scan all sstables for all queries to avoid situations where
   different types of operation on the same ColumnFamily could
   disagree on what data was present
 * Snapshot support via JMX
 * Thrift API has changed a _lot_:
    - removed time-sorted CFs; instead, user-defined comparators
      may be defined on the column names, which are now byte arrays.
      Default comparators are provided for UTF8, Bytes, Ascii, Long (i64),
      and UUID types.
    - removed colon-delimited strings in thrift api in favor of explicit
      structs such as ColumnPath, ColumnParent, etc.  Also normalized
      thrift struct and argument naming.
    - Added columnFamily argument to get_key_range.
    - Change signature of get_slice to accept starting and ending
      columns as well as an offset.  (This allows use of indexes.)
      Added "ascending" flag to allow reasonably-efficient reverse
      scans as well.  Removed get_slice_by_range as redundant.
    - get_key_range operates on one CF at a time
    - changed `block` boolean on insert methods to ConsistencyLevel enum,
      with options of NONE, ONE, QUORUM, and ALL.
    - added similar consistency_level parameter to read methods
    - column-name-set slice with no names given now returns zero columns
      instead of all of them.  ("all" can run your server out of memory.
      use a range-based slice with a high max column count instead.)
 * Removed the web interface. Node information can now be obtained by 
   using the newly introduced nodeprobe utility.
 * More JMX stats
 * Remove magic values from internals (e.g. special key to indicate
   when to flush memtables)
 * Rename configuration "table" to "keyspace"
 * Moved to crash-only design; no more shutdown (just kill the process)
 * Lots of bug fixes

Full list of issues resolved in 0.4 is at https://issues.apache.org/jira/secure/IssueNavigator.jspa?reset=true&&pid=12310865&fixfor=12313862&resolution=1&sorter/field=issuekey&sorter/order=DESC


0.3.0 RC3
 * Fix potential deadlock under load in TCPConnection.
   (CASSANDRA-220)


0.3.0 RC2
 * Fix possible data loss when server is stopped after replaying
   log but before new inserts force memtable flush.
   (CASSANDRA-204)
 * Added BUGS file


0.3.0 RC1
 * Range queries on keys, including user-defined key collation
 * Remove support
 * Workarounds for a weird bug in JDK select/register that seems
   particularly common on VM environments. Cassandra should deploy
   fine on EC2 now
 * Much improved infrastructure: the beginnings of a decent test suite
   ("ant test" for unit tests; "nosetests" for system tests), code
   coverage reporting, etc.
 * Expanded node status reporting via JMX
 * Improved error reporting/logging on both server and client
 * Reduced memory footprint in default configuration
 * Combined blocking and non-blocking versions of insert APIs
 * Added FlushPeriodInMinutes configuration parameter to force
   flushing of infrequently-updated ColumnFamilies<|MERGE_RESOLUTION|>--- conflicted
+++ resolved
@@ -1,4 +1,3 @@
-<<<<<<< HEAD
 2.2.4
  * Use most up-to-date version of schema for system tables (CASSANDRA-10652)
  * Deprecate memory_allocator in cassandra.yaml (CASSANDRA-10581,10628)
@@ -8,10 +7,7 @@
  * Deprecate Pig support (CASSANDRA-10542)
  * Reduce contention getting instances of CompositeType (CASSANDRA-10433)
 Merged from 2.1:
-=======
-2.1.12
  * (cqlsh) fix COPY using wrong variable name for time_format (CASSANDRA-10633)
->>>>>>> 81e520c5
  * Do not run SizeEstimatesRecorder if a node is not a member of the ring (CASSANDRA-9912)
  * Improve handling of dead nodes in gossip (CASSANDRA-10298)
  * Fix logback-tools.xml incorrectly configured for outputing to System.err
