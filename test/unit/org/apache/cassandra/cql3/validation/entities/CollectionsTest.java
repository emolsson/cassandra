/*
 * Licensed to the Apache Software Foundation (ASF) under one
 * or more contributor license agreements.  See the NOTICE file
 * distributed with this work for additional information
 * regarding copyright ownership.  The ASF licenses this file
 * to you under the Apache License, Version 2.0 (the
 * "License"); you may not use this file except in compliance
 * with the License.  You may obtain a copy of the License at
 *
 *     http://www.apache.org/licenses/LICENSE-2.0
 *
 * Unless required by applicable law or agreed to in writing, software
 * distributed under the License is distributed on an "AS IS" BASIS,
 * WITHOUT WARRANTIES OR CONDITIONS OF ANY KIND, either express or implied.
 * See the License for the specific language governing permissions and
 * limitations under the License.
 */
package org.apache.cassandra.cql3.validation.entities;

import java.util.*;

import org.junit.Test;

import com.datastax.driver.core.ColumnDefinitions;
import com.datastax.driver.core.DataType;
import com.datastax.driver.core.ResultSet;
import com.datastax.driver.core.Session;
import org.apache.cassandra.cql3.CQLTester;
import org.apache.cassandra.cql3.ColumnSpecification;
import org.apache.cassandra.cql3.UntypedResultSet;
import org.apache.cassandra.db.marshal.UTF8Type;
import org.apache.cassandra.utils.FBUtilities;

import static org.junit.Assert.assertEquals;

public class CollectionsTest extends CQLTester
{
    @Test
    public void testMapBulkRemoval() throws Throwable
    {
        createTable("CREATE TABLE %s (k int PRIMARY KEY, m map<text, text>)");

        execute("INSERT INTO %s(k, m) VALUES (?, ?)", 0, map("k1", "v1", "k2", "v2", "k3", "v3"));

        assertRows(execute("SELECT * FROM %s"),
            row(0, map("k1", "v1", "k2", "v2", "k3", "v3"))
        );

        execute("UPDATE %s SET m = m - ? WHERE k = ?", set("k2"), 0);

        assertRows(execute("SELECT * FROM %s"),
            row(0, map("k1", "v1", "k3", "v3"))
        );

        execute("UPDATE %s SET m = m + ?, m = m - ? WHERE k = ?", map("k4", "v4"), set("k3"), 0);

        assertRows(execute("SELECT * FROM %s"),
            row(0, map("k1", "v1", "k4", "v4"))
        );
    }

    @Test
    public void testInvalidCollectionsMix() throws Throwable
    {
        createTable("CREATE TABLE %s (k int PRIMARY KEY, l list<text>, s set<text>, m map<text, text>)");

        // Note: we force the non-prepared form for some of those tests because a list and a set
        // have the same serialized format in practice and CQLTester don't validate that the type
        // of what's passed as a value in the prepared case, so the queries would work (which is ok,
        // CQLTester is just a "dumb" client).

        assertInvalid("UPDATE %s SET l = l + { 'a', 'b' } WHERE k = 0");
        assertInvalid("UPDATE %s SET l = l - { 'a', 'b' } WHERE k = 0");
        assertInvalid("UPDATE %s SET l = l + ? WHERE k = 0", map("a", "b", "c", "d"));
        assertInvalid("UPDATE %s SET l = l - ? WHERE k = 0", map("a", "b", "c", "d"));

        assertInvalid("UPDATE %s SET s = s + [ 'a', 'b' ] WHERE k = 0");
        assertInvalid("UPDATE %s SET s = s - [ 'a', 'b' ] WHERE k = 0");
        assertInvalid("UPDATE %s SET s = s + ? WHERE k = 0", map("a", "b", "c", "d"));
        assertInvalid("UPDATE %s SET s = s - ? WHERE k = 0", map("a", "b", "c", "d"));

        assertInvalid("UPDATE %s SET m = m + ? WHERE k = 0", list("a", "b"));
        assertInvalid("UPDATE %s SET m = m - [ 'a', 'b' ] WHERE k = 0");
        assertInvalid("UPDATE %s SET m = m + ? WHERE k = 0", set("a", "b"));
        assertInvalid("UPDATE %s SET m = m - ? WHERE k = 0", map("a", "b", "c", "d"));
    }

    @Test
    public void testSets() throws Throwable
    {
        createTable("CREATE TABLE %s (k int PRIMARY KEY, s set<text>)");

        execute("INSERT INTO %s(k, s) VALUES (0, ?)", set("v1", "v2", "v3", "v4"));

        assertRows(execute("SELECT s FROM %s WHERE k = 0"),
            row(set("v1", "v2", "v3", "v4"))
        );

        execute("DELETE s[?] FROM %s WHERE k = 0", "v1");

        assertRows(execute("SELECT s FROM %s WHERE k = 0"),
                   row(set("v2", "v3", "v4"))
        );

        // Full overwrite
        execute("UPDATE %s SET s = ? WHERE k = 0", set("v6", "v5"));

        assertRows(execute("SELECT s FROM %s WHERE k = 0"),
                   row(set("v5", "v6"))
        );

        execute("UPDATE %s SET s = s + ? WHERE k = 0", set("v7"));

        assertRows(execute("SELECT s FROM %s WHERE k = 0"),
                   row(set("v5", "v6", "v7"))
        );

        execute("UPDATE %s SET s = s - ? WHERE k = 0", set("v6", "v5"));

        assertRows(execute("SELECT s FROM %s WHERE k = 0"),
                   row(set("v7"))
        );

        execute("UPDATE %s SET s += ? WHERE k = 0", set("v5"));
        execute("UPDATE %s SET s += {'v6'} WHERE k = 0");

        assertRows(execute("SELECT s FROM %s WHERE k = 0"),
                   row(set("v5", "v6", "v7"))
        );

        execute("UPDATE %s SET s -= ? WHERE k = 0", set("v5"));
        execute("UPDATE %s SET s -= {'v6'} WHERE k = 0");

        assertRows(execute("SELECT s FROM %s WHERE k = 0"),
                   row(set("v7"))
        );

        execute("DELETE s[?] FROM %s WHERE k = 0", set("v7"));

        // Deleting an element that does not exist will succeed
        execute("DELETE s[?] FROM %s WHERE k = 0", set("v7"));

        execute("DELETE s FROM %s WHERE k = 0");

        assertRows(execute("SELECT s FROM %s WHERE k = 0"),
                   row((Object) null)
        );
    }

    @Test
    public void testMaps() throws Throwable
    {
        createTable("CREATE TABLE %s (k int PRIMARY KEY, m map<text, int>)");

        assertInvalidMessage("Value for a map addition has to be a map, but was: '{1}'",
                             "UPDATE %s SET m = m + {1} WHERE k = 0;");
        assertInvalidMessage("Not enough bytes to read a map",
                             "UPDATE %s SET m += ? WHERE k = 0", set("v1"));
        assertInvalidMessage("Value for a map substraction has to be a set, but was: '{'v1': 1}'",
                             "UPDATE %s SET m = m - {'v1': 1} WHERE k = 0", map("v1", 1));
        assertInvalidMessage("Unexpected extraneous bytes after set value",
                             "UPDATE %s SET m -= ? WHERE k = 0", map("v1", 1));

        execute("INSERT INTO %s(k, m) VALUES (0, ?)", map("v1", 1, "v2", 2));

        assertRows(execute("SELECT m FROM %s WHERE k = 0"),
            row(map("v1", 1, "v2", 2))
        );

        execute("UPDATE %s SET m[?] = ?, m[?] = ? WHERE k = 0", "v3", 3, "v4", 4);

        assertRows(execute("SELECT m FROM %s WHERE k = 0"),
            row(map("v1", 1, "v2", 2, "v3", 3, "v4", 4))
        );

        execute("DELETE m[?] FROM %s WHERE k = 0", "v1");

        assertRows(execute("SELECT m FROM %s WHERE k = 0"),
            row(map("v2", 2, "v3", 3, "v4", 4))
        );

        // Full overwrite
        execute("UPDATE %s SET m = ? WHERE k = 0", map("v6", 6, "v5", 5));

        assertRows(execute("SELECT m FROM %s WHERE k = 0"),
                   row(map("v5", 5, "v6", 6))
        );

        execute("UPDATE %s SET m = m + ? WHERE k = 0", map("v7", 7));

        assertRows(execute("SELECT m FROM %s WHERE k = 0"),
                   row(map("v5", 5, "v6", 6, "v7", 7))
        );

        execute("UPDATE %s SET m = m - ? WHERE k = 0", set("v7"));

        assertRows(execute("SELECT m FROM %s WHERE k = 0"),
                   row(map("v5", 5, "v6", 6))
        );

        execute("UPDATE %s SET m += ? WHERE k = 0", map("v7", 7));

        assertRows(execute("SELECT m FROM %s WHERE k = 0"),
                   row(map("v5", 5, "v6", 6, "v7", 7))
        );

        execute("UPDATE %s SET m -= ? WHERE k = 0", set("v7"));

        assertRows(execute("SELECT m FROM %s WHERE k = 0"),
                   row(map("v5", 5, "v6", 6))
        );

        execute("UPDATE %s SET m += {'v7': 7} WHERE k = 0");

        assertRows(execute("SELECT m FROM %s WHERE k = 0"),
                   row(map("v5", 5, "v6", 6, "v7", 7))
        );

        execute("UPDATE %s SET m -= {'v7'} WHERE k = 0");

        assertRows(execute("SELECT m FROM %s WHERE k = 0"),
                   row(map("v5", 5, "v6", 6))
        );

        execute("DELETE m[?] FROM %s WHERE k = 0", "v6");

        assertRows(execute("SELECT m FROM %s WHERE k = 0"),
                   row(map("v5", 5))
        );

        execute("DELETE m[?] FROM %s WHERE k = 0", "v5");

        assertRows(execute("SELECT m FROM %s WHERE k = 0"),
                   row((Object) null)
        );

        // Deleting a non-existing key should succeed
        execute("DELETE m[?] FROM %s WHERE k = 0", "v5");

        assertRows(execute("SELECT m FROM %s WHERE k = 0"),
                   row((Object) null)
        );

        // The empty map is parsed as an empty set (because we don't have enough info at parsing
        // time when we see a {}) and special cased later. This test checks this work properly
        execute("UPDATE %s SET m = {} WHERE k = 0");

        assertRows(execute("SELECT m FROM %s WHERE k = 0"),
            row((Object)null)
        );
    }

    @Test
    public void testLists() throws Throwable
    {
        createTable("CREATE TABLE %s (k int PRIMARY KEY, l list<text>)");

        execute("INSERT INTO %s(k, l) VALUES (0, ?)", list("v1", "v2", "v3"));

        assertRows(execute("SELECT l FROM %s WHERE k = 0"), row(list("v1", "v2", "v3")));

        execute("DELETE l[?] FROM %s WHERE k = 0", 1);

        assertRows(execute("SELECT l FROM %s WHERE k = 0"), row(list("v1", "v3")));

        execute("UPDATE %s SET l[?] = ? WHERE k = 0", 1, "v4");

        assertRows(execute("SELECT l FROM %s WHERE k = 0"), row(list("v1", "v4")));

        // Full overwrite
        execute("UPDATE %s SET l = ? WHERE k = 0", list("v6", "v5"));

        assertRows(execute("SELECT l FROM %s WHERE k = 0"), row(list("v6", "v5")));

        execute("UPDATE %s SET l = l + ? WHERE k = 0", list("v7", "v8"));

        assertRows(execute("SELECT l FROM %s WHERE k = 0"), row(list("v6", "v5", "v7", "v8")));

        execute("UPDATE %s SET l = ? + l WHERE k = 0", list("v9"));

        assertRows(execute("SELECT l FROM %s WHERE k = 0"), row(list("v9", "v6", "v5", "v7", "v8")));

        execute("UPDATE %s SET l = l - ? WHERE k = 0", list("v5", "v8"));

        assertRows(execute("SELECT l FROM %s WHERE k = 0"), row(list("v9", "v6", "v7")));

        execute("UPDATE %s SET l += ? WHERE k = 0", list("v8"));

        assertRows(execute("SELECT l FROM %s WHERE k = 0"), row(list("v9", "v6", "v7", "v8")));

        execute("UPDATE %s SET l -= ? WHERE k = 0", list("v6", "v8"));

        assertRows(execute("SELECT l FROM %s WHERE k = 0"), row(list("v9", "v7")));

        execute("DELETE l FROM %s WHERE k = 0");

        assertRows(execute("SELECT l FROM %s WHERE k = 0"), row((Object) null));

        assertInvalidMessage("Attempted to delete an element from a list which is null",
                             "DELETE l[0] FROM %s WHERE k=0 ");

        assertInvalidMessage("Attempted to set an element on a list which is null",
                             "UPDATE %s SET l[0] = ? WHERE k=0", list("v10"));

        execute("UPDATE %s SET l = l - ? WHERE k=0", list("v11"));

        assertRows(execute("SELECT l FROM %s WHERE k = 0"), row((Object) null));

        execute("UPDATE %s SET l = l + ? WHERE k = 0", list("v1", "v2", "v1", "v2", "v1", "v2"));
        execute("UPDATE %s SET l = l - ? WHERE k=0", list("v1", "v2"));
        assertRows(execute("SELECT l FROM %s WHERE k = 0"), row((Object) null));
    }

    @Test
    public void testMapWithUnsetValues() throws Throwable
    {
        createTable("CREATE TABLE %s (k int PRIMARY KEY, m map<text,text>)");
        // set up
        Object m = map("k", "v");
        execute("INSERT INTO %s (k, m) VALUES (10, ?)", m);
        assertRows(execute("SELECT m FROM %s WHERE k = 10"),
                   row(m)
        );

        // test putting an unset map, should not delete the contents
        execute("INSERT INTO %s (k, m) VALUES (10, ?)", unset());
        assertRows(execute("SELECT m FROM %s WHERE k = 10"),
                   row(m)
        );
        // test unset variables in a map update operaiotn, should not delete the contents
        execute("UPDATE %s SET m['k'] = ? WHERE k = 10", unset());
        assertRows(execute("SELECT m FROM %s WHERE k = 10"),
                   row(m)
        );
        assertInvalidMessage("Invalid unset map key", "UPDATE %s SET m[?] = 'foo' WHERE k = 10", unset());

        // test unset value for map key
        assertInvalidMessage("Invalid unset map key", "DELETE m[?] FROM %s WHERE k = 10", unset());
    }

    @Test
    public void testListWithUnsetValues() throws Throwable
    {
        createTable("CREATE TABLE %s (k int PRIMARY KEY, l list<text>)");
        // set up
        Object l = list("foo", "foo");
        execute("INSERT INTO %s (k, l) VALUES (10, ?)", l);
        assertRows(execute("SELECT l FROM %s WHERE k = 10"),
                   row(l)
        );

        // replace list with unset value
        execute("INSERT INTO %s (k, l) VALUES (10, ?)", unset());
        assertRows(execute("SELECT l FROM %s WHERE k = 10"),
                   row(l)
        );

        // add to position
        execute("UPDATE %s SET l[1] = ? WHERE k = 10", unset());
        assertRows(execute("SELECT l FROM %s WHERE k = 10"),
                   row(l)
        );

        // set in index
        assertInvalidMessage("Invalid unset value for list index", "UPDATE %s SET l[?] = 'foo' WHERE k = 10", unset());

        // remove element by index
        execute("DELETE l[?] FROM %s WHERE k = 10", unset());
        assertRows(execute("SELECT l FROM %s WHERE k = 10"),
                   row(l)
        );

        // remove all occurrences of element
        execute("UPDATE %s SET l = l - ? WHERE k = 10", unset());
        assertRows(execute("SELECT l FROM %s WHERE k = 10"),
                   row(l)
        );

        // select with in clause
        assertInvalidMessage("Invalid unset value for column k", "SELECT * FROM %s WHERE k IN ?", unset());
        assertInvalidMessage("Invalid unset value for column k", "SELECT * FROM %s WHERE k IN (?)", unset());
    }

    @Test
    public void testSetWithUnsetValues() throws Throwable
    {
        createTable("CREATE TABLE %s (k int PRIMARY KEY, s set<text>)");

        Object s = set("bar", "baz", "foo");
        execute("INSERT INTO %s (k, s) VALUES (10, ?)", s);
        assertRows(execute("SELECT s FROM %s WHERE k = 10"),
                   row(s)
        );

        // replace set with unset value
        execute("INSERT INTO %s (k, s) VALUES (10, ?)", unset());
        assertRows(execute("SELECT s FROM %s WHERE k = 10"),
                   row(s)
        );

        // add to set
        execute("UPDATE %s SET s = s + ? WHERE k = 10", unset());
        assertRows(execute("SELECT s FROM %s WHERE k = 10"),
                   row(s)
        );

        // remove all occurrences of element
        execute("UPDATE %s SET s = s - ? WHERE k = 10", unset());
        assertRows(execute("SELECT s FROM %s WHERE k = 10"),
                   row(s)
        );
    }

    /**
     * Migrated from cql_tests.py:TestCQL.set_test()
     */
    @Test
    public void testSet() throws Throwable
    {
        createTable("CREATE TABLE %s ( fn text, ln text, tags set<text>, PRIMARY KEY (fn, ln) )");

        execute("UPDATE %s SET tags = tags + { 'foo' } WHERE fn='Tom' AND ln='Bombadil'");
        execute("UPDATE %s SET tags = tags + { 'bar' } WHERE fn='Tom' AND ln='Bombadil'");
        execute("UPDATE %s SET tags = tags + { 'foo' } WHERE fn='Tom' AND ln='Bombadil'");
        execute("UPDATE %s SET tags = tags + { 'foobar' } WHERE fn='Tom' AND ln='Bombadil'");
        execute("UPDATE %s SET tags = tags - { 'bar' } WHERE fn='Tom' AND ln='Bombadil'");

        assertRows(execute("SELECT tags FROM %s"),
                   row(set("foo", "foobar")));

        execute("UPDATE %s SET tags = { 'a', 'c', 'b' } WHERE fn='Bilbo' AND ln='Baggins'");
        assertRows(execute("SELECT tags FROM %s WHERE fn='Bilbo' AND ln='Baggins'"),
                   row(set("a", "b", "c")));

        execute("UPDATE %s SET tags = { 'm', 'n' } WHERE fn='Bilbo' AND ln='Baggins'");
        assertRows(execute("SELECT tags FROM %s WHERE fn='Bilbo' AND ln='Baggins'"),
                   row(set("m", "n")));

        execute("DELETE tags['m'] FROM %s WHERE fn='Bilbo' AND ln='Baggins'");
        assertRows(execute("SELECT tags FROM %s WHERE fn='Bilbo' AND ln='Baggins'"),
                   row(set("n")));

        execute("DELETE tags FROM %s WHERE fn='Bilbo' AND ln='Baggins'");
        assertEmpty(execute("SELECT tags FROM %s WHERE fn='Bilbo' AND ln='Baggins'"));
    }

    /**
     * Migrated from cql_tests.py:TestCQL.map_test()
     */
    @Test
    public void testMap() throws Throwable
    {
        createTable("CREATE TABLE %s (fn text, ln text, m map<text, int>, PRIMARY KEY (fn, ln))");

        execute("UPDATE %s SET m['foo'] = 3 WHERE fn='Tom' AND ln='Bombadil'");
        execute("UPDATE %s SET m['bar'] = 4 WHERE fn='Tom' AND ln='Bombadil'");
        execute("UPDATE %s SET m['woot'] = 5 WHERE fn='Tom' AND ln='Bombadil'");
        execute("UPDATE %s SET m['bar'] = 6 WHERE fn='Tom' AND ln='Bombadil'");
        execute("DELETE m['foo'] FROM %s WHERE fn='Tom' AND ln='Bombadil'");

        assertRows(execute("SELECT m FROM %s"),
                   row(map("bar", 6, "woot", 5)));

        execute("UPDATE %s SET m = { 'a' : 4 , 'c' : 3, 'b' : 2 } WHERE fn='Bilbo' AND ln='Baggins'");
        assertRows(execute("SELECT m FROM %s WHERE fn='Bilbo' AND ln='Baggins'"),
                   row(map("a", 4, "b", 2, "c", 3)));

        execute("UPDATE %s SET m =  { 'm' : 4 , 'n' : 1, 'o' : 2 } WHERE fn='Bilbo' AND ln='Baggins'");
        assertRows(execute("SELECT m FROM %s WHERE fn='Bilbo' AND ln='Baggins'"),
                   row(map("m", 4, "n", 1, "o", 2)));

        execute("UPDATE %s SET m = {} WHERE fn='Bilbo' AND ln='Baggins'");
        assertEmpty(execute("SELECT m FROM %s WHERE fn='Bilbo' AND ln='Baggins'"));
    }

    /**
     * Migrated from cql_tests.py:TestCQL.list_test()
     */
    @Test
    public void testList() throws Throwable
    {
        createTable("CREATE TABLE %s (fn text, ln text, tags list<text>, PRIMARY KEY (fn, ln))");

        execute("UPDATE %s SET tags = tags + [ 'foo' ] WHERE fn='Tom' AND ln='Bombadil'");
        execute("UPDATE %s SET tags = tags + [ 'bar' ] WHERE fn='Tom' AND ln='Bombadil'");
        execute("UPDATE %s SET tags = tags + [ 'foo' ] WHERE fn='Tom' AND ln='Bombadil'");
        execute("UPDATE %s SET tags = tags + [ 'foobar' ] WHERE fn='Tom' AND ln='Bombadil'");

        assertRows(execute("SELECT tags FROM %s"),
                   row(list("foo", "bar", "foo", "foobar")));

        execute("UPDATE %s SET tags = [ 'a', 'c', 'b', 'c' ] WHERE fn='Bilbo' AND ln='Baggins'");
        assertRows(execute("SELECT tags FROM %s WHERE fn='Bilbo' AND ln='Baggins'"),
                   row(list("a", "c", "b", "c")));

        execute("UPDATE %s SET tags = [ 'm', 'n' ] + tags WHERE fn='Bilbo' AND ln='Baggins'");
        assertRows(execute("SELECT tags FROM %s WHERE fn='Bilbo' AND ln='Baggins'"),
                   row(list("m", "n", "a", "c", "b", "c")));

        execute("UPDATE %s SET tags[2] = 'foo', tags[4] = 'bar' WHERE fn='Bilbo' AND ln='Baggins'");
        assertRows(execute("SELECT tags FROM %s WHERE fn='Bilbo' AND ln='Baggins'"),
                   row(list("m", "n", "foo", "c", "bar", "c")));

        execute("DELETE tags[2] FROM %s WHERE fn='Bilbo' AND ln='Baggins'");
        assertRows(execute("SELECT tags FROM %s WHERE fn='Bilbo' AND ln='Baggins'"),
                   row(list("m", "n", "c", "bar", "c")));

        execute("UPDATE %s SET tags = tags - [ 'bar' ] WHERE fn='Bilbo' AND ln='Baggins'");
        assertRows(execute("SELECT tags FROM %s WHERE fn='Bilbo' AND ln='Baggins'"),
                   row(list("m", "n", "c", "c")));
    }

    /**
     * Migrated from cql_tests.py:TestCQL.multi_collection_test()
     */
    @Test
    public void testMultiCollections() throws Throwable
    {
        UUID id = UUID.fromString("b017f48f-ae67-11e1-9096-005056c00008");

        createTable("CREATE TABLE %s (k uuid PRIMARY KEY, L list<int>, M map<text, int>, S set<int> )");

        execute("UPDATE %s SET L = [1, 3, 5] WHERE k = ?", id);
        execute("UPDATE %s SET L = L + [7, 11, 13] WHERE k = ?;", id);
        execute("UPDATE %s SET S = {1, 3, 5} WHERE k = ?", id);
        execute("UPDATE %s SET S = S + {7, 11, 13} WHERE k = ?", id);
        execute("UPDATE %s SET M = {'foo': 1, 'bar' : 3} WHERE k = ?", id);
        execute("UPDATE %s SET M = M + {'foobar' : 4} WHERE k = ?", id);

        assertRows(execute("SELECT L, M, S FROM %s WHERE k = ?", id),
                   row(list(1, 3, 5, 7, 11, 13),
                       map("bar", 3, "foo", 1, "foobar", 4),
                       set(1, 3, 5, 7, 11, 13)));
    }


    /**
     * Migrated from cql_tests.py:TestCQL.collection_and_regular_test()
     */
    @Test
    public void testCollectionAndRegularColumns() throws Throwable
    {
        createTable("CREATE TABLE %s (k int PRIMARY KEY, l list<int>, c int)");

        execute("INSERT INTO %s (k, l, c) VALUES(3, [0, 1, 2], 4)");
        execute("UPDATE %s SET l[0] = 1, c = 42 WHERE k = 3");
        assertRows(execute("SELECT l, c FROM %s WHERE k = 3"),
                   row(list(1, 1, 2), 42));
    }

    /**
     * Migrated from cql_tests.py:TestCQL.multi_list_set_test()
     */
    @Test
    public void testMultipleLists() throws Throwable
    {
        createTable(" CREATE TABLE %s (k int PRIMARY KEY, l1 list<int>, l2 list<int>)");

        execute("INSERT INTO %s (k, l1, l2) VALUES (0, [1, 2, 3], [4, 5, 6])");
        execute("UPDATE %s SET l2[1] = 42, l1[1] = 24  WHERE k = 0");

        assertRows(execute("SELECT l1, l2 FROM %s WHERE k = 0"),
                   row(list(1, 24, 3), list(4, 42, 6)));
    }

    /**
     * Test you can add columns in a table with collections (#4982 bug),
     * migrated from cql_tests.py:TestCQL.alter_with_collections_test()
     */
    @Test
    public void testAlterCollections() throws Throwable
    {
        createTable("CREATE TABLE %s (key int PRIMARY KEY, aset set<text>)");
        execute("ALTER TABLE %s ADD c text");
        execute("ALTER TABLE %s ADD alist list<text>");
    }

    /**
     * Migrated from cql_tests.py:TestCQL.collection_compact_test()
     */
    @Test
    public void testCompactCollections() throws Throwable
    {
        String tableName = KEYSPACE + "." + createTableName();
        assertInvalid(String.format("CREATE TABLE %s (user ascii PRIMARY KEY, mails list < text >) WITH COMPACT STORAGE;", tableName));
    }

    /**
     * Migrated from cql_tests.py:TestCQL.collection_function_test()
     */
    @Test
    public void testFunctionsOnCollections() throws Throwable
    {
        createTable("CREATE TABLE %s (k int PRIMARY KEY, l set<int>)");

        assertInvalid("SELECT ttl(l) FROM %s WHERE k = 0");
        assertInvalid("SELECT writetime(l) FROM %s WHERE k = 0");
    }

    @Test
    public void testInRestrictionWithCollection() throws Throwable
    {
        for (boolean frozen : new boolean[]{true, false})
        {
            createTable(frozen ? "CREATE TABLE %s (a int, b int, c int, d frozen<list<int>>, e frozen<map<int, int>>, f frozen<set<int>>, PRIMARY KEY (a, b, c))"
                    : "CREATE TABLE %s (a int, b int, c int, d list<int>, e map<int, int>, f set<int>, PRIMARY KEY (a, b, c))");

            execute("INSERT INTO %s (a, b, c, d, e, f) VALUES (1, 1, 1, [1, 2], {1: 2}, {1, 2})");
            execute("INSERT INTO %s (a, b, c, d, e, f) VALUES (1, 1, 2, [1, 3], {1: 3}, {1, 3})");
            execute("INSERT INTO %s (a, b, c, d, e, f) VALUES (1, 1, 3, [1, 4], {1: 4}, {1, 4})");
            execute("INSERT INTO %s (a, b, c, d, e, f) VALUES (1, 2, 3, [1, 3], {1: 3}, {1, 3})");
            execute("INSERT INTO %s (a, b, c, d, e, f) VALUES (1, 2, 4, [1, 3], {1: 3}, {1, 3})");
            execute("INSERT INTO %s (a, b, c, d, e, f) VALUES (2, 1, 1, [1, 2], {2: 2}, {1, 2})");

            beforeAndAfterFlush(() -> {
                assertRows(execute("SELECT * FROM %s WHERE a in (1,2)"),
                           row(1, 1, 1, list(1, 2), map(1, 2), set(1, 2)),
                           row(1, 1, 2, list(1, 3), map(1, 3), set(1, 3)),
                           row(1, 1, 3, list(1, 4), map(1, 4), set(1, 4)),
                           row(1, 2, 3, list(1, 3), map(1, 3), set(1, 3)),
                           row(1, 2, 4, list(1, 3), map(1, 3), set(1, 3)),
                           row(2, 1, 1, list(1, 2), map(2, 2), set(1, 2)));

                assertRows(execute("SELECT * FROM %s WHERE a = 1 AND b IN (1,2)"),
                           row(1, 1, 1, list(1, 2), map(1, 2), set(1, 2)),
                           row(1, 1, 2, list(1, 3), map(1, 3), set(1, 3)),
                           row(1, 1, 3, list(1, 4), map(1, 4), set(1, 4)),
                           row(1, 2, 3, list(1, 3), map(1, 3), set(1, 3)),
                           row(1, 2, 4, list(1, 3), map(1, 3), set(1, 3)));

                assertRows(execute("SELECT * FROM %s WHERE a = 1 AND b = 1 AND c in (1,2)"),
                           row(1, 1, 1, list(1, 2), map(1, 2), set(1, 2)),
                           row(1, 1, 2, list(1, 3), map(1, 3), set(1, 3)));

                assertRows(execute("SELECT * FROM %s WHERE a = 1 AND b IN (1, 2) AND c in (1,2,3)"),
                           row(1, 1, 1, list(1, 2), map(1, 2), set(1, 2)),
                           row(1, 1, 2, list(1, 3), map(1, 3), set(1, 3)),
                           row(1, 1, 3, list(1, 4), map(1, 4), set(1, 4)),
                           row(1, 2, 3, list(1, 3), map(1, 3), set(1, 3)));

                assertRows(execute("SELECT * FROM %s WHERE a = 1 AND b IN (1, 2) AND c in (1,2,3) AND d CONTAINS 4 ALLOW FILTERING"),
                           row(1, 1, 3, list(1, 4), map(1, 4), set(1, 4)));
            });
        }
    }


    /**
     * Test for bug #5795,
     * migrated from cql_tests.py:TestCQL.nonpure_function_collection_test()
     */
    @Test
    public void testNonPureFunctionCollection() throws Throwable
    {
        createTable("CREATE TABLE %s (k int PRIMARY KEY, v list<timeuuid>)");

        // we just want to make sure this doesn't throw
        execute("INSERT INTO %s (k, v) VALUES (0, [now()])");
    }

    /**
     * Test for 5805 bug,
     * migrated from cql_tests.py:TestCQL.collection_flush_test()
     */
    @Test
    public void testCollectionFlush() throws Throwable
    {
        createTable("CREATE TABLE %s (k int PRIMARY KEY, s set<int>)");

        execute("INSERT INTO %s (k, s) VALUES (1, {1})");
        flush();

        execute("INSERT INTO %s (k, s) VALUES (1, {2})");
        flush();

        assertRows(execute("SELECT * FROM %s"),
                   row(1, set(2)));
    }

    /**
     * Test for 6276,
     * migrated from cql_tests.py:TestCQL.drop_and_readd_collection_test()
     */
    @Test
    public void testDropAndReaddCollection() throws Throwable
    {
        createTable("create table %s (k int primary key, v set<text>, x int)");
        execute("insert into %s (k, v) VALUES (0, {'fffffffff'})");
        flush();
        execute("alter table %s drop v");
        assertInvalid("alter table %s add v set<int>");
    }

    @Test
    public void testDropAndReaddDroppedCollection() throws Throwable
    {
        createTable("create table %s (k int primary key, v frozen<set<text>>, x int)");
        execute("insert into %s (k, v) VALUES (0, {'fffffffff'})");
        flush();
        execute("alter table %s drop v");
        execute("alter table %s add v set<int>");
    }

    @Test
    public void testMapWithLargePartition() throws Throwable
    {
        Random r = new Random();
        long seed = System.nanoTime();
        System.out.println("Seed " + seed);
        r.setSeed(seed);

        int len = (1024 * 1024)/100;
        createTable("CREATE TABLE %s (userid text PRIMARY KEY, properties map<int, text>) with compression = {}");

        final int numKeys = 200;
        for (int i = 0; i < numKeys; i++)
        {
            byte[] b = new byte[len];
            r.nextBytes(b);
            execute("UPDATE %s SET properties[?] = ? WHERE userid = 'user'", i, new String(b));
        }

        flush();

        Object[][] rows = getRows(execute("SELECT properties from %s where userid = 'user'"));
        assertEquals(1, rows.length);
        assertEquals(numKeys, ((Map) rows[0][0]).size());
    }

    @Test
    public void testMapWithTwoSStables() throws Throwable
    {
        createTable("CREATE TABLE %s (userid text PRIMARY KEY, properties map<int, text>) with compression = {}");

        final int numKeys = 100;
        for (int i = 0; i < numKeys; i++)
            execute("UPDATE %s SET properties[?] = ? WHERE userid = 'user'", i, "prop_" + Integer.toString(i));

        flush();

        for (int i = numKeys; i < 2*numKeys; i++)
            execute("UPDATE %s SET properties[?] = ? WHERE userid = 'user'", i, "prop_" + Integer.toString(i));

        flush();

        Object[][] rows = getRows(execute("SELECT properties from %s where userid = 'user'"));
        assertEquals(1, rows.length);
        assertEquals(numKeys * 2, ((Map) rows[0][0]).size());
    }

    @Test
    public void testSetWithTwoSStables() throws Throwable
    {
        createTable("CREATE TABLE %s (userid text PRIMARY KEY, properties set<text>) with compression = {}");

        final int numKeys = 100;
        for (int i = 0; i < numKeys; i++)
            execute("UPDATE %s SET properties = properties + ? WHERE userid = 'user'", set("prop_" + Integer.toString(i)));

        flush();

        for (int i = numKeys; i < 2*numKeys; i++)
            execute("UPDATE %s SET properties = properties + ? WHERE userid = 'user'", set("prop_" + Integer.toString(i)));

        flush();

        Object[][] rows = getRows(execute("SELECT properties from %s where userid = 'user'"));
        assertEquals(1, rows.length);
        assertEquals(numKeys * 2, ((Set) rows[0][0]).size());
    }

    @Test
    public void testUpdateStaticList() throws Throwable
    {
        createTable("CREATE TABLE %s (k1 text, k2 text, s_list list<int> static, PRIMARY KEY (k1, k2))");

        execute("insert into %s (k1, k2) VALUES ('a','b')");
        execute("update %s set s_list = s_list + [0] where k1='a'");
        assertRows(execute("select s_list from %s where k1='a'"), row(list(0)));

        execute("update %s set s_list[0] = 100 where k1='a'");
        assertRows(execute("select s_list from %s where k1='a'"), row(list(100)));

        execute("update %s set s_list = s_list + [0] where k1='a'");
        assertRows(execute("select s_list from %s where k1='a'"), row(list(100, 0)));

        execute("delete s_list[0] from %s where k1='a'");
        assertRows(execute("select s_list from %s where k1='a'"), row(list(0)));
    }

    @Test
    public void testListWithElementsBiggerThan64K() throws Throwable
    {
        createTable("CREATE TABLE %s (k int PRIMARY KEY, l list<text>)");

        byte[] bytes = new byte[FBUtilities.MAX_UNSIGNED_SHORT + 10];
        Arrays.fill(bytes, (byte) 1);
        String largeText = new String(bytes);

        bytes = new byte[FBUtilities.MAX_UNSIGNED_SHORT + 10];
        Arrays.fill(bytes, (byte) 2);
        String largeText2 = new String(bytes);

        execute("INSERT INTO %s(k, l) VALUES (0, ?)", list(largeText, "v2"));
        flush();

        assertRows(execute("SELECT l FROM %s WHERE k = 0"), row(list(largeText, "v2")));

        execute("DELETE l[?] FROM %s WHERE k = 0", 0);

        assertRows(execute("SELECT l FROM %s WHERE k = 0"), row(list("v2")));

        execute("UPDATE %s SET l[?] = ? WHERE k = 0", 0, largeText);

        assertRows(execute("SELECT l FROM %s WHERE k = 0"), row(list(largeText)));

        // Full overwrite
        execute("UPDATE %s SET l = ? WHERE k = 0", list("v1", largeText));
        flush();

        assertRows(execute("SELECT l FROM %s WHERE k = 0"), row(list("v1", largeText)));

        execute("UPDATE %s SET l = l + ? WHERE k = 0", list("v2", largeText2));

        assertRows(execute("SELECT l FROM %s WHERE k = 0"), row(list("v1", largeText, "v2", largeText2)));

        execute("UPDATE %s SET l = l - ? WHERE k = 0", list(largeText, "v2"));

        assertRows(execute("SELECT l FROM %s WHERE k = 0"), row(list("v1", largeText2)));

        execute("DELETE l FROM %s WHERE k = 0");

        assertRows(execute("SELECT l FROM %s WHERE k = 0"), row((Object) null));

        execute("INSERT INTO %s(k, l) VALUES (0, ['" + largeText + "', 'v2'])");
        flush();

        assertRows(execute("SELECT l FROM %s WHERE k = 0"), row(list(largeText, "v2")));
    }

    @Test
    public void testMapsWithElementsBiggerThan64K() throws Throwable
    {
        byte[] bytes = new byte[FBUtilities.MAX_UNSIGNED_SHORT + 10];
        Arrays.fill(bytes, (byte) 1);
        String largeText = new String(bytes);
        bytes = new byte[FBUtilities.MAX_UNSIGNED_SHORT + 10];
        Arrays.fill(bytes, (byte) 2);
        String largeText2 = new String(bytes);

        createTable("CREATE TABLE %s (k int PRIMARY KEY, m map<text, text>)");

        execute("INSERT INTO %s(k, m) VALUES (0, ?)", map("k1", largeText, largeText, "v2"));
        flush();

        assertRows(execute("SELECT m FROM %s WHERE k = 0"),
                   row(map("k1", largeText, largeText, "v2")));

        execute("UPDATE %s SET m[?] = ? WHERE k = 0", "k3", largeText);

        assertRows(execute("SELECT m FROM %s WHERE k = 0"),
                   row(map("k1", largeText, largeText, "v2", "k3", largeText)));

        execute("UPDATE %s SET m[?] = ? WHERE k = 0", largeText2, "v4");

        assertRows(execute("SELECT m FROM %s WHERE k = 0"),
                   row(map("k1", largeText, largeText, "v2", "k3", largeText, largeText2, "v4")));

        execute("DELETE m[?] FROM %s WHERE k = 0", "k1");

        assertRows(execute("SELECT m FROM %s WHERE k = 0"),
                   row(map(largeText, "v2", "k3", largeText, largeText2, "v4")));

        execute("DELETE m[?] FROM %s WHERE k = 0", largeText2);
        flush();

        assertRows(execute("SELECT m FROM %s WHERE k = 0"),
                   row(map(largeText, "v2", "k3", largeText)));

        // Full overwrite
        execute("UPDATE %s SET m = ? WHERE k = 0", map("k5", largeText, largeText, "v6"));
        flush();

        assertRows(execute("SELECT m FROM %s WHERE k = 0"),
                   row(map("k5", largeText, largeText, "v6")));

        execute("UPDATE %s SET m = m + ? WHERE k = 0", map("k7", largeText));

        assertRows(execute("SELECT m FROM %s WHERE k = 0"),
                   row(map("k5", largeText, largeText, "v6", "k7", largeText)));

        execute("UPDATE %s SET m = m + ? WHERE k = 0", map(largeText2, "v8"));
        flush();

        assertRows(execute("SELECT m FROM %s WHERE k = 0"),
                   row(map("k5", largeText, largeText, "v6", "k7", largeText, largeText2, "v8")));

        execute("DELETE m FROM %s WHERE k = 0");

        assertRows(execute("SELECT m FROM %s WHERE k = 0"), row((Object) null));

        execute("INSERT INTO %s(k, m) VALUES (0, {'" + largeText + "' : 'v1', 'k2' : '" + largeText + "'})");
        flush();

        assertRows(execute("SELECT m FROM %s WHERE k = 0"),
                   row(map(largeText, "v1", "k2", largeText)));
    }

    @Test
    public void testSetsWithElementsBiggerThan64K() throws Throwable
    {
        createTable("CREATE TABLE %s (k int PRIMARY KEY, s set<text>)");

        byte[] bytes = new byte[FBUtilities.MAX_UNSIGNED_SHORT + 10];
        Arrays.fill(bytes, (byte) 1);
        String largeText = new String(bytes);

        bytes = new byte[FBUtilities.MAX_UNSIGNED_SHORT + 10];
        Arrays.fill(bytes, (byte) 2);
        String largeText2 = new String(bytes);

        execute("INSERT INTO %s(k, s) VALUES (0, ?)", set(largeText, "v2"));
        flush();

        assertRows(execute("SELECT s FROM %s WHERE k = 0"), row(set(largeText, "v2")));

        execute("DELETE s[?] FROM %s WHERE k = 0", largeText);

        assertRows(execute("SELECT s FROM %s WHERE k = 0"), row(set("v2")));

        // Full overwrite
        execute("UPDATE %s SET s = ? WHERE k = 0", set("v1", largeText));
        flush();

        assertRows(execute("SELECT s FROM %s WHERE k = 0"), row(set("v1", largeText)));

        execute("UPDATE %s SET s = s + ? WHERE k = 0", set("v2", largeText2));

        assertRows(execute("SELECT s FROM %s WHERE k = 0"), row(set("v1", largeText, "v2", largeText2)));

        execute("UPDATE %s SET s = s - ? WHERE k = 0", set(largeText, "v2"));

        assertRows(execute("SELECT s FROM %s WHERE k = 0"), row(set("v1", largeText2)));

        execute("DELETE s FROM %s WHERE k = 0");

        assertRows(execute("SELECT s FROM %s WHERE k = 0"), row((Object) null));

        execute("INSERT INTO %s(k, s) VALUES (0, {'" + largeText + "', 'v2'})");
        flush();

        assertRows(execute("SELECT s FROM %s WHERE k = 0"), row(set(largeText, "v2")));
    }

    @Test
    public void testRemovalThroughUpdate() throws Throwable
    {
        createTable("CREATE TABLE %s (k int PRIMARY KEY, l list<int>)");

         execute("INSERT INTO %s(k, l) VALUES(?, ?)", 0, list(1, 2, 3));
         assertRows(execute("SELECT * FROM %s"), row(0, list(1, 2, 3)));

         execute("UPDATE %s SET l[0] = null WHERE k=0");
         assertRows(execute("SELECT * FROM %s"), row(0, list(2, 3)));
    }

    @Test
    public void testInvalidInputForList() throws Throwable
    {
        createTable("CREATE TABLE %s(pk int PRIMARY KEY, l list<text>)");
        assertInvalidMessage("Not enough bytes to read a list",
                             "INSERT INTO %s (pk, l) VALUES (?, ?)", 1, "test");
        assertInvalidMessage("Not enough bytes to read a list",
                             "INSERT INTO %s (pk, l) VALUES (?, ?)", 1, Long.MAX_VALUE);
        assertInvalidMessage("Not enough bytes to read a list",
                             "INSERT INTO %s (pk, l) VALUES (?, ?)", 1, "");
        assertInvalidMessage("The data cannot be deserialized as a list",
                             "INSERT INTO %s (pk, l) VALUES (?, ?)", 1, -1);
    }

    @Test
    public void testInvalidInputForSet() throws Throwable
    {
        createTable("CREATE TABLE %s(pk int PRIMARY KEY, s set<text>)");
        assertInvalidMessage("Not enough bytes to read a set",
                             "INSERT INTO %s (pk, s) VALUES (?, ?)", 1, "test");
        assertInvalidMessage("String didn't validate.",
                             "INSERT INTO %s (pk, s) VALUES (?, ?)", 1, Long.MAX_VALUE);
        assertInvalidMessage("Not enough bytes to read a set",
                             "INSERT INTO %s (pk, s) VALUES (?, ?)", 1, "");
        assertInvalidMessage("The data cannot be deserialized as a set",
                             "INSERT INTO %s (pk, s) VALUES (?, ?)", 1, -1);
    }

    @Test
    public void testInvalidInputForMap() throws Throwable
    {
        createTable("CREATE TABLE %s(pk int PRIMARY KEY, m map<text, text>)");
        assertInvalidMessage("Not enough bytes to read a map",
                             "INSERT INTO %s (pk, m) VALUES (?, ?)", 1, "test");
        assertInvalidMessage("String didn't validate.",
                             "INSERT INTO %s (pk, m) VALUES (?, ?)", 1, Long.MAX_VALUE);
        assertInvalidMessage("Not enough bytes to read a map",
                             "INSERT INTO %s (pk, m) VALUES (?, ?)", 1, "");
        assertInvalidMessage("The data cannot be deserialized as a map",
                             "INSERT INTO %s (pk, m) VALUES (?, ?)", 1, -1);
    }

    @Test
    public void testMultipleOperationOnListWithinTheSameQuery() throws Throwable
    {
        createTable("CREATE TABLE %s (pk int PRIMARY KEY, l list<int>)");
        execute("INSERT INTO %s (pk, l) VALUES (1, [1, 2, 3, 4])");

        // Checks that when the same element is updated twice the update with the greatest value is the one taken into account
        execute("UPDATE %s SET l[?] = ?, l[?] = ?  WHERE pk = ?", 2, 7, 2, 8, 1);
        assertRows(execute("SELECT * FROM %s WHERE pk = ?", 1) , row(1, list(1, 2, 8, 4)));

        execute("UPDATE %s SET l[?] = ?, l[?] = ?  WHERE pk = ?", 2, 9, 2, 6, 1);
        assertRows(execute("SELECT * FROM %s WHERE pk = ?", 1) , row(1, list(1, 2, 9, 4)));

        // Checks that deleting twice the same element will result in the deletion of the element with the index
        // and of the following element.
        execute("DELETE l[?], l[?] FROM %s WHERE pk = ?", 2, 2, 1);
        assertRows(execute("SELECT * FROM %s WHERE pk = ?", 1) , row(1, list(1, 2)));

        // Checks that the set operation is performed on the added elements and that the greatest value win
        execute("UPDATE %s SET l = l + ?, l[?] = ?  WHERE pk = ?", list(3, 4), 3, 7, 1);
        assertRows(execute("SELECT * FROM %s WHERE pk = ?", 1) , row(1, list(1, 2, 3, 7)));

        execute("UPDATE %s SET l = l + ?, l[?] = ?  WHERE pk = ?", list(6, 8), 4, 5, 1);
        assertRows(execute("SELECT * FROM %s WHERE pk = ?", 1) , row(1, list(1, 2, 3, 7, 6, 8)));

        // Checks that the order of the operations matters
        assertInvalidMessage("List index 6 out of bound, list has size 6",
                             "UPDATE %s SET l[?] = ?, l = l + ? WHERE pk = ?", 6, 5, list(9), 1);

        // Checks that the updated element is deleted.
        execute("UPDATE %s SET l[?] = ? , l = l - ? WHERE pk = ?", 2, 8, list(8), 1);
        assertRows(execute("SELECT * FROM %s WHERE pk = ?", 1) , row(1, list(1, 2, 7, 6)));

        // Checks that we cannot update an element that has been removed.
        assertInvalidMessage("List index 3 out of bound, list has size 3",
                             "UPDATE %s SET l = l - ?, l[?] = ?  WHERE pk = ?", list(6), 3, 4, 1);

        // Checks that the element is updated before the other ones are shifted.
        execute("UPDATE %s SET l[?] = ? , l = l - ? WHERE pk = ?", 2, 8, list(1), 1);
        assertRows(execute("SELECT * FROM %s WHERE pk = ?", 1) , row(1, list(2, 8, 6)));

        // Checks that the element are shifted before the element is updated.
        execute("UPDATE %s SET l = l - ?, l[?] = ?  WHERE pk = ?", list(2, 6), 0, 9, 1);
        assertRows(execute("SELECT * FROM %s WHERE pk = ?", 1) , row(1, list(9)));
    }

    @Test
    public void testMultipleOperationOnMapWithinTheSameQuery() throws Throwable
    {
        createTable("CREATE TABLE %s (pk int PRIMARY KEY, m map<int, int>)");
        execute("INSERT INTO %s (pk, m) VALUES (1, {0 : 1, 1 : 2, 2 : 3, 3 : 4})");

        // Checks that when the same element is updated twice the update with the greatest value is the one taken into account
        execute("UPDATE %s SET m[?] = ?, m[?] = ?  WHERE pk = ?", 2, 7, 2, 8, 1);
        assertRows(execute("SELECT * FROM %s WHERE pk = 1") , row(1, map(0, 1, 1, 2, 2, 8, 3, 4)));

        execute("UPDATE %s SET m[?] = ?, m[?] = ?  WHERE pk = ?", 2, 9, 2, 6, 1);
        assertRows(execute("SELECT * FROM %s WHERE pk = 1") , row(1, map(0, 1, 1, 2, 2, 9, 3, 4)));

        // Checks that deleting twice the same element has no side effect
        execute("DELETE m[?], m[?] FROM %s WHERE pk = ?", 2, 2, 1);
        assertRows(execute("SELECT * FROM %s WHERE pk = ?", 1) , row(1, map(0, 1, 1, 2, 3, 4)));

        // Checks that the set operation is performed on the added elements and that the greatest value win
        execute("UPDATE %s SET m = m + ?, m[?] = ?  WHERE pk = ?", map(4, 5), 4, 7, 1);
        assertRows(execute("SELECT * FROM %s WHERE pk = ?", 1) , row(1, map(0, 1, 1, 2, 3, 4, 4, 7)));

        execute("UPDATE %s SET m = m + ?, m[?] = ?  WHERE pk = ?", map(4, 8), 4, 6, 1);
        assertRows(execute("SELECT * FROM %s WHERE pk = ?", 1) , row(1, map(0, 1, 1, 2, 3, 4, 4, 8)));

        // Checks that, as tombstones win over updates for the same timestamp, the removed element is not readded
        execute("UPDATE %s SET m = m - ?, m[?] = ?  WHERE pk = ?", set(4), 4, 9, 1);
        assertRows(execute("SELECT * FROM %s WHERE pk = ?", 1) , row(1, map(0, 1, 1, 2, 3, 4)));

        // Checks that the update is taken into account before the removal
        execute("UPDATE %s SET m[?] = ?,  m = m - ?  WHERE pk = ?", 5, 9, set(5), 1);
        assertRows(execute("SELECT * FROM %s WHERE pk = ?", 1) , row(1, map(0, 1, 1, 2, 3, 4)));

        // Checks that the set operation is merged with the change of the append and that the greatest value win
        execute("UPDATE %s SET m[?] = ?, m = m + ?  WHERE pk = ?", 5, 9, map(5, 8, 6, 9), 1);
        assertRows(execute("SELECT * FROM %s WHERE pk = ?", 1) , row(1, map(0, 1, 1, 2, 3, 4, 5, 9, 6, 9)));

        execute("UPDATE %s SET m[?] = ?, m = m + ?  WHERE pk = ?", 7, 1, map(7, 2), 1);
        assertRows(execute("SELECT * FROM %s WHERE pk = ?", 1) , row(1, map(0, 1, 1, 2, 3, 4, 5, 9, 6, 9, 7, 2)));
    }

    @Test
    public void testMultipleOperationOnSetWithinTheSameQuery() throws Throwable
    {
        createTable("CREATE TABLE %s (pk int PRIMARY KEY, s set<int>)");
        execute("INSERT INTO %s (pk, s) VALUES (1, {0, 1, 2})");

        // Checks that the two operation are merged and that the tombstone always win
        execute("UPDATE %s SET s = s + ? , s = s - ?  WHERE pk = ?", set(3, 4), set(3), 1);
        assertRows(execute("SELECT * FROM %s WHERE pk = 1") , row(1, set(0, 1, 2, 4)));

        execute("UPDATE %s SET s = s - ? , s = s + ?  WHERE pk = ?", set(3), set(3, 4), 1);
        assertRows(execute("SELECT * FROM %s WHERE pk = 1") , row(1, set(0, 1, 2, 4)));
    }

    @Test
<<<<<<< HEAD
    public void testMapOperation() throws Throwable
    {
        createTable("CREATE TABLE %s (k int, c int, l text, " +
                    "m map<text, text>, " +
                    "fm frozen<map<text, text>>, " +
                    "sm map<text, text> STATIC, " +
                    "fsm frozen<map<text, text>> STATIC, " +
                    "o int, PRIMARY KEY (k, c))");

        execute("INSERT INTO %s(k, c, l, m, fm, sm, fsm, o) VALUES (0, 0, 'foobar', ?, ?, ?, ?, 42)",
                map("22", "value22", "333", "value333"),
                map("1", "fvalue1", "22", "fvalue22", "333", "fvalue333"),
                map("22", "svalue22", "333", "svalue333"),
                map("1", "fsvalue1", "22", "fsvalue22", "333", "fsvalue333"));

        execute("INSERT INTO %s(k, c, l, m, fm, sm, fsm, o) VALUES (2, 0, 'row2', ?, ?, ?, ?, 88)",
                map("22", "2value22", "333", "2value333"),
                map("1", "2fvalue1", "22", "2fvalue22", "333", "2fvalue333"),
                map("22", "2svalue22", "333", "2svalue333"),
                map("1", "2fsvalue1", "22", "2fsvalue22", "333", "2fsvalue333"));

        flush();

        execute("UPDATE %s SET m = m + ? WHERE k = 0 AND c = 0",
                map("1", "value1"));

        execute("UPDATE %s SET sm = sm + ? WHERE k = 0",
                map("1", "svalue1"));

        flush();

        assertRows(execute("SELECT m['22'] FROM %s WHERE k = 0 AND c = 0"),
                   row("value22")
        );
        assertRows(execute("SELECT m['1'], m['22'], m['333'] FROM %s WHERE k = 0 AND c = 0"),
                   row("value1", "value22", "value333")
        );
        assertRows(execute("SELECT m['2'..'3'] FROM %s WHERE k = 0 AND c = 0"),
                   row(map("22", "value22"))
        );

        execute("INSERT INTO %s(k, c, l, m, fm, o) VALUES (0, 1, 'foobar', ?, ?, 42)",
                map("1", "value1_2", "333", "value333_2"),
                map("1", "fvalue1_2", "333", "fvalue333_2"));

        assertRows(execute("SELECT c, m['1'], fm['1'] FROM %s WHERE k = 0"),
                   row(0, "value1", "fvalue1"),
                   row(1, "value1_2", "fvalue1_2")
        );
        assertRows(execute("SELECT c, sm['1'], fsm['1'] FROM %s WHERE k = 0"),
                   row(0, "svalue1", "fsvalue1"),
                   row(1, "svalue1", "fsvalue1")
        );

        assertRows(execute("SELECT c, m['1'], fm['1'] FROM %s WHERE k = 0 AND c = 0"),
                   row(0, "value1", "fvalue1")
        );

        assertRows(execute("SELECT c, m['1'], fm['1'] FROM %s WHERE k = 0"),
                   row(0, "value1", "fvalue1"),
                   row(1, "value1_2", "fvalue1_2")
        );

        assertColumnNames(execute("SELECT k, l, m['1'] as mx, o FROM %s WHERE k = 0"),
                          "k", "l", "mx", "o");
        assertColumnNames(execute("SELECT k, l, m['1'], o FROM %s WHERE k = 0"),
                          "k", "l", "m['1']", "o");

        assertRows(execute("SELECT k, l, m['22'], o FROM %s WHERE k = 0"),
                   row(0, "foobar", "value22", 42),
                   row(0, "foobar", null, 42)
        );
        assertColumnNames(execute("SELECT k, l, m['22'], o FROM %s WHERE k = 0"),
                          "k", "l", "m['22']", "o");

        assertRows(execute("SELECT k, l, m['333'], o FROM %s WHERE k = 0"),
                   row(0, "foobar", "value333", 42),
                   row(0, "foobar", "value333_2", 42)
        );

        assertRows(execute("SELECT k, l, m['foobar'], o FROM %s WHERE k = 0"),
                   row(0, "foobar", null, 42),
                   row(0, "foobar", null, 42)
        );

        assertRows(execute("SELECT k, l, m['1'..'22'], o FROM %s WHERE k = 0"),
                   row(0, "foobar", map("1", "value1",
                                        "22", "value22"), 42),
                   row(0, "foobar", map("1", "value1_2"), 42)
        );

        assertRows(execute("SELECT k, l, m[''..'23'], o FROM %s WHERE k = 0"),
                   row(0, "foobar", map("1", "value1",
                                        "22", "value22"), 42),
                   row(0, "foobar", map("1", "value1_2"), 42)
        );
        assertColumnNames(execute("SELECT k, l, m[''..'23'], o FROM %s WHERE k = 0"),
                          "k", "l", "m[''..'23']", "o");

        assertRows(execute("SELECT k, l, m['2'..'3'], o FROM %s WHERE k = 0"),
                   row(0, "foobar", map("22", "value22"), 42),
                   row(0, "foobar", map(), 42)
        );

        assertRows(execute("SELECT k, l, m['22'..], o FROM %s WHERE k = 0"),
                   row(0, "foobar", map("22", "value22",
                                        "333", "value333"), 42),
                   row(0, "foobar", map("333", "value333_2"), 42)
        );

        assertRows(execute("SELECT k, l, m[..'22'], o FROM %s WHERE k = 0"),
                   row(0, "foobar", map("1", "value1",
                                        "22", "value22"), 42),
                   row(0, "foobar", map("1", "value1_2"), 42)
        );

        assertRows(execute("SELECT k, l, m, o FROM %s WHERE k = 0"),
                   row(0, "foobar", map("1", "value1",
                                        "22", "value22",
                                        "333", "value333"), 42),
                   row(0, "foobar", map("1", "value1_2",
                                        "333", "value333_2"), 42)
        );

        assertRows(execute("SELECT k, l, m, m as m2, o FROM %s WHERE k = 0"),
                   row(0, "foobar", map("1", "value1",
                                        "22", "value22",
                                        "333", "value333"),
                       map("1", "value1",
                           "22", "value22",
                           "333", "value333"), 42),
                   row(0, "foobar", map("1", "value1_2",
                                        "333", "value333_2"),
                       map("1", "value1_2",
                           "333", "value333_2"), 42)
        );

        // with UDF as slice arg

        String f = createFunction(KEYSPACE, "text",
                                  "CREATE FUNCTION %s(arg text) " +
                                  "CALLED ON NULL INPUT " +
                                  "RETURNS TEXT " +
                                  "LANGUAGE java AS 'return arg;'");

        assertRows(execute("SELECT k, c, l, m[" + f +"('1').." + f +"('22')], o FROM %s WHERE k = 0"),
                   row(0, 0, "foobar", map("1", "value1",
                                           "22", "value22"), 42),
                   row(0, 1, "foobar", map("1", "value1_2"), 42)
        );

        assertRows(execute("SELECT k, c, l, m[" + f +"(?).." + f +"(?)], o FROM %s WHERE k = 0", "1", "22"),
                   row(0, 0, "foobar", map("1", "value1",
                                           "22", "value22"), 42),
                   row(0, 1, "foobar", map("1", "value1_2"), 42)
        );

        // with UDF taking a map

        f = createFunction(KEYSPACE, "map<text,text>",
                           "CREATE FUNCTION %s(m text) " +
                           "CALLED ON NULL INPUT " +
                           "RETURNS TEXT " +
                           "LANGUAGE java AS $$return m;$$");

        assertRows(execute("SELECT k, c, " + f + "(m['1']) FROM %s WHERE k = 0"),
                   row(0, 0, "value1"),
                   row(0, 1, "value1_2"));

        // with UDF taking multiple cols

        f = createFunction(KEYSPACE, "map<text,text>,map<text,text>,int,int",
                           "CREATE FUNCTION %s(m1 map<text,text>, m2 text, k int, c int) " +
                           "CALLED ON NULL INPUT " +
                           "RETURNS TEXT " +
                           "LANGUAGE java AS $$return m1.get(\"1\") + ':' + m2 + ':' + k + ':' + c;$$");

        assertRows(execute("SELECT " + f + "(m, m['1'], k, c) FROM %s WHERE k = 0"),
                   row("value1:value1:0:0"),
                   row("value1_2:value1_2:0:1"));

        // with nested UDF + aggregation and multiple cols

        f = createFunction(KEYSPACE, "int,int",
                           "CREATE FUNCTION %s(k int, c int) " +
                           "CALLED ON NULL INPUT " +
                           "RETURNS int " +
                           "LANGUAGE java AS $$return k + c;$$");

        assertColumnNames(execute("SELECT max(" + f + "(k, c)) as sel1, max(" + f + "(k, c)) FROM %s WHERE k = 0"),
                          "sel1", "system.max(" + f + "(k, c))");
        assertRows(execute("SELECT max(" + f + "(k, c)) as sel1, max(" + f + "(k, c)) FROM %s WHERE k = 0"),
                   row(1, 1));

        assertColumnNames(execute("SELECT max(" + f + "(k, c)) as sel1, max(" + f + "(k, c)) FROM %s"),
                          "sel1", "system.max(" + f + "(k, c))");
        assertRows(execute("SELECT max(" + f + "(k, c)) as sel1, max(" + f + "(k, c)) FROM %s"),
                   row(2, 2));

        // prepared parameters

        assertRows(execute("SELECT c, m[?], fm[?] FROM %s WHERE k = 0", "1", "1"),
                   row(0, "value1", "fvalue1"),
                   row(1, "value1_2", "fvalue1_2")
        );
        assertRows(execute("SELECT c, sm[?], fsm[?] FROM %s WHERE k = 0", "1", "1"),
                   row(0, "svalue1", "fsvalue1"),
                   row(1, "svalue1", "fsvalue1")
        );
        assertRows(execute("SELECT k, l, m[?..?], o FROM %s WHERE k = 0", "1", "22"),
                   row(0, "foobar", map("1", "value1",
                                        "22", "value22"), 42),
                   row(0, "foobar", map("1", "value1_2"), 42)
        );
    }

    @Test
    public void testMapOperationWithIntKey() throws Throwable
    {
        // used type "int" as map key intentionally since CQL parsing relies on "BigInteger"

        createTable("CREATE TABLE %s (k int, c int, l text, " +
                    "m map<int, text>, " +
                    "fm frozen<map<int, text>>, " +
                    "sm map<int, text> STATIC, " +
                    "fsm frozen<map<int, text>> STATIC, " +
                    "o int, PRIMARY KEY (k, c))");

        execute("INSERT INTO %s(k, c, l, m, fm, sm, fsm, o) VALUES (0, 0, 'foobar', ?, ?, ?, ?, 42)",
                map(22, "value22", 333, "value333"),
                map(1, "fvalue1", 22, "fvalue22", 333, "fvalue333"),
                map(22, "svalue22", 333, "svalue333"),
                map(1, "fsvalue1", 22, "fsvalue22", 333, "fsvalue333"));

        execute("INSERT INTO %s(k, c, l, m, fm, sm, fsm, o) VALUES (2, 0, 'row2', ?, ?, ?, ?, 88)",
                map(22, "2value22", 333, "2value333"),
                map(1, "2fvalue1", 22, "2fvalue22", 333, "2fvalue333"),
                map(22, "2svalue22", 333, "2svalue333"),
                map(1, "2fsvalue1", 22, "2fsvalue22", 333, "2fsvalue333"));

        flush();

        execute("UPDATE %s SET m = m + ? WHERE k = 0 AND c = 0",
                map(1, "value1"));

        execute("UPDATE %s SET sm = sm + ? WHERE k = 0",
                map(1, "svalue1"));

        flush();

        assertRows(execute("SELECT m[22] FROM %s WHERE k = 0 AND c = 0"),
                   row("value22")
        );
        assertRows(execute("SELECT m[1], m[22], m[333] FROM %s WHERE k = 0 AND c = 0"),
                   row("value1", "value22", "value333")
        );
        assertRows(execute("SELECT m[20 .. 25] FROM %s WHERE k = 0 AND c = 0"),
                   row(map(22, "value22"))
        );

        execute("INSERT INTO %s(k, c, l, m, fm, o) VALUES (0, 1, 'foobar', ?, ?, 42)",
                map(1, "value1_2", 333, "value333_2"),
                map(1, "fvalue1_2", 333, "fvalue333_2"));

        assertRows(execute("SELECT c, m[1], fm[1] FROM %s WHERE k = 0"),
                   row(0, "value1", "fvalue1"),
                   row(1, "value1_2", "fvalue1_2")
        );
        assertRows(execute("SELECT c, sm[1], fsm[1] FROM %s WHERE k = 0"),
                   row(0, "svalue1", "fsvalue1"),
                   row(1, "svalue1", "fsvalue1")
        );

        // with UDF as slice arg

        String f = createFunction(KEYSPACE, "int",
                                  "CREATE FUNCTION %s(arg int) " +
                                  "CALLED ON NULL INPUT " +
                                  "RETURNS int " +
                                  "LANGUAGE java AS 'return arg;'");

        assertRows(execute("SELECT k, c, l, m[" + f +"(1).." + f +"(22)], o FROM %s WHERE k = 0"),
                   row(0, 0, "foobar", map(1, "value1",
                                           22, "value22"), 42),
                   row(0, 1, "foobar", map(1, "value1_2"), 42)
        );

        assertRows(execute("SELECT k, c, l, m[" + f +"(?).." + f +"(?)], o FROM %s WHERE k = 0", 1, 22),
                   row(0, 0, "foobar", map(1, "value1",
                                           22, "value22"), 42),
                   row(0, 1, "foobar", map(1, "value1_2"), 42)
        );

        // with UDF taking a map

        f = createFunction(KEYSPACE, "map<int,text>",
                           "CREATE FUNCTION %s(m text) " +
                           "CALLED ON NULL INPUT " +
                           "RETURNS TEXT " +
                           "LANGUAGE java AS $$return m;$$");

        assertRows(execute("SELECT k, c, " + f + "(m[1]) FROM %s WHERE k = 0"),
                   row(0, 0, "value1"),
                   row(0, 1, "value1_2"));

        // with UDF taking multiple cols

        f = createFunction(KEYSPACE, "map<int,text>,map<int,text>,int,int",
                           "CREATE FUNCTION %s(m1 map<int,text>, m2 text, k int, c int) " +
                           "CALLED ON NULL INPUT " +
                           "RETURNS TEXT " +
                           "LANGUAGE java AS $$return m1.get(1) + ':' + m2 + ':' + k + ':' + c;$$");

        assertRows(execute("SELECT " + f + "(m, m[1], k, c) FROM %s WHERE k = 0"),
                   row("value1:value1:0:0"),
                   row("value1_2:value1_2:0:1"));

        // with nested UDF + aggregation and multiple cols

        f = createFunction(KEYSPACE, "int,int",
                           "CREATE FUNCTION %s(k int, c int) " +
                           "CALLED ON NULL INPUT " +
                           "RETURNS int " +
                           "LANGUAGE java AS $$return k + c;$$");

        assertColumnNames(execute("SELECT max(" + f + "(k, c)) as sel1, max(" + f + "(k, c)) FROM %s WHERE k = 0"),
                          "sel1", "system.max(" + f + "(k, c))");
        assertRows(execute("SELECT max(" + f + "(k, c)) as sel1, max(" + f + "(k, c)) FROM %s WHERE k = 0"),
                   row(1, 1));

        assertColumnNames(execute("SELECT max(" + f + "(k, c)) as sel1, max(" + f + "(k, c)) FROM %s"),
                          "sel1", "system.max(" + f + "(k, c))");
        assertRows(execute("SELECT max(" + f + "(k, c)) as sel1, max(" + f + "(k, c)) FROM %s"),
                   row(2, 2));

        // prepared parameters

        assertRows(execute("SELECT c, m[?], fm[?] FROM %s WHERE k = 0", 1, 1),
                   row(0, "value1", "fvalue1"),
                   row(1, "value1_2", "fvalue1_2")
        );
        assertRows(execute("SELECT c, sm[?], fsm[?] FROM %s WHERE k = 0", 1, 1),
                   row(0, "svalue1", "fsvalue1"),
                   row(1, "svalue1", "fsvalue1")
        );
        assertRows(execute("SELECT k, l, m[?..?], o FROM %s WHERE k = 0", 1, 22),
                   row(0, "foobar", map(1, "value1",
                                        22, "value22"), 42),
                   row(0, "foobar", map(1, "value1_2"), 42)
        );
    }

    @Test
    public void testMapOperationOnPartKey() throws Throwable
    {
        createTable("CREATE TABLE %s (k frozen<map<text, text>> PRIMARY KEY, l text, o int)");

        execute("INSERT INTO %s(k, l, o) VALUES (?, 'foobar', 42)", map("1", "value1", "22", "value22", "333", "value333"));

        assertRows(execute("SELECT l, k['1'], o FROM %s WHERE k = ?", map("1", "value1", "22", "value22", "333", "value333")),
                   row("foobar", "value1", 42)
        );

        assertRows(execute("SELECT l, k['22'], o FROM %s WHERE k = ?", map("1", "value1", "22", "value22", "333", "value333")),
                   row("foobar", "value22", 42)
        );

        assertRows(execute("SELECT l, k['333'], o FROM %s WHERE k = ?", map("1", "value1", "22", "value22", "333", "value333")),
                   row("foobar", "value333", 42)
        );

        assertRows(execute("SELECT l, k['foobar'], o FROM %s WHERE k = ?", map("1", "value1", "22", "value22", "333", "value333")),
                   row("foobar", null, 42)
        );

        assertRows(execute("SELECT l, k['1'..'22'], o FROM %s WHERE k = ?", map("1", "value1", "22", "value22", "333", "value333")),
                   row("foobar", map("1", "value1",
                                     "22", "value22"), 42)
        );

        assertRows(execute("SELECT l, k[''..'23'], o FROM %s WHERE k = ?", map("1", "value1", "22", "value22", "333", "value333")),
                   row("foobar", map("1", "value1",
                                     "22", "value22"), 42)
        );

        assertRows(execute("SELECT l, k['2'..'3'], o FROM %s WHERE k = ?", map("1", "value1", "22", "value22", "333", "value333")),
                   row("foobar", map("22", "value22"), 42)
        );

        assertRows(execute("SELECT l, k['22'..], o FROM %s WHERE k = ?", map("1", "value1", "22", "value22", "333", "value333")),
                   row("foobar", map("22", "value22",
                                     "333", "value333"), 42)
        );

        assertRows(execute("SELECT l, k[..'22'], o FROM %s WHERE k = ?", map("1", "value1", "22", "value22", "333", "value333")),
                   row("foobar", map("1", "value1",
                                     "22", "value22"), 42)
        );

        assertRows(execute("SELECT l, k, o FROM %s WHERE k = ?", map("1", "value1", "22", "value22", "333", "value333")),
                   row("foobar", map("1", "value1",
                                     "22", "value22",
                                     "333", "value333"), 42)
        );
    }

    @Test
    public void testMapOperationOnClustKey() throws Throwable
    {
        createTable("CREATE TABLE %s (k int, c frozen<map<text, text>>, l text, o int, PRIMARY KEY (k, c))");

        execute("INSERT INTO %s(k, c, l, o) VALUES (0, ?, 'foobar', 42)", map("1", "value1", "22", "value22", "333", "value333"));

        assertRows(execute("SELECT k, l, c['1'], o FROM %s WHERE k = 0 AND c = ?", map("1", "value1", "22", "value22", "333", "value333")),
                   row(0, "foobar", "value1", 42)
        );

        assertRows(execute("SELECT k, l, c['22'], o FROM %s WHERE k = 0 AND c = ?", map("1", "value1", "22", "value22", "333", "value333")),
                   row(0, "foobar", "value22", 42)
        );

        assertRows(execute("SELECT k, l, c['333'], o FROM %s WHERE k = 0 AND c = ?", map("1", "value1", "22", "value22", "333", "value333")),
                   row(0, "foobar", "value333", 42)
        );

        assertRows(execute("SELECT k, l, c['foobar'], o FROM %s WHERE k = 0 AND c = ?", map("1", "value1", "22", "value22", "333", "value333")),
                   row(0, "foobar", null, 42)
        );

        assertRows(execute("SELECT k, l, c['1'..'22'], o FROM %s WHERE k = 0 AND c = ?", map("1", "value1", "22", "value22", "333", "value333")),
                   row(0, "foobar", map("1", "value1",
                                        "22", "value22"), 42)
        );

        assertRows(execute("SELECT k, l, c[''..'23'], o FROM %s WHERE k = 0 AND c = ?", map("1", "value1", "22", "value22", "333", "value333")),
                   row(0, "foobar", map("1", "value1",
                                        "22", "value22"), 42)
        );

        assertRows(execute("SELECT k, l, c['2'..'3'], o FROM %s WHERE k = 0 AND c = ?", map("1", "value1", "22", "value22", "333", "value333")),
                   row(0, "foobar", map("22", "value22"), 42)
        );

        assertRows(execute("SELECT k, l, c['22'..], o FROM %s WHERE k = 0 AND c = ?", map("1", "value1", "22", "value22", "333", "value333")),
                   row(0, "foobar", map("22", "value22",
                                        "333", "value333"), 42)
        );

        assertRows(execute("SELECT k, l, c[..'22'], o FROM %s WHERE k = 0 AND c = ?", map("1", "value1", "22", "value22", "333", "value333")),
                   row(0, "foobar", map("1", "value1",
                                        "22", "value22"), 42)
        );

        assertRows(execute("SELECT k, l, c, o FROM %s WHERE k = 0 AND c = ?", map("1", "value1", "22", "value22", "333", "value333")),
                   row(0, "foobar", map("1", "value1",
                                        "22", "value22",
                                        "333", "value333"), 42)
        );
    }

    @Test
    public void testSetOperation() throws Throwable
    {
        createTable("CREATE TABLE %s (k int, c int, l text, " +
                    "s set<text>, " +
                    "fs frozen<set<text>>, " +
                    "ss set<text> STATIC, " +
                    "fss frozen<set<text>> STATIC, " +
                    "o int, PRIMARY KEY (k, c))");

        execute("INSERT INTO %s(k, c, l, s, fs, ss, fss, o) VALUES (0, 0, 'foobar', ?, ?, ?, ?, 42)",
                set("1", "22", "333"),
                set("f1", "f22", "f333"),
                set("s1", "s22", "s333"),
                set("fs1", "fs22", "fs333"));

        flush();

        execute("UPDATE %s SET s = s + ? WHERE k = 0 AND c = 0", set("22_2"));

        execute("UPDATE %s SET ss = ss + ? WHERE k = 0", set("s22_2"));

        flush();

        execute("INSERT INTO %s(k, c, l, s, o) VALUES (0, 1, 'foobar', ?, 42)",
                set("22", "333"));

        assertRows(execute("SELECT c, s, fs, ss, fss FROM %s WHERE k = 0"),
                   row(0, set("1", "22", "22_2", "333"), set("f1", "f22", "f333"), set("s1", "s22", "s22_2", "s333"), set("fs1", "fs22", "fs333")),
                   row(1, set("22", "333"), null, set("s1", "s22", "s22_2", "s333"), set("fs1", "fs22", "fs333"))
        );

        assertRows(execute("SELECT c, s['1'], fs['f1'], ss['s1'], fss['fs1'] FROM %s WHERE k = 0"),
                   row(0, "1", "f1", "s1", "fs1"),
                   row(1, null, null, "s1", "fs1")
        );

        assertRows(execute("SELECT s['1'], fs['f1'], ss['s1'], fss['fs1'] FROM %s WHERE k = 0 AND c = 0"),
                   row("1", "f1", "s1", "fs1")
        );

        assertRows(execute("SELECT k, c, l, s['1'], fs['f1'], ss['s1'], fss['fs1'], o FROM %s WHERE k = 0"),
                   row(0, 0, "foobar", "1", "f1", "s1", "fs1", 42),
                   row(0, 1, "foobar", null, null, "s1", "fs1", 42)
        );

        assertColumnNames(execute("SELECT k, l, s['1'], o FROM %s WHERE k = 0"),
                          "k", "l", "s['1']", "o");

        assertRows(execute("SELECT k, l, s['22'], o FROM %s WHERE k = 0 AND c = 0"),
                   row(0, "foobar", "22", 42)
        );

        assertRows(execute("SELECT k, l, s['333'], o FROM %s WHERE k = 0 AND c = 0"),
                   row(0, "foobar", "333", 42)
        );

        assertRows(execute("SELECT k, l, s['foobar'], o FROM %s WHERE k = 0 AND c = 0"),
                   row(0, "foobar", null, 42)
        );

        assertRows(execute("SELECT k, l, s['1'..'22'], o FROM %s WHERE k = 0 AND c = 0"),
                   row(0, "foobar", set("1", "22"), 42)
        );
        assertColumnNames(execute("SELECT k, l, s[''..'22'], o FROM %s WHERE k = 0"),
                          "k", "l", "s[''..'22']", "o");

        assertRows(execute("SELECT k, l, s[''..'23'], o FROM %s WHERE k = 0 AND c = 0"),
                   row(0, "foobar", set("1", "22", "22_2"), 42)
        );

        assertRows(execute("SELECT k, l, s['2'..'3'], o FROM %s WHERE k = 0 AND c = 0"),
                   row(0, "foobar", set("22", "22_2"), 42)
        );

        assertRows(execute("SELECT k, l, s['22'..], o FROM %s WHERE k = 0"),
                   row(0, "foobar", set("22", "22_2", "333"), 42),
                   row(0, "foobar", set("22", "333"), 42)
        );

        assertRows(execute("SELECT k, l, s[..'22'], o FROM %s WHERE k = 0"),
                   row(0, "foobar", set("1", "22"), 42),
                   row(0, "foobar", set("22"), 42)
        );

        assertRows(execute("SELECT k, l, s, o FROM %s WHERE k = 0"),
                   row(0, "foobar", set("1", "22", "22_2", "333"), 42),
                   row(0, "foobar", set("22", "333"), 42)
        );
    }

    @Test
    public void testCollectionSliceOnMV() throws Throwable
    {
        createTable("CREATE TABLE %s (k int, c int, l text, m map<text, text>, o int, PRIMARY KEY (k, c))");
        assertInvalidMessage("Cannot use collection element selection when defining a materialized view",
                             "CREATE MATERIALIZED VIEW " + KEYSPACE + ".view1 AS SELECT m['abc'] FROM %s WHERE k IS NOT NULL AND c IS NOT NULL AND m IS NOT NULL PRIMARY KEY (c, k)");
        assertInvalidMessage("Cannot use collection slice selection when defining a materialized view",
                             "CREATE MATERIALIZED VIEW " + KEYSPACE + ".view1 AS SELECT m['abc'..'def'] FROM %s WHERE k IS NOT NULL AND c IS NOT NULL AND m IS NOT NULL PRIMARY KEY (c, k)");
    }

    @Test
    public void testElementAccessOnList() throws Throwable
    {
        createTable("CREATE TABLE %s (pk int PRIMARY KEY, l list<int>)");
        execute("INSERT INTO %s (pk, l) VALUES (1, [1, 2, 3])");

        assertInvalidMessage("Element selection is only allowed on sets and maps, but l is a list",
                             "SELECT pk, l[0] FROM %s");

        assertInvalidMessage("Slice selection is only allowed on sets and maps, but l is a list",
                "SELECT pk, l[1..3] FROM %s");
    }

    @Test
    public void testCollectionOperationResultSetMetadata() throws Throwable
    {
        createTable("CREATE TABLE %s (k int PRIMARY KEY," +
                    "m map<text, text>," +
                    "fm frozen<map<text, text>>," +
                    "s set<text>," +
                    "fs frozen<set<text>>)");

        execute("INSERT INTO %s (k, m, fm, s, fs) VALUES (?, ?, ?, ?, ?)",
                0,
                map("1", "one", "2", "two"),
                map("1", "one", "2", "two"),
                set("1", "2", "3"),
                set("1", "2", "3"));

        String cql = "SELECT k, " +
                     "m, m['2'], m['2'..'3'], m[..'2'], m['3'..], " +
                     "fm, fm['2'], fm['2'..'3'], fm[..'2'], fm['3'..], " +
                     "s, s['2'], s['2'..'3'], s[..'2'], s['3'..], " +
                     "fs, fs['2'], fs['2'..'3'], fs[..'2'], fs['3'..] " +
                     "FROM " + KEYSPACE + '.' + currentTable() + " WHERE k = 0";
        UntypedResultSet result = execute(cql);
        Iterator<ColumnSpecification> meta = result.metadata().iterator();
        meta.next();
        for (int i = 0; i < 4; i++)
        {
            // take the "full" collection selection
            ColumnSpecification ref = meta.next();
            ColumnSpecification selSingle = meta.next();
            assertEquals(ref.toString(), UTF8Type.instance, selSingle.type);
            for (int selOrSlice = 0; selOrSlice < 3; selOrSlice++)
            {
                ColumnSpecification selSlice = meta.next();
                assertEquals(ref.toString(), ref.type, selSlice.type);
            }
        }

        assertRows(result,
                   row(0,
                       map("1", "one", "2", "two"), "two", map("2", "two"), map("1", "one", "2", "two"), map(),
                       map("1", "one", "2", "two"), "two", map("2", "two"), map("1", "one", "2", "two"), map(),
                       set("1", "2", "3"), "2", set("2", "3"), set("1", "2"), set("3"),
                       set("1", "2", "3"), "2", set("2", "3"), set("1", "2"), set("3")));

        Session session = sessionNet();
        ResultSet rset = session.execute(cql);
        ColumnDefinitions colDefs = rset.getColumnDefinitions();
        Iterator<ColumnDefinitions.Definition> colDefIter = colDefs.asList().iterator();
        colDefIter.next();
        for (int i = 0; i < 4; i++)
        {
            // take the "full" collection selection
            ColumnDefinitions.Definition ref = colDefIter.next();
            ColumnDefinitions.Definition selSingle = colDefIter.next();
            assertEquals(ref.getName(), DataType.NativeType.text(), selSingle.getType());
            for (int selOrSlice = 0; selOrSlice < 3; selOrSlice++)
            {
                ColumnDefinitions.Definition selSlice = colDefIter.next();
                assertEquals(ref.getName() + ' ' + ref.getType(), ref.getType(), selSlice.getType());
            }
        }
    }

    @Test
    public void testFrozenCollectionNestedAccess() throws Throwable
    {
        createTable("CREATE TABLE %s (k int PRIMARY KEY, m map<text, frozen<map<text, set<int>>>>)");

        execute("INSERT INTO %s(k, m) VALUES (0, ?)", map("1", map("a", set(1, 2, 4), "b", set(3)), "2", map("a", set(2, 4))));

        assertRows(execute("SELECT m[?] FROM %s WHERE k = 0", "1"), row(map("a", set(1, 2, 4), "b", set(3))));
        assertRows(execute("SELECT m[?][?] FROM %s WHERE k = 0", "1", "a"), row(set(1, 2, 4)));
        assertRows(execute("SELECT m[?][?][?] FROM %s WHERE k = 0", "1", "a", 2), row(2));
        assertRows(execute("SELECT m[?][?][?..?] FROM %s WHERE k = 0", "1", "a", 2, 3), row(set(2)));

        // Checks it still work after flush
        flush();

        assertRows(execute("SELECT m[?] FROM %s WHERE k = 0", "1"), row(map("a", set(1, 2, 4), "b", set(3))));
        assertRows(execute("SELECT m[?][?] FROM %s WHERE k = 0", "1", "a"), row(set(1, 2, 4)));
        assertRows(execute("SELECT m[?][?][?] FROM %s WHERE k = 0", "1", "a", 2), row(2));
        assertRows(execute("SELECT m[?][?][?..?] FROM %s WHERE k = 0", "1", "a", 2, 3), row(set(2)));
    }

    @Test
    public void testUDTAndCollectionNestedAccess() throws Throwable
    {
        String type = createType("CREATE TYPE %s (s set<int>, m map<text, text>)");

        assertInvalidMessage("Non-frozen UDTs are not allowed inside collections",
                             "CREATE TABLE " + KEYSPACE + "t (k int PRIMARY KEY, v map<text, " + type + ">)");

        String mapType = "map<text, frozen<" + type + ">>";
        for (boolean frozen : new boolean[]{false, true})
        {
            mapType = frozen ? "frozen<" + mapType + ">" : mapType;

            createTable("CREATE TABLE %s (k int PRIMARY KEY, v " + mapType + ")");

            execute("INSERT INTO %s(k, v) VALUES (0, ?)", map("abc", userType("s", set(2, 4, 6), "m", map("a", "v1", "d", "v2"))));

            beforeAndAfterFlush(() ->
            {
                assertRows(execute("SELECT v[?].s FROM %s WHERE k = 0", "abc"), row(set(2, 4, 6)));
                assertRows(execute("SELECT v[?].m[..?] FROM %s WHERE k = 0", "abc", "b"), row(map("a", "v1")));
                assertRows(execute("SELECT v[?].m[?] FROM %s WHERE k = 0", "abc", "d"), row("v2"));
            });
        }

        assertInvalidMessage("Non-frozen UDTs with nested non-frozen collections are not supported",
                             "CREATE TABLE " + KEYSPACE + ".t (k int PRIMARY KEY, v " + type + ")");

        type = createType("CREATE TYPE %s (s frozen<set<int>>, m frozen<map<text, text>>)");

        for (boolean frozen : new boolean[]{false, true})
        {
            type = frozen ? "frozen<" + type + ">" : type;

            createTable("CREATE TABLE %s (k int PRIMARY KEY, v " + type + ")");

            execute("INSERT INTO %s(k, v) VALUES (0, ?)", userType("s", set(2, 4, 6), "m", map("a", "v1", "d", "v2")));

            beforeAndAfterFlush(() ->
            {
                assertRows(execute("SELECT v.s[?] FROM %s WHERE k = 0", 2), row(2));
                assertRows(execute("SELECT v.s[?..?] FROM %s WHERE k = 0", 2, 5), row(set(2, 4)));
                assertRows(execute("SELECT v.s[..?] FROM %s WHERE k = 0", 3), row(set(2)));
                assertRows(execute("SELECT v.m[..?] FROM %s WHERE k = 0", "b"), row(map("a", "v1")));
                assertRows(execute("SELECT v.m[?] FROM %s WHERE k = 0", "d"), row("v2"));
            });
        }
    }

    @Test
    public void testMapOverlappingSlices() throws Throwable
    {
        createTable("CREATE TABLE %s (k int PRIMARY KEY, m map<int, int>)");

        execute("INSERT INTO %s(k, m) VALUES (?, ?)", 0, map(0, 0, 1, 1, 2, 2, 3, 3, 4, 4, 5, 5));

        flush();

        assertRows(execute("SELECT m[7..8] FROM %s WHERE k=?", 0),
                   row(map()));

        assertRows(execute("SELECT m[0..3] FROM %s WHERE k=?", 0),
                   row(map(0, 0, 1, 1, 2, 2, 3, 3)));

        assertRows(execute("SELECT m[0..3], m[2..4] FROM %s WHERE k=?", 0),
                   row(map(0, 0, 1, 1, 2, 2, 3, 3), map(2, 2, 3, 3, 4, 4)));

        assertRows(execute("SELECT m, m[2..4] FROM %s WHERE k=?", 0),
                   row(map(0, 0, 1, 1, 2, 2, 3, 3, 4, 4, 5, 5), map(2, 2, 3, 3, 4, 4)));

        assertRows(execute("SELECT m[..3], m[3..4] FROM %s WHERE k=?", 0),
                   row(map(0, 0, 1, 1, 2, 2, 3, 3), map(3, 3, 4, 4)));

        assertRows(execute("SELECT m[1..3], m[2] FROM %s WHERE k=?", 0),
                   row(map(1, 1, 2, 2, 3, 3), 2));
    }

    @Test
    public void testMapOverlappingSlicesWithDoubles() throws Throwable
    {
        createTable("CREATE TABLE %s (k int PRIMARY KEY, m map<double, double>)");

        execute("INSERT INTO %s(k, m) VALUES (?, ?)", 0, map(0.0, 0.0, 1.1, 1.1, 2.2, 2.2, 3.0, 3.0, 4.4, 4.4, 5.5, 5.5));

        flush();

        assertRows(execute("SELECT m[0.0..3.0] FROM %s WHERE k=?", 0),
                   row(map(0.0, 0.0, 1.1, 1.1, 2.2, 2.2, 3.0, 3.0)));

        assertRows(execute("SELECT m[0...3.], m[2.2..4.4] FROM %s WHERE k=?", 0),
                   row(map(0.0, 0.0, 1.1, 1.1, 2.2, 2.2, 3.0, 3.0), map(2.2, 2.2, 3.0, 3.0, 4.4, 4.4)));

        assertRows(execute("SELECT m, m[2.2..4.4] FROM %s WHERE k=?", 0),
                   row(map(0.0, 0.0, 1.1, 1.1, 2.2, 2.2, 3.0, 3.0, 4.4, 4.4, 5.5, 5.5), map(2.2, 2.2, 3.0, 3.0, 4.4, 4.4)));

        assertRows(execute("SELECT m[..3.], m[3...4.4] FROM %s WHERE k=?", 0),
                   row(map(0.0, 0.0, 1.1, 1.1, 2.2, 2.2, 3.0, 3.0), map(3.0, 3.0, 4.4, 4.4)));

        assertRows(execute("SELECT m[1.1..3.0], m[2.2] FROM %s WHERE k=?", 0),
                   row(map(1.1, 1.1, 2.2, 2.2, 3.0, 3.0), 2.2));
    }

    @Test
    public void testNestedAccessWithNestedMap() throws Throwable
    {
        createTable("CREATE TABLE %s (id text PRIMARY KEY, m map<float, frozen<map<int, text>>>)");

        execute("INSERT INTO %s (id,m) VALUES ('1', {1: {2: 'one-two'}})");

        flush();

        assertRows(execute("SELECT m[1][2] FROM %s WHERE id = '1'"),
                   row("one-two"));

        assertRows(execute("SELECT m[1..][2] FROM %s WHERE id = '1'"),
                   row((Map) null));

        assertRows(execute("SELECT m[1][..2] FROM %s WHERE id = '1'"),
                   row(map(2, "one-two")));

        assertRows(execute("SELECT m[1..][..2] FROM %s WHERE id = '1'"),
                   row(map(1F, map(2, "one-two"))));
=======
    public void testInsertingCollectionsWithInvalidElements() throws Throwable
    {
        createTable("CREATE TABLE %s (k int PRIMARY KEY, s frozen<set<tuple<int, text, double>>>)");
        assertInvalidMessage("Invalid remaining data after end of tuple value",
                             "INSERT INTO %s (k, s) VALUES (0, ?)",
                             set(tuple(1, "1", 1.0, 1), tuple(2, "2", 2.0, 2)));

        assertInvalidMessage("Invalid set literal for s: value (1, '1', 1.0, 1) is not of type frozen<tuple<int, text, double>>",
                             "INSERT INTO %s (k, s) VALUES (0, {(1, '1', 1.0, 1)})");

        createTable("CREATE TABLE %s (k int PRIMARY KEY, l frozen<list<tuple<int, text, double>>>)");
        assertInvalidMessage("Invalid remaining data after end of tuple value",
                             "INSERT INTO %s (k, l) VALUES (0, ?)",
                             list(tuple(1, "1", 1.0, 1), tuple(2, "2", 2.0, 2)));

        assertInvalidMessage("Invalid list literal for l: value (1, '1', 1.0, 1) is not of type frozen<tuple<int, text, double>>",
                             "INSERT INTO %s (k, l) VALUES (0, [(1, '1', 1.0, 1)])");

        createTable("CREATE TABLE %s (k int PRIMARY KEY, m frozen<map<tuple<int, text, double>, int>>)");
        assertInvalidMessage("Invalid remaining data after end of tuple value",
                             "INSERT INTO %s (k, m) VALUES (0, ?)",
                             map(tuple(1, "1", 1.0, 1), 1, tuple(2, "2", 2.0, 2), 2));

        assertInvalidMessage("Invalid map literal for m: key (1, '1', 1.0, 1) is not of type frozen<tuple<int, text, double>>",
                             "INSERT INTO %s (k, m) VALUES (0, {(1, '1', 1.0, 1) : 1})");

        createTable("CREATE TABLE %s (k int PRIMARY KEY, m frozen<map<int, tuple<int, text, double>>>)");
        assertInvalidMessage("Invalid remaining data after end of tuple value",
                             "INSERT INTO %s (k, m) VALUES (0, ?)",
                             map(1, tuple(1, "1", 1.0, 1), 2, tuple(2, "2", 2.0, 2)));

        assertInvalidMessage("Invalid map literal for m: value (1, '1', 1.0, 1) is not of type frozen<tuple<int, text, double>>",
                             "INSERT INTO %s (k, m) VALUES (0, {1 : (1, '1', 1.0, 1)})");
>>>>>>> b5df3b4c
    }
}<|MERGE_RESOLUTION|>--- conflicted
+++ resolved
@@ -1107,7 +1107,6 @@
     }
 
     @Test
-<<<<<<< HEAD
     public void testMapOperation() throws Throwable
     {
         createTable("CREATE TABLE %s (k int, c int, l text, " +
@@ -1889,7 +1888,9 @@
 
         assertRows(execute("SELECT m[1..][..2] FROM %s WHERE id = '1'"),
                    row(map(1F, map(2, "one-two"))));
-=======
+    }
+
+    @Test
     public void testInsertingCollectionsWithInvalidElements() throws Throwable
     {
         createTable("CREATE TABLE %s (k int PRIMARY KEY, s frozen<set<tuple<int, text, double>>>)");
@@ -1923,6 +1924,5 @@
 
         assertInvalidMessage("Invalid map literal for m: value (1, '1', 1.0, 1) is not of type frozen<tuple<int, text, double>>",
                              "INSERT INTO %s (k, m) VALUES (0, {1 : (1, '1', 1.0, 1)})");
->>>>>>> b5df3b4c
     }
 }