--- conflicted
+++ resolved
@@ -51,6 +51,7 @@
 import org.apache.cassandra.io.util.MmappedRegions;
 import org.apache.cassandra.schema.CachingParams;
 import org.apache.cassandra.schema.KeyspaceParams;
+import org.apache.cassandra.schema.TableMetadata;
 import org.apache.cassandra.service.CacheService;
 import org.apache.cassandra.utils.ByteBufferUtil;
 import org.apache.cassandra.utils.FilterFactory;
@@ -58,6 +59,7 @@
 import static org.apache.cassandra.cql3.QueryProcessor.executeInternal;
 
 import static org.junit.Assert.assertEquals;
+import static org.junit.Assert.assertNotEquals;
 import static org.junit.Assert.assertNotNull;
 import static org.junit.Assert.assertTrue;
 
@@ -355,20 +357,11 @@
                 lastKey = key;
 
 
-<<<<<<< HEAD
             new RowUpdateBuilder(store.metadata(), timestamp, key.getKey())
                 .clustering("col")
                 .add("val", ByteBufferUtil.EMPTY_BYTE_BUFFER)
                 .build()
                 .applyUnsafe();
-=======
-            new RowUpdateBuilder(store.metadata, timestamp, key.getKey())
-            .clustering("col")
-            .add("val", ByteBufferUtil.EMPTY_BYTE_BUFFER)
-            .build()
-            .applyUnsafe();
->>>>>>> 9b022b8b
-
         }
         store.forceBlockingFlush();
 
@@ -377,8 +370,6 @@
 
         // test to see if sstable can be opened as expected
         SSTableReader target = SSTableReader.open(desc);
-        Assert.assertEquals(target.getIndexSummarySize(), 1);
-        Assert.assertArrayEquals(ByteBufferUtil.getArray(firstKey.getKey()), target.getIndexSummaryKey(0));
         assert target.first.equals(firstKey);
         assert target.last.equals(lastKey);
 
