/*
 * Licensed to the Apache Software Foundation (ASF) under one
 * or more contributor license agreements.  See the NOTICE file
 * distributed with this work for additional information
 * regarding copyright ownership.  The ASF licenses this file
 * to you under the Apache License, Version 2.0 (the
 * "License"); you may not use this file except in compliance
 * with the License.  You may obtain a copy of the License at
 *
 *     http://www.apache.org/licenses/LICENSE-2.0
 *
 * Unless required by applicable law or agreed to in writing, software
 * distributed under the License is distributed on an "AS IS" BASIS,
 * WITHOUT WARRANTIES OR CONDITIONS OF ANY KIND, either express or implied.
 * See the License for the specific language governing permissions and
 * limitations under the License.
 */
package org.apache.cassandra.config;

import java.io.File;
import java.io.IOException;
import java.lang.reflect.Constructor;
import java.net.*;
import java.nio.file.FileStore;
import java.nio.file.NoSuchFileException;
import java.nio.file.Path;
import java.nio.file.Paths;
import java.util.*;

import com.google.common.annotations.VisibleForTesting;
import com.google.common.collect.ImmutableSet;
import com.google.common.primitives.Ints;
import com.google.common.primitives.Longs;

import org.slf4j.Logger;
import org.slf4j.LoggerFactory;

import org.apache.cassandra.auth.AuthConfig;
import org.apache.cassandra.auth.IAuthenticator;
import org.apache.cassandra.auth.IAuthorizer;
import org.apache.cassandra.auth.IInternodeAuthenticator;
import org.apache.cassandra.auth.IRoleManager;
import org.apache.cassandra.config.Config.CommitLogSync;
import org.apache.cassandra.config.Config.RequestSchedulerId;
import org.apache.cassandra.dht.IPartitioner;
import org.apache.cassandra.exceptions.ConfigurationException;
import org.apache.cassandra.io.FSWriteError;
import org.apache.cassandra.io.util.DiskOptimizationStrategy;
import org.apache.cassandra.io.util.FileUtils;
import org.apache.cassandra.io.util.SpinningDiskOptimizationStrategy;
import org.apache.cassandra.io.util.SsdDiskOptimizationStrategy;
import org.apache.cassandra.locator.DynamicEndpointSnitch;
import org.apache.cassandra.locator.EndpointSnitchInfo;
import org.apache.cassandra.locator.IEndpointSnitch;
import org.apache.cassandra.locator.SeedProvider;
import org.apache.cassandra.net.BackPressureStrategy;
import org.apache.cassandra.net.RateBasedBackPressure;
import org.apache.cassandra.scheduler.IRequestScheduler;
import org.apache.cassandra.scheduler.NoScheduler;
import org.apache.cassandra.security.EncryptionContext;
import org.apache.cassandra.service.CacheService.CacheType;
import org.apache.cassandra.thrift.ThriftServer.ThriftServerType;
import org.apache.cassandra.utils.FBUtilities;

import org.apache.commons.lang3.StringUtils;

import static org.apache.cassandra.io.util.FileUtils.ONE_GB;
import static org.apache.cassandra.io.util.FileUtils.ONE_MB;

public class DatabaseDescriptor
{
    private static final Logger logger = LoggerFactory.getLogger(DatabaseDescriptor.class);

    /**
     * Tokens are serialized in a Gossip VersionedValue String.  VV are restricted to 64KB
     * when we send them over the wire, which works out to about 1700 tokens.
     */
    private static final int MAX_NUM_TOKENS = 1536;

    private static Config conf;

    private static IEndpointSnitch snitch;
    private static InetAddress listenAddress; // leave null so we can fall through to getLocalHost
    private static InetAddress broadcastAddress;
    private static InetAddress rpcAddress;
    private static InetAddress broadcastRpcAddress;
    private static SeedProvider seedProvider;
    private static IInternodeAuthenticator internodeAuthenticator;

    /* Hashing strategy Random or OPHF */
    private static IPartitioner partitioner;
    private static String paritionerName;

    private static Config.DiskAccessMode indexAccessMode;

    private static IAuthenticator authenticator;
    private static IAuthorizer authorizer;
    // Don't initialize the role manager until applying config. The options supported by CassandraRoleManager
    // depend on the configured IAuthenticator, so defer creating it until that's been set.
    private static IRoleManager roleManager;

    private static IRequestScheduler requestScheduler;
    private static RequestSchedulerId requestSchedulerId;
    private static RequestSchedulerOptions requestSchedulerOptions;

    private static long preparedStatementsCacheSizeInMB;
    private static long thriftPreparedStatementsCacheSizeInMB;

    private static long keyCacheSizeInMB;
    private static long counterCacheSizeInMB;
    private static long indexSummaryCapacityInMB;

    private static String localDC;
    private static Comparator<InetAddress> localComparator;
    private static EncryptionContext encryptionContext;
    private static boolean hasLoggedConfig;

    private static BackPressureStrategy backPressureStrategy;
    private static DiskOptimizationStrategy diskOptimizationStrategy;

    private static boolean clientInitialized;
    private static boolean toolInitialized;
    private static boolean daemonInitialized;

    private static final int searchConcurrencyFactor = Integer.parseInt(System.getProperty(Config.PROPERTY_PREFIX + "search_concurrency_factor", "1"));

    private static final boolean disableSTCSInL0 = Boolean.getBoolean(Config.PROPERTY_PREFIX + "disable_stcs_in_l0");
    private static final boolean unsafeSystem = Boolean.getBoolean(Config.PROPERTY_PREFIX + "unsafesystem");

    public static void daemonInitialization() throws ConfigurationException
    {
        if (toolInitialized)
            throw new AssertionError("toolInitialization() already called");
        if (clientInitialized)
            throw new AssertionError("clientInitialization() already called");

        // Some unit tests require this :(
        if (daemonInitialized)
            return;
        daemonInitialized = true;

        setConfig(loadConfig());
        applyAll();
        AuthConfig.applyAuth();
    }

    /**
     * Equivalent to {@link #toolInitialization(boolean) toolInitialization(true)}.
     */
    public static void toolInitialization()
    {
        toolInitialization(true);
    }

    /**
     * Initializes this class as a tool, which means that the configuration is loaded
     * using {@link #loadConfig()} and all non-daemon configuration parts will be setup.
     *
     * @param failIfDaemonOrClient if {@code true} and a call to {@link #daemonInitialization()} or
     *                             {@link #clientInitialization()} has been performed before, an
     *                             {@link AssertionError} will be thrown.
     */
    public static void toolInitialization(boolean failIfDaemonOrClient)
    {
        if (!failIfDaemonOrClient && (daemonInitialized || clientInitialized))
        {
            return;
        }
        else
        {
            if (daemonInitialized)
                throw new AssertionError("daemonInitialization() already called");
            if (clientInitialized)
                throw new AssertionError("clientInitialization() already called");
        }

        if (toolInitialized)
            return;
        toolInitialized = true;

        setConfig(loadConfig());

        applySimpleConfig();

        applyPartitioner();

        applySnitch();

        applyEncryptionContext();
    }

    /**
     * Equivalent to {@link #clientInitialization(boolean) clientInitialization(true)}.
     */
    public static void clientInitialization()
    {
        clientInitialization(true);
    }

    /**
     * Initializes this class as a client, which means that just an empty configuration will
     * be used.
     *
     * @param failIfDaemonOrTool if {@code true} and a call to {@link #daemonInitialization()} or
     *                           {@link #toolInitialization()} has been performed before, an
     *                           {@link AssertionError} will be thrown.
     */
    public static void clientInitialization(boolean failIfDaemonOrTool)
    {
        if (!failIfDaemonOrTool && (daemonInitialized || toolInitialized))
        {
            return;
        }
        else
        {
            if (daemonInitialized)
                throw new AssertionError("daemonInitialization() already called");
            if (toolInitialized)
                throw new AssertionError("toolInitialization() already called");
        }

        if (clientInitialized)
            return;
        clientInitialized = true;

        Config.setClientMode(true);
        conf = new Config();
        diskOptimizationStrategy = new SpinningDiskOptimizationStrategy();
    }

    public static boolean isClientInitialized()
    {
        return clientInitialized;
    }

    public static boolean isToolInitialized()
    {
        return toolInitialized;
    }

    public static boolean isClientOrToolInitialized()
    {
        return clientInitialized || toolInitialized;
    }

    public static boolean isDaemonInitialized()
    {
        return daemonInitialized;
    }

    public static Config getRawConfig()
    {
        return conf;
    }

    @VisibleForTesting
    public static Config loadConfig() throws ConfigurationException
    {
        String loaderClass = System.getProperty(Config.PROPERTY_PREFIX + "config.loader");
        ConfigurationLoader loader = loaderClass == null
                                   ? new YamlConfigurationLoader()
                                   : FBUtilities.<ConfigurationLoader>construct(loaderClass, "configuration loading");
        Config config = loader.loadConfig();

        if (!hasLoggedConfig)
        {
            hasLoggedConfig = true;
            Config.log(config);
        }

        return config;
    }

    private static InetAddress getNetworkInterfaceAddress(String intf, String configName, boolean preferIPv6) throws ConfigurationException
    {
        try
        {
            NetworkInterface ni = NetworkInterface.getByName(intf);
            if (ni == null)
                throw new ConfigurationException("Configured " + configName + " \"" + intf + "\" could not be found", false);
            Enumeration<InetAddress> addrs = ni.getInetAddresses();
            if (!addrs.hasMoreElements())
                throw new ConfigurationException("Configured " + configName + " \"" + intf + "\" was found, but had no addresses", false);

            /*
             * Try to return the first address of the preferred type, otherwise return the first address
             */
            InetAddress retval = null;
            while (addrs.hasMoreElements())
            {
                InetAddress temp = addrs.nextElement();
                if (preferIPv6 && temp instanceof Inet6Address) return temp;
                if (!preferIPv6 && temp instanceof Inet4Address) return temp;
                if (retval == null) retval = temp;
            }
            return retval;
        }
        catch (SocketException e)
        {
            throw new ConfigurationException("Configured " + configName + " \"" + intf + "\" caused an exception", e);
        }
    }

    private static void setConfig(Config config)
    {
        conf = config;
    }

    private static void applyAll() throws ConfigurationException
    {
        applySimpleConfig();

        applyPartitioner();

        applyAddressConfig();

        applyThriftHSHA();

        applySnitch();

        applyRequestScheduler();

        applyInitialTokens();

        applySeedProvider();

        applyEncryptionContext();
    }

    private static void applySimpleConfig()
    {

        if (conf.commitlog_sync == null)
        {
            throw new ConfigurationException("Missing required directive CommitLogSync", false);
        }

        if (conf.commitlog_sync == Config.CommitLogSync.batch)
        {
            if (Double.isNaN(conf.commitlog_sync_batch_window_in_ms) || conf.commitlog_sync_batch_window_in_ms <= 0d)
            {
                throw new ConfigurationException("Missing value for commitlog_sync_batch_window_in_ms: positive double value expected.", false);
            }
            else if (conf.commitlog_sync_period_in_ms != 0)
            {
                throw new ConfigurationException("Batch sync specified, but commitlog_sync_period_in_ms found. Only specify commitlog_sync_batch_window_in_ms when using batch sync", false);
            }
            logger.debug("Syncing log with a batch window of {}", conf.commitlog_sync_batch_window_in_ms);
        }
        else
        {
            if (conf.commitlog_sync_period_in_ms <= 0)
            {
                throw new ConfigurationException("Missing value for commitlog_sync_period_in_ms: positive integer expected", false);
            }
            else if (!Double.isNaN(conf.commitlog_sync_batch_window_in_ms))
            {
                throw new ConfigurationException("commitlog_sync_period_in_ms specified, but commitlog_sync_batch_window_in_ms found.  Only specify commitlog_sync_period_in_ms when using periodic sync.", false);
            }
            logger.debug("Syncing log with a period of {}", conf.commitlog_sync_period_in_ms);
        }

        /* evaluate the DiskAccessMode Config directive, which also affects indexAccessMode selection */
        if (conf.disk_access_mode == Config.DiskAccessMode.auto)
        {
            conf.disk_access_mode = hasLargeAddressSpace() ? Config.DiskAccessMode.mmap : Config.DiskAccessMode.standard;
            indexAccessMode = conf.disk_access_mode;
            logger.info("DiskAccessMode 'auto' determined to be {}, indexAccessMode is {}", conf.disk_access_mode, indexAccessMode);
        }
        else if (conf.disk_access_mode == Config.DiskAccessMode.mmap_index_only)
        {
            conf.disk_access_mode = Config.DiskAccessMode.standard;
            indexAccessMode = Config.DiskAccessMode.mmap;
            logger.info("DiskAccessMode is {}, indexAccessMode is {}", conf.disk_access_mode, indexAccessMode);
        }
        else
        {
            indexAccessMode = conf.disk_access_mode;
            logger.info("DiskAccessMode is {}, indexAccessMode is {}", conf.disk_access_mode, indexAccessMode);
        }

        if (conf.gc_warn_threshold_in_ms < 0)
        {
            throw new ConfigurationException("gc_warn_threshold_in_ms must be a positive integer");
        }

        /* phi convict threshold for FailureDetector */
        if (conf.phi_convict_threshold < 5 || conf.phi_convict_threshold > 16)
        {
            throw new ConfigurationException("phi_convict_threshold must be between 5 and 16, but was " + conf.phi_convict_threshold, false);
        }

        /* Thread per pool */
        if (conf.concurrent_reads < 2)
        {
            throw new ConfigurationException("concurrent_reads must be at least 2, but was " + conf.concurrent_reads, false);
        }

        if (conf.concurrent_writes < 2 && System.getProperty("cassandra.test.fail_mv_locks_count", "").isEmpty())
        {
            throw new ConfigurationException("concurrent_writes must be at least 2, but was " + conf.concurrent_writes, false);
        }

        if (conf.concurrent_counter_writes < 2)
            throw new ConfigurationException("concurrent_counter_writes must be at least 2, but was " + conf.concurrent_counter_writes, false);

        if (conf.concurrent_replicates != null)
            logger.warn("concurrent_replicates has been deprecated and should be removed from cassandra.yaml");

        if (conf.file_cache_size_in_mb == null)
            conf.file_cache_size_in_mb = Math.min(512, (int) (Runtime.getRuntime().maxMemory() / (4 * 1048576)));

        if (conf.memtable_offheap_space_in_mb == null)
            conf.memtable_offheap_space_in_mb = (int) (Runtime.getRuntime().maxMemory() / (4 * 1048576));
        if (conf.memtable_offheap_space_in_mb < 0)
            throw new ConfigurationException("memtable_offheap_space_in_mb must be positive, but was " + conf.memtable_offheap_space_in_mb, false);
        // for the moment, we default to twice as much on-heap space as off-heap, as heap overhead is very large
        if (conf.memtable_heap_space_in_mb == null)
            conf.memtable_heap_space_in_mb = (int) (Runtime.getRuntime().maxMemory() / (4 * 1048576));
        if (conf.memtable_heap_space_in_mb <= 0)
            throw new ConfigurationException("memtable_heap_space_in_mb must be positive, but was " + conf.memtable_heap_space_in_mb, false);
        logger.info("Global memtable on-heap threshold is enabled at {}MB", conf.memtable_heap_space_in_mb);
        if (conf.memtable_offheap_space_in_mb == 0)
            logger.info("Global memtable off-heap threshold is disabled, HeapAllocator will be used instead");
        else
            logger.info("Global memtable off-heap threshold is enabled at {}MB", conf.memtable_offheap_space_in_mb);

        if (conf.thrift_framed_transport_size_in_mb <= 0)
            throw new ConfigurationException("thrift_framed_transport_size_in_mb must be positive, but was " + conf.thrift_framed_transport_size_in_mb, false);

        if (conf.native_transport_max_frame_size_in_mb <= 0)
            throw new ConfigurationException("native_transport_max_frame_size_in_mb must be positive, but was " + conf.native_transport_max_frame_size_in_mb, false);

        // if data dirs, commitlog dir, or saved caches dir are set in cassandra.yaml, use that.  Otherwise,
        // use -Dcassandra.storagedir (set in cassandra-env.sh) as the parent dir for data/, commitlog/, and saved_caches/
        if (conf.commitlog_directory == null)
        {
            conf.commitlog_directory = storagedirFor("commitlog");
        }

        if (conf.hints_directory == null)
        {
            conf.hints_directory = storagedirFor("hints");
        }

        if (conf.cdc_raw_directory == null)
        {
            conf.cdc_raw_directory = storagedirFor("cdc_raw");
        }

        if (conf.commitlog_total_space_in_mb == null)
        {
            int preferredSize = 8192;
            int minSize = 0;
            try
            {
                // use 1/4 of available space.  See discussion on #10013 and #10199
                minSize = Ints.checkedCast((guessFileStore(conf.commitlog_directory).getTotalSpace() / 1048576) / 4);
            }
            catch (IOException e)
            {
                logger.debug("Error checking disk space", e);
                throw new ConfigurationException(String.format("Unable to check disk space available to %s. Perhaps the Cassandra user does not have the necessary permissions",
                                                               conf.commitlog_directory), e);
            }
            if (minSize < preferredSize)
            {
                logger.warn("Small commitlog volume detected at {}; setting commitlog_total_space_in_mb to {}.  You can override this in cassandra.yaml",
                            conf.commitlog_directory, minSize);
                conf.commitlog_total_space_in_mb = minSize;
            }
            else
            {
                conf.commitlog_total_space_in_mb = preferredSize;
            }
        }

        if (conf.cdc_total_space_in_mb == 0)
        {
            int preferredSize = 4096;
            int minSize = 0;
            try
            {
<<<<<<< HEAD
                // use 1/8th of available space.  See discussion on #10013 and #10199 on the CL, taking half that for CDC
                minSize = Ints.checkedCast((guessFileStore(conf.cdc_raw_directory).getTotalSpace() / 1048576) / 8);
=======
                // use 1/4 of available space.  See discussion on #10013 and #10199
                minSize = Ints.saturatedCast((guessFileStore(conf.commitlog_directory).getTotalSpace() / 1048576) / 4);
>>>>>>> 1a70dede
            }
            catch (IOException e)
            {
                logger.debug("Error checking disk space", e);
                throw new ConfigurationException(String.format("Unable to check disk space available to %s. Perhaps the Cassandra user does not have the necessary permissions",
                                                               conf.cdc_raw_directory), e);
            }
            if (minSize < preferredSize)
            {
                logger.warn("Small cdc volume detected at {}; setting cdc_total_space_in_mb to {}.  You can override this in cassandra.yaml",
                            conf.cdc_raw_directory, minSize);
                conf.cdc_total_space_in_mb = minSize;
            }
            else
            {
                conf.cdc_total_space_in_mb = preferredSize;
            }
        }

        if (conf.cdc_enabled)
        {
            logger.info("cdc_enabled is true. Starting casssandra node with Change-Data-Capture enabled.");
        }

        if (conf.saved_caches_directory == null)
        {
            conf.saved_caches_directory = storagedirFor("saved_caches");
        }
        if (conf.data_file_directories == null || conf.data_file_directories.length == 0)
        {
            conf.data_file_directories = new String[]{ storagedir("data_file_directories") + File.separator + "data" };
        }

        long dataFreeBytes = 0;
        /* data file and commit log directories. they get created later, when they're needed. */
        for (String datadir : conf.data_file_directories)
        {
            if (datadir.equals(conf.commitlog_directory))
                throw new ConfigurationException("commitlog_directory must not be the same as any data_file_directories", false);
            if (datadir.equals(conf.hints_directory))
                throw new ConfigurationException("hints_directory must not be the same as any data_file_directories", false);
            if (datadir.equals(conf.saved_caches_directory))
                throw new ConfigurationException("saved_caches_directory must not be the same as any data_file_directories", false);

            try
            {
                dataFreeBytes = saturatedSum(dataFreeBytes, guessFileStore(datadir).getUnallocatedSpace());
            }
            catch (IOException e)
            {
                logger.debug("Error checking disk space", e);
                throw new ConfigurationException(String.format("Unable to check disk space available to %s. Perhaps the Cassandra user does not have the necessary permissions",
                                                               datadir), e);
            }
        }
<<<<<<< HEAD
        if (dataFreeBytes < 64L * 1024 * 1048576) // 64 GB
            logger.warn("Only {} free across all data volumes. Consider adding more capacity to your cluster or removing obsolete snapshots",
                        FBUtilities.prettyPrintMemory(dataFreeBytes));
=======
        if (dataFreeBytes < 64 * ONE_GB)
            logger.warn("Only {} MB free across all data volumes. Consider adding more capacity to your cluster or removing obsolete snapshots",
                        dataFreeBytes / ONE_MB);
>>>>>>> 1a70dede


        if (conf.commitlog_directory.equals(conf.saved_caches_directory))
            throw new ConfigurationException("saved_caches_directory must not be the same as the commitlog_directory", false);
        if (conf.commitlog_directory.equals(conf.hints_directory))
            throw new ConfigurationException("hints_directory must not be the same as the commitlog_directory", false);
        if (conf.hints_directory.equals(conf.saved_caches_directory))
            throw new ConfigurationException("saved_caches_directory must not be the same as the hints_directory", false);

        if (conf.memtable_flush_writers == 0)
        {
            conf.memtable_flush_writers = conf.data_file_directories.length == 1 ? 2 : 1;
        }

        if (conf.memtable_flush_writers < 1)
            throw new ConfigurationException("memtable_flush_writers must be at least 1, but was " + conf.memtable_flush_writers, false);

        if (conf.memtable_cleanup_threshold == null)
        {
            conf.memtable_cleanup_threshold = (float) (1.0 / (1 + conf.memtable_flush_writers));
        }
        else
        {
            logger.warn("memtable_cleanup_threshold has been deprecated and should be removed from cassandra.yaml");
        }

        if (conf.memtable_cleanup_threshold < 0.01f)
            throw new ConfigurationException("memtable_cleanup_threshold must be >= 0.01, but was " + conf.memtable_cleanup_threshold, false);
        if (conf.memtable_cleanup_threshold > 0.99f)
            throw new ConfigurationException("memtable_cleanup_threshold must be <= 0.99, but was " + conf.memtable_cleanup_threshold, false);
        if (conf.memtable_cleanup_threshold < 0.1f)
            logger.warn("memtable_cleanup_threshold is set very low [{}], which may cause performance degradation", conf.memtable_cleanup_threshold);

        if (conf.concurrent_compactors == null)
            conf.concurrent_compactors = Math.min(8, Math.max(2, Math.min(FBUtilities.getAvailableProcessors(), conf.data_file_directories.length)));

        if (conf.concurrent_compactors <= 0)
            throw new ConfigurationException("concurrent_compactors should be strictly greater than 0, but was " + conf.concurrent_compactors, false);

        if (conf.num_tokens > MAX_NUM_TOKENS)
            throw new ConfigurationException(String.format("A maximum number of %d tokens per node is supported", MAX_NUM_TOKENS), false);

        try
        {
            // if prepared_statements_cache_size_mb option was set to "auto" then size of the cache should be "max(1/256 of Heap (in MB), 10MB)"
            preparedStatementsCacheSizeInMB = (conf.prepared_statements_cache_size_mb == null)
                                              ? Math.max(10, (int) (Runtime.getRuntime().maxMemory() / 1024 / 1024 / 256))
                                              : conf.prepared_statements_cache_size_mb;

            if (preparedStatementsCacheSizeInMB <= 0)
                throw new NumberFormatException(); // to escape duplicating error message
        }
        catch (NumberFormatException e)
        {
            throw new ConfigurationException("prepared_statements_cache_size_mb option was set incorrectly to '"
                                             + conf.prepared_statements_cache_size_mb + "', supported values are <integer> >= 0.", false);
        }

        try
        {
            // if thrift_prepared_statements_cache_size_mb option was set to "auto" then size of the cache should be "max(1/256 of Heap (in MB), 10MB)"
            thriftPreparedStatementsCacheSizeInMB = (conf.thrift_prepared_statements_cache_size_mb == null)
                                                    ? Math.max(10, (int) (Runtime.getRuntime().maxMemory() / 1024 / 1024 / 256))
                                                    : conf.thrift_prepared_statements_cache_size_mb;

            if (thriftPreparedStatementsCacheSizeInMB <= 0)
                throw new NumberFormatException(); // to escape duplicating error message
        }
        catch (NumberFormatException e)
        {
            throw new ConfigurationException("thrift_prepared_statements_cache_size_mb option was set incorrectly to '"
                                             + conf.thrift_prepared_statements_cache_size_mb + "', supported values are <integer> >= 0.", false);
        }

        try
        {
            // if key_cache_size_in_mb option was set to "auto" then size of the cache should be "min(5% of Heap (in MB), 100MB)
            keyCacheSizeInMB = (conf.key_cache_size_in_mb == null)
                               ? Math.min(Math.max(1, (int) (Runtime.getRuntime().totalMemory() * 0.05 / 1024 / 1024)), 100)
                               : conf.key_cache_size_in_mb;

            if (keyCacheSizeInMB < 0)
                throw new NumberFormatException(); // to escape duplicating error message
        }
        catch (NumberFormatException e)
        {
            throw new ConfigurationException("key_cache_size_in_mb option was set incorrectly to '"
                                             + conf.key_cache_size_in_mb + "', supported values are <integer> >= 0.", false);
        }

        try
        {
            // if counter_cache_size_in_mb option was set to "auto" then size of the cache should be "min(2.5% of Heap (in MB), 50MB)
            counterCacheSizeInMB = (conf.counter_cache_size_in_mb == null)
                                   ? Math.min(Math.max(1, (int) (Runtime.getRuntime().totalMemory() * 0.025 / 1024 / 1024)), 50)
                                   : conf.counter_cache_size_in_mb;

            if (counterCacheSizeInMB < 0)
                throw new NumberFormatException(); // to escape duplicating error message
        }
        catch (NumberFormatException e)
        {
            throw new ConfigurationException("counter_cache_size_in_mb option was set incorrectly to '"
                                             + conf.counter_cache_size_in_mb + "', supported values are <integer> >= 0.", false);
        }

        // if set to empty/"auto" then use 5% of Heap size
        indexSummaryCapacityInMB = (conf.index_summary_capacity_in_mb == null)
                                   ? Math.max(1, (int) (Runtime.getRuntime().totalMemory() * 0.05 / 1024 / 1024))
                                   : conf.index_summary_capacity_in_mb;

        if (indexSummaryCapacityInMB < 0)
            throw new ConfigurationException("index_summary_capacity_in_mb option was set incorrectly to '"
                                             + conf.index_summary_capacity_in_mb + "', it should be a non-negative integer.", false);

        if (conf.index_interval != null)
            logger.warn("index_interval has been deprecated and should be removed from cassandra.yaml");

        if(conf.encryption_options != null)
        {
            logger.warn("Please rename encryption_options as server_encryption_options in the yaml");
            //operate under the assumption that server_encryption_options is not set in yaml rather than both
            conf.server_encryption_options = conf.encryption_options;
        }

        if (conf.user_defined_function_fail_timeout < 0)
            throw new ConfigurationException("user_defined_function_fail_timeout must not be negative", false);
        if (conf.user_defined_function_warn_timeout < 0)
            throw new ConfigurationException("user_defined_function_warn_timeout must not be negative", false);

        if (conf.user_defined_function_fail_timeout < conf.user_defined_function_warn_timeout)
            throw new ConfigurationException("user_defined_function_warn_timeout must less than user_defined_function_fail_timeout", false);

        if (conf.max_mutation_size_in_kb == null)
            conf.max_mutation_size_in_kb = conf.commitlog_segment_size_in_mb * 1024 / 2;
        else if (conf.commitlog_segment_size_in_mb * 1024 < 2 * conf.max_mutation_size_in_kb)
            throw new ConfigurationException("commitlog_segment_size_in_mb must be at least twice the size of max_mutation_size_in_kb / 1024", false);

        // native transport encryption options
        if (conf.native_transport_port_ssl != null
            && conf.native_transport_port_ssl != conf.native_transport_port
            && !conf.client_encryption_options.enabled)
        {
            throw new ConfigurationException("Encryption must be enabled in client_encryption_options for native_transport_port_ssl", false);
        }

        if (conf.max_value_size_in_mb <= 0)
            throw new ConfigurationException("max_value_size_in_mb must be positive", false);

        switch (conf.disk_optimization_strategy)
        {
            case ssd:
                diskOptimizationStrategy = new SsdDiskOptimizationStrategy(conf.disk_optimization_page_cross_chance);
                break;
            case spinning:
                diskOptimizationStrategy = new SpinningDiskOptimizationStrategy();
                break;
        }

        try
        {
            ParameterizedClass strategy = conf.back_pressure_strategy != null ? conf.back_pressure_strategy : RateBasedBackPressure.withDefaultParams();
            Class<?> clazz = Class.forName(strategy.class_name);
            if (!BackPressureStrategy.class.isAssignableFrom(clazz))
                throw new ConfigurationException(strategy + " is not an instance of " + BackPressureStrategy.class.getCanonicalName(), false);

            Constructor<?> ctor = clazz.getConstructor(Map.class);
            BackPressureStrategy instance = (BackPressureStrategy) ctor.newInstance(strategy.parameters);
            logger.info("Back-pressure is {} with strategy {}.", backPressureEnabled() ? "enabled" : "disabled", conf.back_pressure_strategy);
            backPressureStrategy = instance;
        }
        catch (ConfigurationException ex)
        {
            throw ex;
        }
        catch (Exception ex)
        {
            throw new ConfigurationException("Error configuring back-pressure strategy: " + conf.back_pressure_strategy, ex);
        }

        if (conf.otc_coalescing_enough_coalesced_messages > 128)
            throw new ConfigurationException("otc_coalescing_enough_coalesced_messages must be smaller than 128", false);

        if (conf.otc_coalescing_enough_coalesced_messages <= 0)
            throw new ConfigurationException("otc_coalescing_enough_coalesced_messages must be positive", false);
    }

    private static String storagedirFor(String type)
    {
        return storagedir(type + "_directory") + File.separator + type;
    }

    private static String storagedir(String errMsgType)
    {
        String storagedir = System.getProperty(Config.PROPERTY_PREFIX + "storagedir", null);
        if (storagedir == null)
            throw new ConfigurationException(errMsgType + " is missing and -Dcassandra.storagedir is not set", false);
        return storagedir;
    }

    public static void applyAddressConfig() throws ConfigurationException
    {
        applyAddressConfig(conf);
    }

    public static void applyAddressConfig(Config config) throws ConfigurationException
    {
        listenAddress = null;
        rpcAddress = null;
        broadcastAddress = null;
        broadcastRpcAddress = null;

        /* Local IP, hostname or interface to bind services to */
        if (config.listen_address != null && config.listen_interface != null)
        {
            throw new ConfigurationException("Set listen_address OR listen_interface, not both", false);
        }
        else if (config.listen_address != null)
        {
            try
            {
                listenAddress = InetAddress.getByName(config.listen_address);
            }
            catch (UnknownHostException e)
            {
                throw new ConfigurationException("Unknown listen_address '" + config.listen_address + "'", false);
            }

            if (listenAddress.isAnyLocalAddress())
                throw new ConfigurationException("listen_address cannot be a wildcard address (" + config.listen_address + ")!", false);
        }
        else if (config.listen_interface != null)
        {
            listenAddress = getNetworkInterfaceAddress(config.listen_interface, "listen_interface", config.listen_interface_prefer_ipv6);
        }

        /* Gossip Address to broadcast */
        if (config.broadcast_address != null)
        {
            try
            {
                broadcastAddress = InetAddress.getByName(config.broadcast_address);
            }
            catch (UnknownHostException e)
            {
                throw new ConfigurationException("Unknown broadcast_address '" + config.broadcast_address + "'", false);
            }

            if (broadcastAddress.isAnyLocalAddress())
                throw new ConfigurationException("broadcast_address cannot be a wildcard address (" + config.broadcast_address + ")!", false);
        }

        /* Local IP, hostname or interface to bind RPC server to */
        if (config.rpc_address != null && config.rpc_interface != null)
        {
            throw new ConfigurationException("Set rpc_address OR rpc_interface, not both", false);
        }
        else if (config.rpc_address != null)
        {
            try
            {
                rpcAddress = InetAddress.getByName(config.rpc_address);
            }
            catch (UnknownHostException e)
            {
                throw new ConfigurationException("Unknown host in rpc_address " + config.rpc_address, false);
            }
        }
        else if (config.rpc_interface != null)
        {
            rpcAddress = getNetworkInterfaceAddress(config.rpc_interface, "rpc_interface", config.rpc_interface_prefer_ipv6);
        }
        else
        {
            rpcAddress = FBUtilities.getLocalAddress();
        }

        /* RPC address to broadcast */
        if (config.broadcast_rpc_address != null)
        {
            try
            {
                broadcastRpcAddress = InetAddress.getByName(config.broadcast_rpc_address);
            }
            catch (UnknownHostException e)
            {
                throw new ConfigurationException("Unknown broadcast_rpc_address '" + config.broadcast_rpc_address + "'", false);
            }

            if (broadcastRpcAddress.isAnyLocalAddress())
                throw new ConfigurationException("broadcast_rpc_address cannot be a wildcard address (" + config.broadcast_rpc_address + ")!", false);
        }
        else
        {
            if (rpcAddress.isAnyLocalAddress())
                throw new ConfigurationException("If rpc_address is set to a wildcard address (" + config.rpc_address + "), then " +
                                                 "you must set broadcast_rpc_address to a value other than " + config.rpc_address, false);
        }
    }

    public static void applyThriftHSHA()
    {
        // fail early instead of OOMing (see CASSANDRA-8116)
        if (ThriftServerType.HSHA.equals(conf.rpc_server_type) && conf.rpc_max_threads == Integer.MAX_VALUE)
            throw new ConfigurationException("The hsha rpc_server_type is not compatible with an rpc_max_threads " +
                                             "setting of 'unlimited'.  Please see the comments in cassandra.yaml " +
                                             "for rpc_server_type and rpc_max_threads.",
                                             false);
        if (ThriftServerType.HSHA.equals(conf.rpc_server_type) && conf.rpc_max_threads > (FBUtilities.getAvailableProcessors() * 2 + 1024))
            logger.warn("rpc_max_threads setting of {} may be too high for the hsha server and cause unnecessary thread contention, reducing performance", conf.rpc_max_threads);
    }

    public static void applyEncryptionContext()
    {
        // always attempt to load the cipher factory, as we could be in the situation where the user has disabled encryption,
        // but has existing commitlogs and sstables on disk that are still encrypted (and still need to be read)
        encryptionContext = new EncryptionContext(conf.transparent_data_encryption_options);
    }

    public static void applySeedProvider()
    {
        // load the seeds for node contact points
        if (conf.seed_provider == null)
        {
            throw new ConfigurationException("seeds configuration is missing; a minimum of one seed is required.", false);
        }
        try
        {
            Class<?> seedProviderClass = Class.forName(conf.seed_provider.class_name);
            seedProvider = (SeedProvider)seedProviderClass.getConstructor(Map.class).newInstance(conf.seed_provider.parameters);
        }
        // there are about 5 checked exceptions that could be thrown here.
        catch (Exception e)
        {
            throw new ConfigurationException(e.getMessage() + "\nFatal configuration error; unable to start server.  See log for stacktrace.", true);
        }
        if (seedProvider.getSeeds().size() == 0)
            throw new ConfigurationException("The seed provider lists no seeds.", false);
    }

    public static void applyInitialTokens()
    {
        if (conf.initial_token != null)
        {
            Collection<String> tokens = tokensFromString(conf.initial_token);
            if (tokens.size() != conf.num_tokens)
                throw new ConfigurationException("The number of initial tokens (by initial_token) specified is different from num_tokens value", false);

            for (String token : tokens)
                partitioner.getTokenFactory().validate(token);
        }
    }

    // Maybe safe for clients + tools
    public static void applyRequestScheduler()
    {
        /* Request Scheduler setup */
        requestSchedulerOptions = conf.request_scheduler_options;
        if (conf.request_scheduler != null)
        {
            try
            {
                if (requestSchedulerOptions == null)
                {
                    requestSchedulerOptions = new RequestSchedulerOptions();
                }
                Class<?> cls = Class.forName(conf.request_scheduler);
                requestScheduler = (IRequestScheduler) cls.getConstructor(RequestSchedulerOptions.class).newInstance(requestSchedulerOptions);
            }
            catch (ClassNotFoundException e)
            {
                throw new ConfigurationException("Invalid Request Scheduler class " + conf.request_scheduler, false);
            }
            catch (Exception e)
            {
                throw new ConfigurationException("Unable to instantiate request scheduler", e);
            }
        }
        else
        {
            requestScheduler = new NoScheduler();
        }

        if (conf.request_scheduler_id == RequestSchedulerId.keyspace)
        {
            requestSchedulerId = conf.request_scheduler_id;
        }
        else
        {
            // Default to Keyspace
            requestSchedulerId = RequestSchedulerId.keyspace;
        }
    }

    // definitely not safe for tools + clients - implicitly instantiates StorageService
    public static void applySnitch()
    {
        /* end point snitch */
        if (conf.endpoint_snitch == null)
        {
            throw new ConfigurationException("Missing endpoint_snitch directive", false);
        }
        snitch = createEndpointSnitch(conf.dynamic_snitch, conf.endpoint_snitch);
        EndpointSnitchInfo.create();

        localDC = snitch.getDatacenter(FBUtilities.getBroadcastAddress());
        localComparator = new Comparator<InetAddress>()
        {
            public int compare(InetAddress endpoint1, InetAddress endpoint2)
            {
                boolean local1 = localDC.equals(snitch.getDatacenter(endpoint1));
                boolean local2 = localDC.equals(snitch.getDatacenter(endpoint2));
                if (local1 && !local2)
                    return -1;
                if (local2 && !local1)
                    return 1;
                return 0;
            }
        };
    }

    // definitely not safe for tools + clients - implicitly instantiates schema
    public static void applyPartitioner()
    {
        /* Hashing strategy */
        if (conf.partitioner == null)
        {
            throw new ConfigurationException("Missing directive: partitioner", false);
        }
        try
        {
            partitioner = FBUtilities.newPartitioner(System.getProperty(Config.PROPERTY_PREFIX + "partitioner", conf.partitioner));
        }
        catch (Exception e)
        {
            throw new ConfigurationException("Invalid partitioner class " + conf.partitioner, false);
        }

        paritionerName = partitioner.getClass().getCanonicalName();
    }

    /**
     * Computes the sum of the 2 specified positive values returning {@code Long.MAX_VALUE} if the sum overflow.
     *
     * @param left the left operand
     * @param right the right operand
     * @return the sum of the 2 specified positive values of {@code Long.MAX_VALUE} if the sum overflow.
     */
    private static long saturatedSum(long left, long right)
    {
        assert left >= 0 && right >= 0;
        long sum = left + right;
        return sum < 0 ? Long.MAX_VALUE : sum;
    }

    private static FileStore guessFileStore(String dir) throws IOException
    {
        Path path = Paths.get(dir);
        while (true)
        {
            try
            {
                return FileUtils.getFileStore(path);
            }
            catch (IOException e)
            {
                if (e instanceof NoSuchFileException)
                    path = path.getParent();
                else
                    throw e;
            }
        }
    }

    public static IEndpointSnitch createEndpointSnitch(boolean dynamic, String snitchClassName) throws ConfigurationException
    {
        if (!snitchClassName.contains("."))
            snitchClassName = "org.apache.cassandra.locator." + snitchClassName;
        IEndpointSnitch snitch = FBUtilities.construct(snitchClassName, "snitch");
        return dynamic ? new DynamicEndpointSnitch(snitch) : snitch;
    }

    public static IAuthenticator getAuthenticator()
    {
        return authenticator;
    }

    public static void setAuthenticator(IAuthenticator authenticator)
    {
        DatabaseDescriptor.authenticator = authenticator;
    }

    public static IAuthorizer getAuthorizer()
    {
        return authorizer;
    }

    public static void setAuthorizer(IAuthorizer authorizer)
    {
        DatabaseDescriptor.authorizer = authorizer;
    }

    public static IRoleManager getRoleManager()
    {
        return roleManager;
    }

    public static void setRoleManager(IRoleManager roleManager)
    {
        DatabaseDescriptor.roleManager = roleManager;
    }

    public static int getPermissionsValidity()
    {
        return conf.permissions_validity_in_ms;
    }

    public static void setPermissionsValidity(int timeout)
    {
        conf.permissions_validity_in_ms = timeout;
    }

    public static int getPermissionsUpdateInterval()
    {
        return conf.permissions_update_interval_in_ms == -1
             ? conf.permissions_validity_in_ms
             : conf.permissions_update_interval_in_ms;
    }

    public static void setPermissionsUpdateInterval(int updateInterval)
    {
        conf.permissions_update_interval_in_ms = updateInterval;
    }

    public static int getPermissionsCacheMaxEntries()
    {
        return conf.permissions_cache_max_entries;
    }

    public static int setPermissionsCacheMaxEntries(int maxEntries)
    {
        return conf.permissions_cache_max_entries = maxEntries;
    }

    public static int getRolesValidity()
    {
        return conf.roles_validity_in_ms;
    }

    public static void setRolesValidity(int validity)
    {
        conf.roles_validity_in_ms = validity;
    }

    public static int getRolesUpdateInterval()
    {
        return conf.roles_update_interval_in_ms == -1
             ? conf.roles_validity_in_ms
             : conf.roles_update_interval_in_ms;
    }

    public static void setRolesUpdateInterval(int interval)
    {
        conf.roles_update_interval_in_ms = interval;
    }

    public static int getRolesCacheMaxEntries()
    {
        return conf.roles_cache_max_entries;
    }

    public static int setRolesCacheMaxEntries(int maxEntries)
    {
        return conf.roles_cache_max_entries = maxEntries;
    }

    public static int getCredentialsValidity()
    {
        return conf.credentials_validity_in_ms;
    }

    public static void setCredentialsValidity(int timeout)
    {
        conf.credentials_validity_in_ms = timeout;
    }

    public static int getCredentialsUpdateInterval()
    {
        return conf.credentials_update_interval_in_ms == -1
               ? conf.credentials_validity_in_ms
               : conf.credentials_update_interval_in_ms;
    }

    public static void setCredentialsUpdateInterval(int updateInterval)
    {
        conf.credentials_update_interval_in_ms = updateInterval;
    }

    public static int getCredentialsCacheMaxEntries()
    {
        return conf.credentials_cache_max_entries;
    }

    public static int setCredentialsCacheMaxEntries(int maxEntries)
    {
        return conf.credentials_cache_max_entries = maxEntries;
    }

    public static int getThriftFramedTransportSize()
    {
        return conf.thrift_framed_transport_size_in_mb * 1024 * 1024;
    }

    public static int getMaxValueSize()
    {
        return conf.max_value_size_in_mb * 1024 * 1024;
    }

    public static void setMaxValueSize(int maxValueSizeInBytes)
    {
        conf.max_value_size_in_mb = maxValueSizeInBytes / 1024 / 1024;
    }

    /**
     * Creates all storage-related directories.
     */
    public static void createAllDirectories()
    {
        try
        {
            if (conf.data_file_directories.length == 0)
                throw new ConfigurationException("At least one DataFileDirectory must be specified", false);

            for (String dataFileDirectory : conf.data_file_directories)
                FileUtils.createDirectory(dataFileDirectory);

            if (conf.commitlog_directory == null)
                throw new ConfigurationException("commitlog_directory must be specified", false);
            FileUtils.createDirectory(conf.commitlog_directory);

            if (conf.hints_directory == null)
                throw new ConfigurationException("hints_directory must be specified", false);
            FileUtils.createDirectory(conf.hints_directory);

            if (conf.saved_caches_directory == null)
                throw new ConfigurationException("saved_caches_directory must be specified", false);
            FileUtils.createDirectory(conf.saved_caches_directory);

            if (conf.cdc_enabled)
            {
                if (conf.cdc_raw_directory == null)
                    throw new ConfigurationException("cdc_raw_directory must be specified", false);
                FileUtils.createDirectory(conf.cdc_raw_directory);
            }
        }
        catch (ConfigurationException e)
        {
            throw new IllegalArgumentException("Bad configuration; unable to start server: "+e.getMessage());
        }
        catch (FSWriteError e)
        {
            throw new IllegalStateException(e.getCause().getMessage() + "; unable to start server");
        }
    }

    public static IPartitioner getPartitioner()
    {
        return partitioner;
    }

    public static String getPartitionerName()
    {
        return paritionerName;
    }

    /* For tests ONLY, don't use otherwise or all hell will break loose. Tests should restore value at the end. */
    public static IPartitioner setPartitionerUnsafe(IPartitioner newPartitioner)
    {
        IPartitioner old = partitioner;
        partitioner = newPartitioner;
        return old;
    }

    public static IEndpointSnitch getEndpointSnitch()
    {
        return snitch;
    }
    public static void setEndpointSnitch(IEndpointSnitch eps)
    {
        snitch = eps;
    }

    public static IRequestScheduler getRequestScheduler()
    {
        return requestScheduler;
    }

    public static RequestSchedulerOptions getRequestSchedulerOptions()
    {
        return requestSchedulerOptions;
    }

    public static RequestSchedulerId getRequestSchedulerId()
    {
        return requestSchedulerId;
    }

    public static int getColumnIndexSize()
    {
        return conf.column_index_size_in_kb * 1024;
    }

    @VisibleForTesting
    public static void setColumnIndexSize(int val)
    {
        conf.column_index_size_in_kb = val;
    }

    public static int getColumnIndexCacheSize()
    {
        return conf.column_index_cache_size_in_kb * 1024;
    }

    @VisibleForTesting
    public static void setColumnIndexCacheSize(int val)
    {
        conf.column_index_cache_size_in_kb = val;
    }

    public static int getBatchSizeWarnThreshold()
    {
        return conf.batch_size_warn_threshold_in_kb * 1024;
    }

    public static long getBatchSizeFailThreshold()
    {
        return conf.batch_size_fail_threshold_in_kb * 1024L;
    }

    public static int getBatchSizeFailThresholdInKB()
    {
        return conf.batch_size_fail_threshold_in_kb;
    }

    public static int getUnloggedBatchAcrossPartitionsWarnThreshold()
    {
        return conf.unlogged_batch_across_partitions_warn_threshold;
    }

    public static void setBatchSizeWarnThresholdInKB(int threshold)
    {
        conf.batch_size_warn_threshold_in_kb = threshold;
    }

    public static void setBatchSizeFailThresholdInKB(int threshold)
    {
        conf.batch_size_fail_threshold_in_kb = threshold;
    }

    public static Collection<String> getInitialTokens()
    {
        return tokensFromString(System.getProperty(Config.PROPERTY_PREFIX + "initial_token", conf.initial_token));
    }

    public static String getAllocateTokensForKeyspace()
    {
        return System.getProperty(Config.PROPERTY_PREFIX + "allocate_tokens_for_keyspace", conf.allocate_tokens_for_keyspace);
    }

    public static Collection<String> tokensFromString(String tokenString)
    {
        List<String> tokens = new ArrayList<String>();
        if (tokenString != null)
            for (String token : StringUtils.split(tokenString, ','))
                tokens.add(token.trim());
        return tokens;
    }

    public static int getNumTokens()
    {
        return conf.num_tokens;
    }

    public static InetAddress getReplaceAddress()
    {
        try
        {
            if (System.getProperty(Config.PROPERTY_PREFIX + "replace_address", null) != null)
                return InetAddress.getByName(System.getProperty(Config.PROPERTY_PREFIX + "replace_address", null));
            else if (System.getProperty(Config.PROPERTY_PREFIX + "replace_address_first_boot", null) != null)
                return InetAddress.getByName(System.getProperty(Config.PROPERTY_PREFIX + "replace_address_first_boot", null));
            return null;
        }
        catch (UnknownHostException e)
        {
            throw new RuntimeException("Replacement host name could not be resolved or scope_id was specified for a global IPv6 address", e);
        }
    }

    public static Collection<String> getReplaceTokens()
    {
        return tokensFromString(System.getProperty(Config.PROPERTY_PREFIX + "replace_token", null));
    }

    public static UUID getReplaceNode()
    {
        try
        {
            return UUID.fromString(System.getProperty(Config.PROPERTY_PREFIX + "replace_node", null));
        } catch (NullPointerException e)
        {
            return null;
        }
    }

    public static String getClusterName()
    {
        return conf.cluster_name;
    }

    public static int getStoragePort()
    {
        return Integer.parseInt(System.getProperty(Config.PROPERTY_PREFIX + "storage_port", Integer.toString(conf.storage_port)));
    }

    public static int getSSLStoragePort()
    {
        return Integer.parseInt(System.getProperty(Config.PROPERTY_PREFIX + "ssl_storage_port", Integer.toString(conf.ssl_storage_port)));
    }

    public static int getRpcPort()
    {
        return Integer.parseInt(System.getProperty(Config.PROPERTY_PREFIX + "rpc_port", Integer.toString(conf.rpc_port)));
    }

    public static int getRpcListenBacklog()
    {
        return conf.rpc_listen_backlog;
    }

    public static long getRpcTimeout()
    {
        return conf.request_timeout_in_ms;
    }

    public static void setRpcTimeout(long timeOutInMillis)
    {
        conf.request_timeout_in_ms = timeOutInMillis;
    }

    public static long getReadRpcTimeout()
    {
        return conf.read_request_timeout_in_ms;
    }

    public static void setReadRpcTimeout(long timeOutInMillis)
    {
        conf.read_request_timeout_in_ms = timeOutInMillis;
    }

    public static long getRangeRpcTimeout()
    {
        return conf.range_request_timeout_in_ms;
    }

    public static void setRangeRpcTimeout(long timeOutInMillis)
    {
        conf.range_request_timeout_in_ms = timeOutInMillis;
    }

    public static long getWriteRpcTimeout()
    {
        return conf.write_request_timeout_in_ms;
    }

    public static void setWriteRpcTimeout(long timeOutInMillis)
    {
        conf.write_request_timeout_in_ms = timeOutInMillis;
    }

    public static long getCounterWriteRpcTimeout()
    {
        return conf.counter_write_request_timeout_in_ms;
    }

    public static void setCounterWriteRpcTimeout(long timeOutInMillis)
    {
        conf.counter_write_request_timeout_in_ms = timeOutInMillis;
    }

    public static long getCasContentionTimeout()
    {
        return conf.cas_contention_timeout_in_ms;
    }

    public static void setCasContentionTimeout(long timeOutInMillis)
    {
        conf.cas_contention_timeout_in_ms = timeOutInMillis;
    }

    public static long getTruncateRpcTimeout()
    {
        return conf.truncate_request_timeout_in_ms;
    }

    public static void setTruncateRpcTimeout(long timeOutInMillis)
    {
        conf.truncate_request_timeout_in_ms = timeOutInMillis;
    }

    public static boolean hasCrossNodeTimeout()
    {
        return conf.cross_node_timeout;
    }

    public static long getSlowQueryTimeout()
    {
        return conf.slow_query_log_timeout_in_ms;
    }

    /**
     * @return the minimum configured {read, write, range, truncate, misc} timeout
     */
    public static long getMinRpcTimeout()
    {
        return Longs.min(getRpcTimeout(),
                         getReadRpcTimeout(),
                         getRangeRpcTimeout(),
                         getWriteRpcTimeout(),
                         getCounterWriteRpcTimeout(),
                         getTruncateRpcTimeout());
    }

    public static double getPhiConvictThreshold()
    {
        return conf.phi_convict_threshold;
    }

    public static void setPhiConvictThreshold(double phiConvictThreshold)
    {
        conf.phi_convict_threshold = phiConvictThreshold;
    }

    public static int getConcurrentReaders()
    {
        return conf.concurrent_reads;
    }

    public static int getConcurrentWriters()
    {
        return conf.concurrent_writes;
    }

    public static int getConcurrentCounterWriters()
    {
        return conf.concurrent_counter_writes;
    }

    public static int getConcurrentViewWriters()
    {
        return conf.concurrent_materialized_view_writes;
    }

    public static int getFlushWriters()
    {
            return conf.memtable_flush_writers;
    }

    public static int getConcurrentCompactors()
    {
        return conf.concurrent_compactors;
    }

    public static void setConcurrentCompactors(int value)
    {
        conf.concurrent_compactors = value;
    }

    public static int getCompactionThroughputMbPerSec()
    {
        return conf.compaction_throughput_mb_per_sec;
    }

    public static void setCompactionThroughputMbPerSec(int value)
    {
        conf.compaction_throughput_mb_per_sec = value;
    }

    public static long getCompactionLargePartitionWarningThreshold() { return conf.compaction_large_partition_warning_threshold_mb * 1024L * 1024L; }

    public static long getMinFreeSpacePerDriveInBytes()
    {
        return conf.min_free_space_per_drive_in_mb * 1024L * 1024L;
    }

    public static boolean getDisableSTCSInL0()
    {
        return disableSTCSInL0;
    }

    public static int getStreamThroughputOutboundMegabitsPerSec()
    {
        return conf.stream_throughput_outbound_megabits_per_sec;
    }

    public static void setStreamThroughputOutboundMegabitsPerSec(int value)
    {
        conf.stream_throughput_outbound_megabits_per_sec = value;
    }

    public static int getInterDCStreamThroughputOutboundMegabitsPerSec()
    {
        return conf.inter_dc_stream_throughput_outbound_megabits_per_sec;
    }

    public static void setInterDCStreamThroughputOutboundMegabitsPerSec(int value)
    {
        conf.inter_dc_stream_throughput_outbound_megabits_per_sec = value;
    }

    public static String[] getAllDataFileLocations()
    {
        return conf.data_file_directories;
    }

    public static String getCommitLogLocation()
    {
        return conf.commitlog_directory;
    }

    @VisibleForTesting
    public static void setCommitLogLocation(String value)
    {
        conf.commitlog_directory = value;
    }

    public static ParameterizedClass getCommitLogCompression()
    {
        return conf.commitlog_compression;
    }

    public static void setCommitLogCompression(ParameterizedClass compressor)
    {
        conf.commitlog_compression = compressor;
    }

   /**
    * Maximum number of buffers in the compression pool. The default value is 3, it should not be set lower than that
    * (one segment in compression, one written to, one in reserve); delays in compression may cause the log to use
    * more, depending on how soon the sync policy stops all writing threads.
    */
    public static int getCommitLogMaxCompressionBuffersInPool()
    {
        return conf.commitlog_max_compression_buffers_in_pool;
    }

    public static void setCommitLogMaxCompressionBuffersPerPool(int buffers)
    {
        conf.commitlog_max_compression_buffers_in_pool = buffers;
    }

    public static int getMaxMutationSize()
    {
        return conf.max_mutation_size_in_kb * 1024;
    }

    public static int getTombstoneWarnThreshold()
    {
        return conf.tombstone_warn_threshold;
    }

    public static void setTombstoneWarnThreshold(int threshold)
    {
        conf.tombstone_warn_threshold = threshold;
    }

    public static int getTombstoneFailureThreshold()
    {
        return conf.tombstone_failure_threshold;
    }

    public static void setTombstoneFailureThreshold(int threshold)
    {
        conf.tombstone_failure_threshold = threshold;
    }

    /**
     * size of commitlog segments to allocate
     */
    public static int getCommitLogSegmentSize()
    {
        return conf.commitlog_segment_size_in_mb * 1024 * 1024;
    }

    public static void setCommitLogSegmentSize(int sizeMegabytes)
    {
        conf.commitlog_segment_size_in_mb = sizeMegabytes;
    }

    public static String getSavedCachesLocation()
    {
        return conf.saved_caches_directory;
    }

    public static Set<InetAddress> getSeeds()
    {
        return ImmutableSet.<InetAddress>builder().addAll(seedProvider.getSeeds()).build();
    }

    public static InetAddress getListenAddress()
    {
        return listenAddress;
    }

    public static InetAddress getBroadcastAddress()
    {
        return broadcastAddress;
    }

    public static boolean shouldListenOnBroadcastAddress()
    {
        return conf.listen_on_broadcast_address;
    }

    public static IInternodeAuthenticator getInternodeAuthenticator()
    {
        return internodeAuthenticator;
    }

    public static void setInternodeAuthenticator(IInternodeAuthenticator internodeAuthenticator)
    {
        DatabaseDescriptor.internodeAuthenticator = internodeAuthenticator;
    }

    public static void setBroadcastAddress(InetAddress broadcastAdd)
    {
        broadcastAddress = broadcastAdd;
    }

    public static boolean startRpc()
    {
        return conf.start_rpc;
    }

    public static InetAddress getRpcAddress()
    {
        return rpcAddress;
    }

    public static void setBroadcastRpcAddress(InetAddress broadcastRPCAddr)
    {
        broadcastRpcAddress = broadcastRPCAddr;
    }

    /**
     * May be null, please use {@link FBUtilities#getBroadcastRpcAddress()} instead.
     */
    public static InetAddress getBroadcastRpcAddress()
    {
        return broadcastRpcAddress;
    }

    public static String getRpcServerType()
    {
        return conf.rpc_server_type;
    }

    public static boolean getRpcKeepAlive()
    {
        return conf.rpc_keepalive;
    }

    public static Integer getRpcMinThreads()
    {
        return conf.rpc_min_threads;
    }

    public static Integer getRpcMaxThreads()
    {
        return conf.rpc_max_threads;
    }

    public static Integer getRpcSendBufferSize()
    {
        return conf.rpc_send_buff_size_in_bytes;
    }

    public static Integer getRpcRecvBufferSize()
    {
        return conf.rpc_recv_buff_size_in_bytes;
    }

    public static int getInternodeSendBufferSize()
    {
        return conf.internode_send_buff_size_in_bytes;
    }

    public static int getInternodeRecvBufferSize()
    {
        return conf.internode_recv_buff_size_in_bytes;
    }

    public static boolean startNativeTransport()
    {
        return conf.start_native_transport;
    }

    public static int getNativeTransportPort()
    {
        return Integer.parseInt(System.getProperty(Config.PROPERTY_PREFIX + "native_transport_port", Integer.toString(conf.native_transport_port)));
    }

    @VisibleForTesting
    public static void setNativeTransportPort(int port)
    {
        conf.native_transport_port = port;
    }

    public static int getNativeTransportPortSSL()
    {
        return conf.native_transport_port_ssl == null ? getNativeTransportPort() : conf.native_transport_port_ssl;
    }

    @VisibleForTesting
    public static void setNativeTransportPortSSL(Integer port)
    {
        conf.native_transport_port_ssl = port;
    }

    public static int getNativeTransportMaxThreads()
    {
        return conf.native_transport_max_threads;
    }

    public static int getNativeTransportMaxFrameSize()
    {
        return conf.native_transport_max_frame_size_in_mb * 1024 * 1024;
    }

    public static long getNativeTransportMaxConcurrentConnections()
    {
        return conf.native_transport_max_concurrent_connections;
    }

    public static void setNativeTransportMaxConcurrentConnections(long nativeTransportMaxConcurrentConnections)
    {
        conf.native_transport_max_concurrent_connections = nativeTransportMaxConcurrentConnections;
    }

    public static long getNativeTransportMaxConcurrentConnectionsPerIp()
    {
        return conf.native_transport_max_concurrent_connections_per_ip;
    }

    public static void setNativeTransportMaxConcurrentConnectionsPerIp(long native_transport_max_concurrent_connections_per_ip)
    {
        conf.native_transport_max_concurrent_connections_per_ip = native_transport_max_concurrent_connections_per_ip;
    }

    public static double getCommitLogSyncBatchWindow()
    {
        return conf.commitlog_sync_batch_window_in_ms;
    }

    public static void setCommitLogSyncBatchWindow(double windowMillis)
    {
        conf.commitlog_sync_batch_window_in_ms = windowMillis;
    }

    public static int getCommitLogSyncPeriod()
    {
        return conf.commitlog_sync_period_in_ms;
    }

    public static void setCommitLogSyncPeriod(int periodMillis)
    {
        conf.commitlog_sync_period_in_ms = periodMillis;
    }

    public static Config.CommitLogSync getCommitLogSync()
    {
        return conf.commitlog_sync;
    }

    public static void setCommitLogSync(CommitLogSync sync)
    {
        conf.commitlog_sync = sync;
    }

    public static Config.DiskAccessMode getDiskAccessMode()
    {
        return conf.disk_access_mode;
    }

    // Do not use outside unit tests.
    @VisibleForTesting
    public static void setDiskAccessMode(Config.DiskAccessMode mode)
    {
        conf.disk_access_mode = mode;
    }

    public static Config.DiskAccessMode getIndexAccessMode()
    {
        return indexAccessMode;
    }

    // Do not use outside unit tests.
    @VisibleForTesting
    public static void setIndexAccessMode(Config.DiskAccessMode mode)
    {
        indexAccessMode = mode;
    }

    public static void setDiskFailurePolicy(Config.DiskFailurePolicy policy)
    {
        conf.disk_failure_policy = policy;
    }

    public static Config.DiskFailurePolicy getDiskFailurePolicy()
    {
        return conf.disk_failure_policy;
    }

    public static void setCommitFailurePolicy(Config.CommitFailurePolicy policy)
    {
        conf.commit_failure_policy = policy;
    }

    public static Config.CommitFailurePolicy getCommitFailurePolicy()
    {
        return conf.commit_failure_policy;
    }

    public static boolean isSnapshotBeforeCompaction()
    {
        return conf.snapshot_before_compaction;
    }

    public static boolean isAutoSnapshot()
    {
        return conf.auto_snapshot;
    }

    @VisibleForTesting
    public static void setAutoSnapshot(boolean autoSnapshot)
    {
        conf.auto_snapshot = autoSnapshot;
    }
    @VisibleForTesting
    public static boolean getAutoSnapshot()
    {
        return conf.auto_snapshot;
    }

    public static boolean isAutoBootstrap()
    {
        return Boolean.parseBoolean(System.getProperty(Config.PROPERTY_PREFIX + "auto_bootstrap", Boolean.toString(conf.auto_bootstrap)));
    }

    public static void setHintedHandoffEnabled(boolean hintedHandoffEnabled)
    {
        conf.hinted_handoff_enabled = hintedHandoffEnabled;
    }

    public static boolean hintedHandoffEnabled()
    {
        return conf.hinted_handoff_enabled;
    }

    public static Set<String> hintedHandoffDisabledDCs()
    {
        return conf.hinted_handoff_disabled_datacenters;
    }

    public static void enableHintsForDC(String dc)
    {
        conf.hinted_handoff_disabled_datacenters.remove(dc);
    }

    public static void disableHintsForDC(String dc)
    {
        conf.hinted_handoff_disabled_datacenters.add(dc);
    }

    public static void setMaxHintWindow(int ms)
    {
        conf.max_hint_window_in_ms = ms;
    }

    public static int getMaxHintWindow()
    {
        return conf.max_hint_window_in_ms;
    }

    public static File getHintsDirectory()
    {
        return new File(conf.hints_directory);
    }

    public static File getSerializedCachePath(CacheType cacheType, String version, String extension)
    {
        String name = cacheType.toString()
                + (version == null ? "" : "-" + version + "." + extension);
        return new File(conf.saved_caches_directory, name);
    }

    public static int getDynamicUpdateInterval()
    {
        return conf.dynamic_snitch_update_interval_in_ms;
    }
    public static void setDynamicUpdateInterval(int dynamicUpdateInterval)
    {
        conf.dynamic_snitch_update_interval_in_ms = dynamicUpdateInterval;
    }

    public static int getDynamicResetInterval()
    {
        return conf.dynamic_snitch_reset_interval_in_ms;
    }
    public static void setDynamicResetInterval(int dynamicResetInterval)
    {
        conf.dynamic_snitch_reset_interval_in_ms = dynamicResetInterval;
    }

    public static double getDynamicBadnessThreshold()
    {
        return conf.dynamic_snitch_badness_threshold;
    }

    public static void setDynamicBadnessThreshold(double dynamicBadnessThreshold)
    {
        conf.dynamic_snitch_badness_threshold = dynamicBadnessThreshold;
    }

    public static EncryptionOptions.ServerEncryptionOptions getServerEncryptionOptions()
    {
        return conf.server_encryption_options;
    }

    public static EncryptionOptions.ClientEncryptionOptions getClientEncryptionOptions()
    {
        return conf.client_encryption_options;
    }

    public static int getHintedHandoffThrottleInKB()
    {
        return conf.hinted_handoff_throttle_in_kb;
    }

    public static int getBatchlogReplayThrottleInKB()
    {
        return conf.batchlog_replay_throttle_in_kb;
    }

    public static void setHintedHandoffThrottleInKB(int throttleInKB)
    {
        conf.hinted_handoff_throttle_in_kb = throttleInKB;
    }

    public static int getMaxHintsDeliveryThreads()
    {
        return conf.max_hints_delivery_threads;
    }

    public static int getHintsFlushPeriodInMS()
    {
        return conf.hints_flush_period_in_ms;
    }

    public static long getMaxHintsFileSize()
    {
        return conf.max_hints_file_size_in_mb * 1024L * 1024L;
    }

    public static ParameterizedClass getHintsCompression()
    {
        return conf.hints_compression;
    }

    public static void setHintsCompression(ParameterizedClass parameterizedClass)
    {
        conf.hints_compression = parameterizedClass;
    }

    public static boolean isIncrementalBackupsEnabled()
    {
        return conf.incremental_backups;
    }

    public static void setIncrementalBackupsEnabled(boolean value)
    {
        conf.incremental_backups = value;
    }

    public static int getFileCacheSizeInMB()
    {
        if (conf.file_cache_size_in_mb == null)
        {
            // In client mode the value is not set.
            assert DatabaseDescriptor.isClientInitialized();
            return 0;
        }

        return conf.file_cache_size_in_mb;
    }

    public static boolean getBufferPoolUseHeapIfExhausted()
    {
        return conf.buffer_pool_use_heap_if_exhausted;
    }

    public static DiskOptimizationStrategy getDiskOptimizationStrategy()
    {
        return diskOptimizationStrategy;
    }

    public static double getDiskOptimizationEstimatePercentile()
    {
        return conf.disk_optimization_estimate_percentile;
    }

    public static long getTotalCommitlogSpaceInMB()
    {
        return conf.commitlog_total_space_in_mb;
    }

    public static int getSSTablePreempiveOpenIntervalInMB()
    {
        return FBUtilities.isWindows ? -1 : conf.sstable_preemptive_open_interval_in_mb;
    }
    public static void setSSTablePreempiveOpenIntervalInMB(int mb)
    {
        conf.sstable_preemptive_open_interval_in_mb = mb;
    }

    public static boolean getTrickleFsync()
    {
        return conf.trickle_fsync;
    }

    public static int getTrickleFsyncIntervalInKb()
    {
        return conf.trickle_fsync_interval_in_kb;
    }

    public static long getKeyCacheSizeInMB()
    {
        return keyCacheSizeInMB;
    }

    public static long getIndexSummaryCapacityInMB()
    {
        return indexSummaryCapacityInMB;
    }

    public static int getKeyCacheSavePeriod()
    {
        return conf.key_cache_save_period;
    }

    public static void setKeyCacheSavePeriod(int keyCacheSavePeriod)
    {
        conf.key_cache_save_period = keyCacheSavePeriod;
    }

    public static int getKeyCacheKeysToSave()
    {
        return conf.key_cache_keys_to_save;
    }

    public static void setKeyCacheKeysToSave(int keyCacheKeysToSave)
    {
        conf.key_cache_keys_to_save = keyCacheKeysToSave;
    }

    public static String getRowCacheClassName()
    {
        return conf.row_cache_class_name;
    }

    public static long getRowCacheSizeInMB()
    {
        return conf.row_cache_size_in_mb;
    }

    @VisibleForTesting
    public static void setRowCacheSizeInMB(long val)
    {
        conf.row_cache_size_in_mb = val;
    }

    public static int getRowCacheSavePeriod()
    {
        return conf.row_cache_save_period;
    }

    public static void setRowCacheSavePeriod(int rowCacheSavePeriod)
    {
        conf.row_cache_save_period = rowCacheSavePeriod;
    }

    public static int getRowCacheKeysToSave()
    {
        return conf.row_cache_keys_to_save;
    }

    public static long getCounterCacheSizeInMB()
    {
        return counterCacheSizeInMB;
    }

    public static void setRowCacheKeysToSave(int rowCacheKeysToSave)
    {
        conf.row_cache_keys_to_save = rowCacheKeysToSave;
    }

    public static int getCounterCacheSavePeriod()
    {
        return conf.counter_cache_save_period;
    }

    public static void setCounterCacheSavePeriod(int counterCacheSavePeriod)
    {
        conf.counter_cache_save_period = counterCacheSavePeriod;
    }

    public static int getCounterCacheKeysToSave()
    {
        return conf.counter_cache_keys_to_save;
    }

    public static void setCounterCacheKeysToSave(int counterCacheKeysToSave)
    {
        conf.counter_cache_keys_to_save = counterCacheKeysToSave;
    }

    public static void setStreamingSocketTimeout(int value)
    {
        conf.streaming_socket_timeout_in_ms = value;
    }

    /**
     * @deprecated use {@link this#getStreamingKeepAlivePeriod()} instead
     * @return streaming_socket_timeout_in_ms property
     */
    @Deprecated
    public static int getStreamingSocketTimeout()
    {
        return conf.streaming_socket_timeout_in_ms;
    }

    public static int getStreamingKeepAlivePeriod()
    {
        return conf.streaming_keep_alive_period_in_secs;
    }

    public static String getLocalDataCenter()
    {
        return localDC;
    }

    public static Comparator<InetAddress> getLocalComparator()
    {
        return localComparator;
    }

    public static Config.InternodeCompression internodeCompression()
    {
        return conf.internode_compression;
    }

    public static boolean getInterDCTcpNoDelay()
    {
        return conf.inter_dc_tcp_nodelay;
    }

    public static long getMemtableHeapSpaceInMb()
    {
        return conf.memtable_heap_space_in_mb;
    }

    public static long getMemtableOffheapSpaceInMb()
    {
        return conf.memtable_offheap_space_in_mb;
    }

    public static Config.MemtableAllocationType getMemtableAllocationType()
    {
        return conf.memtable_allocation_type;
    }

    public static Float getMemtableCleanupThreshold()
    {
        return conf.memtable_cleanup_threshold;
    }

    public static int getIndexSummaryResizeIntervalInMinutes()
    {
        return conf.index_summary_resize_interval_in_minutes;
    }

    public static boolean hasLargeAddressSpace()
    {
        // currently we just check if it's a 64bit arch, but any we only really care if the address space is large
        String datamodel = System.getProperty("sun.arch.data.model");
        if (datamodel != null)
        {
            switch (datamodel)
            {
                case "64": return true;
                case "32": return false;
            }
        }
        String arch = System.getProperty("os.arch");
        return arch.contains("64") || arch.contains("sparcv9");
    }

    public static int getTracetypeRepairTTL()
    {
        return conf.tracetype_repair_ttl;
    }

    public static int getTracetypeQueryTTL()
    {
        return conf.tracetype_query_ttl;
    }

    public static String getOtcCoalescingStrategy()
    {
        return conf.otc_coalescing_strategy;
    }

    public static int getOtcCoalescingWindow()
    {
        return conf.otc_coalescing_window_us;
    }

    public static int getOtcCoalescingEnoughCoalescedMessages()
    {
        return conf.otc_coalescing_enough_coalesced_messages;
    }

    public static void setOtcCoalescingEnoughCoalescedMessages(int otc_coalescing_enough_coalesced_messages)
    {
        conf.otc_coalescing_enough_coalesced_messages = otc_coalescing_enough_coalesced_messages;
    }

    public static int getOtcBacklogExpirationInterval()
    {
        return conf.otc_backlog_expiration_interval_ms;
    }

    public static void setOtcBacklogExpirationInterval(int intervalInMillis)
    {
        conf.otc_backlog_expiration_interval_ms = intervalInMillis;
    }
 
    public static int getWindowsTimerInterval()
    {
        return conf.windows_timer_interval;
    }

    public static long getPreparedStatementsCacheSizeMB()
    {
        return preparedStatementsCacheSizeInMB;
    }

    public static long getThriftPreparedStatementsCacheSizeMB()
    {
        return thriftPreparedStatementsCacheSizeInMB;
    }

    public static boolean enableUserDefinedFunctions()
    {
        return conf.enable_user_defined_functions;
    }

    public static boolean enableScriptedUserDefinedFunctions()
    {
        return conf.enable_scripted_user_defined_functions;
    }

    public static void enableScriptedUserDefinedFunctions(boolean enableScriptedUserDefinedFunctions)
    {
        conf.enable_scripted_user_defined_functions = enableScriptedUserDefinedFunctions;
    }

    public static boolean enableUserDefinedFunctionsThreads()
    {
        return conf.enable_user_defined_functions_threads;
    }

    public static long getUserDefinedFunctionWarnTimeout()
    {
        return conf.user_defined_function_warn_timeout;
    }

    public static void setUserDefinedFunctionWarnTimeout(long userDefinedFunctionWarnTimeout)
    {
        conf.user_defined_function_warn_timeout = userDefinedFunctionWarnTimeout;
    }

    public static long getUserDefinedFunctionFailTimeout()
    {
        return conf.user_defined_function_fail_timeout;
    }

    public static void setUserDefinedFunctionFailTimeout(long userDefinedFunctionFailTimeout)
    {
        conf.user_defined_function_fail_timeout = userDefinedFunctionFailTimeout;
    }

    public static Config.UserFunctionTimeoutPolicy getUserFunctionTimeoutPolicy()
    {
        return conf.user_function_timeout_policy;
    }

    public static void setUserFunctionTimeoutPolicy(Config.UserFunctionTimeoutPolicy userFunctionTimeoutPolicy)
    {
        conf.user_function_timeout_policy = userFunctionTimeoutPolicy;
    }

    public static long getGCLogThreshold()
    {
        return conf.gc_log_threshold_in_ms;
    }

    public static EncryptionContext getEncryptionContext()
    {
        return encryptionContext;
    }

    public static long getGCWarnThreshold()
    {
        return conf.gc_warn_threshold_in_ms;
    }

    public static boolean isCDCEnabled()
    {
        return conf.cdc_enabled;
    }

    public static String getCDCLogLocation()
    {
        return conf.cdc_raw_directory;
    }

    public static int getCDCSpaceInMB()
    {
        return conf.cdc_total_space_in_mb;
    }

    @VisibleForTesting
    public static void setCDCSpaceInMB(int input)
    {
        conf.cdc_total_space_in_mb = input;
    }

    public static int getCDCDiskCheckInterval()
    {
        return conf.cdc_free_space_check_interval_ms;
    }

    @VisibleForTesting
    public static void setEncryptionContext(EncryptionContext ec)
    {
        encryptionContext = ec;
    }

    public static int searchConcurrencyFactor()
    {
        return searchConcurrencyFactor;
    }

    public static boolean isUnsafeSystem()
    {
        return unsafeSystem;
    }

    public static void setBackPressureEnabled(boolean backPressureEnabled)
    {
        conf.back_pressure_enabled = backPressureEnabled;
    }

    public static boolean backPressureEnabled()
    {
        return conf.back_pressure_enabled;
    }

    @VisibleForTesting
    public static void setBackPressureStrategy(BackPressureStrategy strategy)
    {
        backPressureStrategy = strategy;
    }

    public static BackPressureStrategy getBackPressureStrategy()
    {
        return backPressureStrategy;
    }
}<|MERGE_RESOLUTION|>--- conflicted
+++ resolved
@@ -65,7 +65,6 @@
 import org.apache.commons.lang3.StringUtils;
 
 import static org.apache.cassandra.io.util.FileUtils.ONE_GB;
-import static org.apache.cassandra.io.util.FileUtils.ONE_MB;
 
 public class DatabaseDescriptor
 {
@@ -455,7 +454,7 @@
             try
             {
                 // use 1/4 of available space.  See discussion on #10013 and #10199
-                minSize = Ints.checkedCast((guessFileStore(conf.commitlog_directory).getTotalSpace() / 1048576) / 4);
+                minSize = Ints.saturatedCast((guessFileStore(conf.commitlog_directory).getTotalSpace() / 1048576) / 4);
             }
             catch (IOException e)
             {
@@ -481,13 +480,8 @@
             int minSize = 0;
             try
             {
-<<<<<<< HEAD
                 // use 1/8th of available space.  See discussion on #10013 and #10199 on the CL, taking half that for CDC
                 minSize = Ints.checkedCast((guessFileStore(conf.cdc_raw_directory).getTotalSpace() / 1048576) / 8);
-=======
-                // use 1/4 of available space.  See discussion on #10013 and #10199
-                minSize = Ints.saturatedCast((guessFileStore(conf.commitlog_directory).getTotalSpace() / 1048576) / 4);
->>>>>>> 1a70dede
             }
             catch (IOException e)
             {
@@ -543,16 +537,9 @@
                                                                datadir), e);
             }
         }
-<<<<<<< HEAD
-        if (dataFreeBytes < 64L * 1024 * 1048576) // 64 GB
+        if (dataFreeBytes < 64 * ONE_GB) // 64 GB
             logger.warn("Only {} free across all data volumes. Consider adding more capacity to your cluster or removing obsolete snapshots",
                         FBUtilities.prettyPrintMemory(dataFreeBytes));
-=======
-        if (dataFreeBytes < 64 * ONE_GB)
-            logger.warn("Only {} MB free across all data volumes. Consider adding more capacity to your cluster or removing obsolete snapshots",
-                        dataFreeBytes / ONE_MB);
->>>>>>> 1a70dede
-
 
         if (conf.commitlog_directory.equals(conf.saved_caches_directory))
             throw new ConfigurationException("saved_caches_directory must not be the same as the commitlog_directory", false);
