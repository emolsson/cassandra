--- conflicted
+++ resolved
@@ -137,11 +137,7 @@
             return false;
 
         // slice or has unrestricted key component
-<<<<<<< HEAD
-        return hasUnrestrictedPartitionKeyComponents(table) || hasSlice();
-=======
-        return hasUnrestrictedPartitionKeyComponents(cfm) || hasSlice() || hasContains();
->>>>>>> f0319c88
+        return hasUnrestrictedPartitionKeyComponents(table) || hasSlice() || hasContains();
     }
 
     @Override
