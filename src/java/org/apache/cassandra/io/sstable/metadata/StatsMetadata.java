/*
 * Licensed to the Apache Software Foundation (ASF) under one
 * or more contributor license agreements.  See the NOTICE file
 * distributed with this work for additional information
 * regarding copyright ownership.  The ASF licenses this file
 * to you under the Apache License, Version 2.0 (the
 * "License"); you may not use this file except in compliance
 * with the License.  You may obtain a copy of the License at
 *
 *     http://www.apache.org/licenses/LICENSE-2.0
 *
 * Unless required by applicable law or agreed to in writing, software
 * distributed under the License is distributed on an "AS IS" BASIS,
 * WITHOUT WARRANTIES OR CONDITIONS OF ANY KIND, either express or implied.
 * See the License for the specific language governing permissions and
 * limitations under the License.
 */
package org.apache.cassandra.io.sstable.metadata;

import java.io.IOException;
import java.nio.ByteBuffer;
import java.util.ArrayList;
import java.util.List;

import org.apache.cassandra.io.sstable.format.Version;
import org.apache.commons.lang3.builder.EqualsBuilder;
import org.apache.commons.lang3.builder.HashCodeBuilder;
import org.apache.cassandra.db.TypeSizes;
import org.apache.cassandra.db.commitlog.ReplayPosition;
import org.apache.cassandra.io.util.DataInputPlus;
import org.apache.cassandra.io.util.DataOutputPlus;
import org.apache.cassandra.utils.ByteBufferUtil;
import org.apache.cassandra.utils.EstimatedHistogram;
import org.apache.cassandra.utils.StreamingHistogram;

/**
 * SSTable metadata that always stay on heap.
 */
public class StatsMetadata extends MetadataComponent
{
    public static final IMetadataComponentSerializer serializer = new StatsMetadataSerializer();

    public final EstimatedHistogram estimatedPartitionSize;
    public final EstimatedHistogram estimatedColumnCount;
    public final ReplayPosition commitLogLowerBound;
    public final ReplayPosition commitLogUpperBound;
    public final long minTimestamp;
    public final long maxTimestamp;
    public final int minLocalDeletionTime;
    public final int maxLocalDeletionTime;
    public final int minTTL;
    public final int maxTTL;
    public final double compressionRatio;
    public final StreamingHistogram estimatedTombstoneDropTime;
    public final int sstableLevel;
    public final List<ByteBuffer> minClusteringValues;
    public final List<ByteBuffer> maxClusteringValues;
    public final boolean hasLegacyCounterShards;
    public final long repairedAt;
    public final long totalColumnsSet;
    public final long totalRows;

    public StatsMetadata(EstimatedHistogram estimatedPartitionSize,
                         EstimatedHistogram estimatedColumnCount,
                         ReplayPosition commitLogLowerBound,
                         ReplayPosition commitLogUpperBound,
                         long minTimestamp,
                         long maxTimestamp,
                         int minLocalDeletionTime,
                         int maxLocalDeletionTime,
                         int minTTL,
                         int maxTTL,
                         double compressionRatio,
                         StreamingHistogram estimatedTombstoneDropTime,
                         int sstableLevel,
                         List<ByteBuffer> minClusteringValues,
                         List<ByteBuffer> maxClusteringValues,
                         boolean hasLegacyCounterShards,
                         long repairedAt,
                         long totalColumnsSet,
                         long totalRows)
    {
        this.estimatedPartitionSize = estimatedPartitionSize;
        this.estimatedColumnCount = estimatedColumnCount;
        this.commitLogLowerBound = commitLogLowerBound;
        this.commitLogUpperBound = commitLogUpperBound;
        this.minTimestamp = minTimestamp;
        this.maxTimestamp = maxTimestamp;
        this.minLocalDeletionTime = minLocalDeletionTime;
        this.maxLocalDeletionTime = maxLocalDeletionTime;
        this.minTTL = minTTL;
        this.maxTTL = maxTTL;
        this.compressionRatio = compressionRatio;
        this.estimatedTombstoneDropTime = estimatedTombstoneDropTime;
        this.sstableLevel = sstableLevel;
        this.minClusteringValues = minClusteringValues;
        this.maxClusteringValues = maxClusteringValues;
        this.hasLegacyCounterShards = hasLegacyCounterShards;
        this.repairedAt = repairedAt;
        this.totalColumnsSet = totalColumnsSet;
        this.totalRows = totalRows;
    }

    public MetadataType getType()
    {
        return MetadataType.STATS;
    }

    /**
     * @param gcBefore gc time in seconds
     * @return estimated droppable tombstone ratio at given gcBefore time.
     */
    public double getEstimatedDroppableTombstoneRatio(int gcBefore)
    {
        long estimatedColumnCount = this.estimatedColumnCount.mean() * this.estimatedColumnCount.count();
        if (estimatedColumnCount > 0)
        {
            double droppable = getDroppableTombstonesBefore(gcBefore);
            return droppable / estimatedColumnCount;
        }
        return 0.0f;
    }

    /**
     * @param gcBefore gc time in seconds
     * @return amount of droppable tombstones
     */
    public double getDroppableTombstonesBefore(int gcBefore)
    {
        return estimatedTombstoneDropTime.sum(gcBefore);
    }

    public StatsMetadata mutateLevel(int newLevel)
    {
        return new StatsMetadata(estimatedPartitionSize,
                                 estimatedColumnCount,
                                 commitLogLowerBound,
                                 commitLogUpperBound,
                                 minTimestamp,
                                 maxTimestamp,
                                 minLocalDeletionTime,
                                 maxLocalDeletionTime,
                                 minTTL,
                                 maxTTL,
                                 compressionRatio,
                                 estimatedTombstoneDropTime,
                                 newLevel,
                                 minClusteringValues,
                                 maxClusteringValues,
                                 hasLegacyCounterShards,
                                 repairedAt,
                                 totalColumnsSet,
                                 totalRows);
    }

    public StatsMetadata mutateRepairedAt(long newRepairedAt)
    {
        return new StatsMetadata(estimatedPartitionSize,
                                 estimatedColumnCount,
                                 commitLogLowerBound,
                                 commitLogUpperBound,
                                 minTimestamp,
                                 maxTimestamp,
                                 minLocalDeletionTime,
                                 maxLocalDeletionTime,
                                 minTTL,
                                 maxTTL,
                                 compressionRatio,
                                 estimatedTombstoneDropTime,
                                 sstableLevel,
                                 minClusteringValues,
                                 maxClusteringValues,
                                 hasLegacyCounterShards,
                                 newRepairedAt,
                                 totalColumnsSet,
                                 totalRows);
    }

    @Override
    public boolean equals(Object o)
    {
        if (this == o) return true;
        if (o == null || getClass() != o.getClass()) return false;

        StatsMetadata that = (StatsMetadata) o;
        return new EqualsBuilder()
                       .append(estimatedPartitionSize, that.estimatedPartitionSize)
                       .append(estimatedColumnCount, that.estimatedColumnCount)
                       .append(commitLogLowerBound, that.commitLogLowerBound)
                       .append(commitLogUpperBound, that.commitLogUpperBound)
                       .append(minTimestamp, that.minTimestamp)
                       .append(maxTimestamp, that.maxTimestamp)
                       .append(minLocalDeletionTime, that.minLocalDeletionTime)
                       .append(maxLocalDeletionTime, that.maxLocalDeletionTime)
                       .append(minTTL, that.minTTL)
                       .append(maxTTL, that.maxTTL)
                       .append(compressionRatio, that.compressionRatio)
                       .append(estimatedTombstoneDropTime, that.estimatedTombstoneDropTime)
                       .append(sstableLevel, that.sstableLevel)
                       .append(repairedAt, that.repairedAt)
                       .append(maxClusteringValues, that.maxClusteringValues)
                       .append(minClusteringValues, that.minClusteringValues)
                       .append(hasLegacyCounterShards, that.hasLegacyCounterShards)
                       .append(totalColumnsSet, that.totalColumnsSet)
                       .append(totalRows, that.totalRows)
                       .build();
    }

    @Override
    public int hashCode()
    {
        return new HashCodeBuilder()
                       .append(estimatedPartitionSize)
                       .append(estimatedColumnCount)
                       .append(commitLogLowerBound)
                       .append(commitLogUpperBound)
                       .append(minTimestamp)
                       .append(maxTimestamp)
                       .append(minLocalDeletionTime)
                       .append(maxLocalDeletionTime)
                       .append(minTTL)
                       .append(maxTTL)
                       .append(compressionRatio)
                       .append(estimatedTombstoneDropTime)
                       .append(sstableLevel)
                       .append(repairedAt)
                       .append(maxClusteringValues)
                       .append(minClusteringValues)
                       .append(hasLegacyCounterShards)
                       .append(totalColumnsSet)
                       .append(totalRows)
                       .build();
    }

    public static class StatsMetadataSerializer implements IMetadataComponentSerializer<StatsMetadata>
    {
<<<<<<< HEAD
        public int serializedSize(Version version, StatsMetadata component) throws IOException
        {
            int size = 0;
            size += EstimatedHistogram.serializer.serializedSize(component.estimatedPartitionSize);
            size += EstimatedHistogram.serializer.serializedSize(component.estimatedColumnCount);
            size += ReplayPosition.serializer.serializedSize(component.replayPosition);
            if (version.storeRows())
                size += 8 + 8 + 4 + 4 + 4 + 4 + 8 + 8; // mix/max timestamp(long), min/maxLocalDeletionTime(int), min/max TTL, compressionRatio(double), repairedAt (long)
            else
                size += 8 + 8 + 4 + 8 + 8; // mix/max timestamp(long), maxLocalDeletionTime(int), compressionRatio(double), repairedAt (long)
            size += StreamingHistogram.serializer.serializedSize(component.estimatedTombstoneDropTime);
            size += TypeSizes.sizeof(component.sstableLevel);
=======
        public int serializedSize(StatsMetadata component, Version version) throws IOException
        {
            int size = 0;
            size += EstimatedHistogram.serializer.serializedSize(component.estimatedRowSize, TypeSizes.NATIVE);
            size += EstimatedHistogram.serializer.serializedSize(component.estimatedColumnCount, TypeSizes.NATIVE);
            size += ReplayPosition.serializer.serializedSize(component.commitLogUpperBound, TypeSizes.NATIVE);
            size += 8 + 8 + 4 + 8 + 8; // mix/max timestamp(long), maxLocalDeletionTime(int), compressionRatio(double), repairedAt (long)
            size += StreamingHistogram.serializer.serializedSize(component.estimatedTombstoneDropTime, TypeSizes.NATIVE);
            size += TypeSizes.NATIVE.sizeof(component.sstableLevel);
>>>>>>> 849a4386
            // min column names
            size += 4;
            for (ByteBuffer value : component.minClusteringValues)
                size += 2 + value.remaining(); // with short length
            // max column names
            size += 4;
<<<<<<< HEAD
            for (ByteBuffer value : component.maxClusteringValues)
                size += 2 + value.remaining(); // with short length
            size += TypeSizes.sizeof(component.hasLegacyCounterShards);
            if (version.storeRows())
                size += 8 + 8; // totalColumnsSet, totalRows
            return size;
        }

        public void serialize(Version version, StatsMetadata component, DataOutputPlus out) throws IOException
=======
            for (ByteBuffer columnName : component.maxColumnNames)
                size += 2 + columnName.remaining(); // with short length
            size += TypeSizes.NATIVE.sizeof(component.hasLegacyCounterShards);
            if (version.hasCommitLogLowerBound())
                size += ReplayPosition.serializer.serializedSize(component.commitLogLowerBound, TypeSizes.NATIVE);
            return size;
        }

        public void serialize(StatsMetadata component, Version version, DataOutputPlus out) throws IOException
>>>>>>> 849a4386
        {
            EstimatedHistogram.serializer.serialize(component.estimatedPartitionSize, out);
            EstimatedHistogram.serializer.serialize(component.estimatedColumnCount, out);
            ReplayPosition.serializer.serialize(component.commitLogUpperBound, out);
            out.writeLong(component.minTimestamp);
            out.writeLong(component.maxTimestamp);
            if (version.storeRows())
                out.writeInt(component.minLocalDeletionTime);
            out.writeInt(component.maxLocalDeletionTime);
            if (version.storeRows())
            {
                out.writeInt(component.minTTL);
                out.writeInt(component.maxTTL);
            }
            out.writeDouble(component.compressionRatio);
            StreamingHistogram.serializer.serialize(component.estimatedTombstoneDropTime, out);
            out.writeInt(component.sstableLevel);
            out.writeLong(component.repairedAt);
            out.writeInt(component.minClusteringValues.size());
            for (ByteBuffer value : component.minClusteringValues)
                ByteBufferUtil.writeWithShortLength(value, out);
            out.writeInt(component.maxClusteringValues.size());
            for (ByteBuffer value : component.maxClusteringValues)
                ByteBufferUtil.writeWithShortLength(value, out);
            out.writeBoolean(component.hasLegacyCounterShards);
<<<<<<< HEAD

            if (version.storeRows())
            {
                out.writeLong(component.totalColumnsSet);
                out.writeLong(component.totalRows);
            }
=======
            if (version.hasCommitLogLowerBound())
                ReplayPosition.serializer.serialize(component.commitLogLowerBound, out);
>>>>>>> 849a4386
        }

        public StatsMetadata deserialize(Version version, DataInputPlus in) throws IOException
        {
            EstimatedHistogram partitionSizes = EstimatedHistogram.serializer.deserialize(in);
            EstimatedHistogram columnCounts = EstimatedHistogram.serializer.deserialize(in);
            ReplayPosition commitLogLowerBound = ReplayPosition.NONE, commitLogUpperBound;
            commitLogUpperBound = ReplayPosition.serializer.deserialize(in);
            long minTimestamp = in.readLong();
            long maxTimestamp = in.readLong();
            // We use MAX_VALUE as that's the default value for "no deletion time"
            int minLocalDeletionTime = version.storeRows() ? in.readInt() : Integer.MAX_VALUE;
            int maxLocalDeletionTime = in.readInt();
            int minTTL = version.storeRows() ? in.readInt() : 0;
            int maxTTL = version.storeRows() ? in.readInt() : Integer.MAX_VALUE;
            double compressionRatio = in.readDouble();
            StreamingHistogram tombstoneHistogram = StreamingHistogram.serializer.deserialize(in);
            int sstableLevel = in.readInt();
            long repairedAt = 0;
            if (version.hasRepairedAt())
                repairedAt = in.readLong();

            int colCount = in.readInt();
            List<ByteBuffer> minClusteringValues = new ArrayList<>(colCount);
            for (int i = 0; i < colCount; i++)
                minClusteringValues.add(ByteBufferUtil.readWithShortLength(in));

            colCount = in.readInt();
            List<ByteBuffer> maxClusteringValues = new ArrayList<>(colCount);
            for (int i = 0; i < colCount; i++)
                maxClusteringValues.add(ByteBufferUtil.readWithShortLength(in));

            boolean hasLegacyCounterShards = true;
            if (version.tracksLegacyCounterShards())
                hasLegacyCounterShards = in.readBoolean();

<<<<<<< HEAD
            long totalColumnsSet = version.storeRows() ? in.readLong() : -1L;
            long totalRows = version.storeRows() ? in.readLong() : -1L;

            return new StatsMetadata(partitionSizes,
=======
            if (version.hasCommitLogLowerBound())
                commitLogLowerBound = ReplayPosition.serializer.deserialize(in);
            return new StatsMetadata(rowSizes,
>>>>>>> 849a4386
                                     columnCounts,
                                     commitLogLowerBound,
                                     commitLogUpperBound,
                                     minTimestamp,
                                     maxTimestamp,
                                     minLocalDeletionTime,
                                     maxLocalDeletionTime,
                                     minTTL,
                                     maxTTL,
                                     compressionRatio,
                                     tombstoneHistogram,
                                     sstableLevel,
                                     minClusteringValues,
                                     maxClusteringValues,
                                     hasLegacyCounterShards,
                                     repairedAt,
                                     totalColumnsSet,
                                     totalRows);
        }
    }
}<|MERGE_RESOLUTION|>--- conflicted
+++ resolved
@@ -234,57 +234,35 @@
 
     public static class StatsMetadataSerializer implements IMetadataComponentSerializer<StatsMetadata>
     {
-<<<<<<< HEAD
         public int serializedSize(Version version, StatsMetadata component) throws IOException
         {
             int size = 0;
             size += EstimatedHistogram.serializer.serializedSize(component.estimatedPartitionSize);
             size += EstimatedHistogram.serializer.serializedSize(component.estimatedColumnCount);
-            size += ReplayPosition.serializer.serializedSize(component.replayPosition);
+            size += ReplayPosition.serializer.serializedSize(component.commitLogUpperBound);
             if (version.storeRows())
                 size += 8 + 8 + 4 + 4 + 4 + 4 + 8 + 8; // mix/max timestamp(long), min/maxLocalDeletionTime(int), min/max TTL, compressionRatio(double), repairedAt (long)
             else
                 size += 8 + 8 + 4 + 8 + 8; // mix/max timestamp(long), maxLocalDeletionTime(int), compressionRatio(double), repairedAt (long)
             size += StreamingHistogram.serializer.serializedSize(component.estimatedTombstoneDropTime);
             size += TypeSizes.sizeof(component.sstableLevel);
-=======
-        public int serializedSize(StatsMetadata component, Version version) throws IOException
-        {
-            int size = 0;
-            size += EstimatedHistogram.serializer.serializedSize(component.estimatedRowSize, TypeSizes.NATIVE);
-            size += EstimatedHistogram.serializer.serializedSize(component.estimatedColumnCount, TypeSizes.NATIVE);
-            size += ReplayPosition.serializer.serializedSize(component.commitLogUpperBound, TypeSizes.NATIVE);
-            size += 8 + 8 + 4 + 8 + 8; // mix/max timestamp(long), maxLocalDeletionTime(int), compressionRatio(double), repairedAt (long)
-            size += StreamingHistogram.serializer.serializedSize(component.estimatedTombstoneDropTime, TypeSizes.NATIVE);
-            size += TypeSizes.NATIVE.sizeof(component.sstableLevel);
->>>>>>> 849a4386
             // min column names
             size += 4;
             for (ByteBuffer value : component.minClusteringValues)
                 size += 2 + value.remaining(); // with short length
             // max column names
             size += 4;
-<<<<<<< HEAD
             for (ByteBuffer value : component.maxClusteringValues)
                 size += 2 + value.remaining(); // with short length
             size += TypeSizes.sizeof(component.hasLegacyCounterShards);
             if (version.storeRows())
                 size += 8 + 8; // totalColumnsSet, totalRows
+            if (version.hasCommitLogLowerBound())
+                size += ReplayPosition.serializer.serializedSize(component.commitLogLowerBound);
             return size;
         }
 
         public void serialize(Version version, StatsMetadata component, DataOutputPlus out) throws IOException
-=======
-            for (ByteBuffer columnName : component.maxColumnNames)
-                size += 2 + columnName.remaining(); // with short length
-            size += TypeSizes.NATIVE.sizeof(component.hasLegacyCounterShards);
-            if (version.hasCommitLogLowerBound())
-                size += ReplayPosition.serializer.serializedSize(component.commitLogLowerBound, TypeSizes.NATIVE);
-            return size;
-        }
-
-        public void serialize(StatsMetadata component, Version version, DataOutputPlus out) throws IOException
->>>>>>> 849a4386
         {
             EstimatedHistogram.serializer.serialize(component.estimatedPartitionSize, out);
             EstimatedHistogram.serializer.serialize(component.estimatedColumnCount, out);
@@ -310,17 +288,15 @@
             for (ByteBuffer value : component.maxClusteringValues)
                 ByteBufferUtil.writeWithShortLength(value, out);
             out.writeBoolean(component.hasLegacyCounterShards);
-<<<<<<< HEAD
 
             if (version.storeRows())
             {
                 out.writeLong(component.totalColumnsSet);
                 out.writeLong(component.totalRows);
             }
-=======
+
             if (version.hasCommitLogLowerBound())
                 ReplayPosition.serializer.serialize(component.commitLogLowerBound, out);
->>>>>>> 849a4386
         }
 
         public StatsMetadata deserialize(Version version, DataInputPlus in) throws IOException
@@ -357,16 +333,13 @@
             if (version.tracksLegacyCounterShards())
                 hasLegacyCounterShards = in.readBoolean();
 
-<<<<<<< HEAD
             long totalColumnsSet = version.storeRows() ? in.readLong() : -1L;
             long totalRows = version.storeRows() ? in.readLong() : -1L;
 
-            return new StatsMetadata(partitionSizes,
-=======
             if (version.hasCommitLogLowerBound())
                 commitLogLowerBound = ReplayPosition.serializer.deserialize(in);
-            return new StatsMetadata(rowSizes,
->>>>>>> 849a4386
+
+            return new StatsMetadata(partitionSizes,
                                      columnCounts,
                                      commitLogLowerBound,
                                      commitLogUpperBound,
