--- conflicted
+++ resolved
@@ -2024,26 +2024,44 @@
 
         public RowIterator computeNext()
         {
-            while (sentQueryIterator == null || !sentQueryIterator.hasNext())
-            {
-                // If we don't have more range to handle, we're done
-                if (!ranges.hasNext())
-                    return endOfData();
-
-                // else, sends the next batch of concurrent queries (after having close the previous iterator)
-                if (sentQueryIterator != null)
-                {
-                    liveReturned += counter.counted();
-                    sentQueryIterator.close();
-
-                    // It's not the first batch of queries and we're not done, so we we can use what has been
-                    // returned so far to improve our rows-per-range estimate and update the concurrency accordingly
-                    updateConcurrencyFactor();
-                }
-                sentQueryIterator = sendNextRequests();
-            }
-
-            return sentQueryIterator.next();
+            try
+            {
+                while (sentQueryIterator == null || !sentQueryIterator.hasNext())
+                {
+                    // If we don't have more range to handle, we're done
+                    if (!ranges.hasNext())
+                        return endOfData();
+
+                    // else, sends the next batch of concurrent queries (after having close the previous iterator)
+                    if (sentQueryIterator != null)
+                    {
+                        liveReturned += counter.counted();
+                        sentQueryIterator.close();
+
+                        // It's not the first batch of queries and we're not done, so we we can use what has been
+                        // returned so far to improve our rows-per-range estimate and update the concurrency accordingly
+                        updateConcurrencyFactor();
+                    }
+                    sentQueryIterator = sendNextRequests();
+                }
+
+                return sentQueryIterator.next();
+            }
+            catch (UnavailableException e)
+            {
+                rangeMetrics.unavailables.mark();
+                throw e;
+            }
+            catch (ReadTimeoutException e)
+            {
+                rangeMetrics.timeouts.mark();
+                throw e;
+            }
+            catch (ReadFailureException e)
+            {
+                rangeMetrics.failures.mark();
+                throw e;
+            }
         }
 
         private void updateConcurrencyFactor()
@@ -2093,27 +2111,8 @@
 
             return new SingleRangeResponse(handler);
         }
-<<<<<<< HEAD
 
         private PartitionIterator sendNextRequests()
-=======
-        catch (ReadTimeoutException e)
-        {
-            rangeMetrics.timeouts.mark();
-            throw e;
-        }
-        catch (UnavailableException e)
-        {
-            rangeMetrics.unavailables.mark();
-            throw e;
-        }
-        catch (ReadFailureException e)
-        {
-            rangeMetrics.failures.mark();
-            throw e;
-        }
-        finally
->>>>>>> e86d531e
         {
             List<PartitionIterator> concurrentQueries = new ArrayList<>(concurrencyFactor);
             for (int i = 0; i < concurrencyFactor && ranges.hasNext(); i++)
@@ -2147,7 +2146,6 @@
 
     @SuppressWarnings("resource")
     public static PartitionIterator getRangeSlice(PartitionRangeReadCommand command, ConsistencyLevel consistencyLevel)
-    throws UnavailableException, ReadFailureException, ReadTimeoutException
     {
         Tracing.trace("Computing ranges to query");
 
