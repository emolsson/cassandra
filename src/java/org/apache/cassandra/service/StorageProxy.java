/*
 * Licensed to the Apache Software Foundation (ASF) under one
 * or more contributor license agreements.  See the NOTICE file
 * distributed with this work for additional information
 * regarding copyright ownership.  The ASF licenses this file
 * to you under the Apache License, Version 2.0 (the
 * "License"); you may not use this file except in compliance
 * with the License.  You may obtain a copy of the License at
 *
 *     http://www.apache.org/licenses/LICENSE-2.0
 *
 * Unless required by applicable law or agreed to in writing, software
 * distributed under the License is distributed on an "AS IS" BASIS,
 * WITHOUT WARRANTIES OR CONDITIONS OF ANY KIND, either express or implied.
 * See the License for the specific language governing permissions and
 * limitations under the License.
 */
package org.apache.cassandra.service;

import java.io.IOException;
import java.lang.management.ManagementFactory;
import java.net.InetAddress;
import java.nio.ByteBuffer;
import java.util.*;
import java.util.concurrent.*;
import java.util.concurrent.atomic.AtomicInteger;
import java.util.concurrent.atomic.AtomicLong;

import javax.management.MBeanServer;
import javax.management.ObjectName;

import com.google.common.base.Predicate;
import com.google.common.cache.CacheLoader;
import com.google.common.collect.*;
import com.google.common.primitives.Ints;
import com.google.common.util.concurrent.Uninterruptibles;

import org.apache.commons.lang3.StringUtils;

import org.slf4j.Logger;
import org.slf4j.LoggerFactory;

import org.apache.cassandra.batchlog.Batch;
import org.apache.cassandra.batchlog.BatchlogManager;
import org.apache.cassandra.concurrent.Stage;
import org.apache.cassandra.concurrent.StageManager;
import org.apache.cassandra.schema.TableMetadata;
import org.apache.cassandra.config.DatabaseDescriptor;
import org.apache.cassandra.schema.Schema;
import org.apache.cassandra.schema.SchemaConstants;
import org.apache.cassandra.db.*;
import org.apache.cassandra.db.filter.DataLimits;
import org.apache.cassandra.db.filter.TombstoneOverwhelmingException;
import org.apache.cassandra.db.partitions.*;
import org.apache.cassandra.db.rows.RowIterator;
import org.apache.cassandra.db.view.ViewUtils;
import org.apache.cassandra.dht.*;
import org.apache.cassandra.exceptions.*;
import org.apache.cassandra.gms.FailureDetector;
import org.apache.cassandra.gms.Gossiper;
import org.apache.cassandra.hints.Hint;
import org.apache.cassandra.hints.HintsService;
import org.apache.cassandra.index.Index;
import org.apache.cassandra.io.util.DataOutputBuffer;
import org.apache.cassandra.locator.*;
import org.apache.cassandra.metrics.*;
import org.apache.cassandra.net.*;
import org.apache.cassandra.service.paxos.Commit;
import org.apache.cassandra.service.paxos.PaxosState;
import org.apache.cassandra.service.paxos.PrepareCallback;
import org.apache.cassandra.service.paxos.ProposeCallback;
import org.apache.cassandra.net.MessagingService.Verb;
import org.apache.cassandra.tracing.Tracing;
import org.apache.cassandra.triggers.TriggerExecutor;
import org.apache.cassandra.utils.*;
import org.apache.cassandra.utils.AbstractIterator;

public class StorageProxy implements StorageProxyMBean
{
    public static final String MBEAN_NAME = "org.apache.cassandra.db:type=StorageProxy";
    private static final Logger logger = LoggerFactory.getLogger(StorageProxy.class);

    public static final String UNREACHABLE = "UNREACHABLE";

    private static final WritePerformer standardWritePerformer;
    private static final WritePerformer counterWritePerformer;
    private static final WritePerformer counterWriteOnCoordinatorPerformer;

    public static final StorageProxy instance = new StorageProxy();

    private static volatile int maxHintsInProgress = 128 * FBUtilities.getAvailableProcessors();
    private static final CacheLoader<InetAddress, AtomicInteger> hintsInProgress = new CacheLoader<InetAddress, AtomicInteger>()
    {
        public AtomicInteger load(InetAddress inetAddress)
        {
            return new AtomicInteger(0);
        }
    };
    private static final ClientRequestMetrics readMetrics = new ClientRequestMetrics("Read");
    private static final ClientRequestMetrics rangeMetrics = new ClientRequestMetrics("RangeSlice");
    private static final ClientWriteRequestMetrics writeMetrics = new ClientWriteRequestMetrics("Write");
    private static final CASClientWriteRequestMetrics casWriteMetrics = new CASClientWriteRequestMetrics("CASWrite");
    private static final CASClientRequestMetrics casReadMetrics = new CASClientRequestMetrics("CASRead");
    private static final ViewWriteMetrics viewWriteMetrics = new ViewWriteMetrics("ViewWrite");
    private static final Map<ConsistencyLevel, ClientRequestMetrics> readMetricsMap = new EnumMap<>(ConsistencyLevel.class);
    private static final Map<ConsistencyLevel, ClientWriteRequestMetrics> writeMetricsMap = new EnumMap<>(ConsistencyLevel.class);

    private static final double CONCURRENT_SUBREQUESTS_MARGIN = 0.10;

    private StorageProxy()
    {
    }

    static
    {
        MBeanServer mbs = ManagementFactory.getPlatformMBeanServer();
        try
        {
            mbs.registerMBean(instance, new ObjectName(MBEAN_NAME));
        }
        catch (Exception e)
        {
            throw new RuntimeException(e);
        }

        HintsService.instance.registerMBean();
        HintedHandOffManager.instance.registerMBean();

        standardWritePerformer = new WritePerformer()
        {
            public void apply(IMutation mutation,
                              Iterable<InetAddress> targets,
                              AbstractWriteResponseHandler<IMutation> responseHandler,
                              String localDataCenter,
                              ConsistencyLevel consistency_level)
            throws OverloadedException
            {
                assert mutation instanceof Mutation;
                sendToHintedEndpoints((Mutation) mutation, targets, responseHandler, localDataCenter, Stage.MUTATION);
            }
        };

        /*
         * We execute counter writes in 2 places: either directly in the coordinator node if it is a replica, or
         * in CounterMutationVerbHandler on a replica othewise. The write must be executed on the COUNTER_MUTATION stage
         * but on the latter case, the verb handler already run on the COUNTER_MUTATION stage, so we must not execute the
         * underlying on the stage otherwise we risk a deadlock. Hence two different performer.
         */
        counterWritePerformer = new WritePerformer()
        {
            public void apply(IMutation mutation,
                              Iterable<InetAddress> targets,
                              AbstractWriteResponseHandler<IMutation> responseHandler,
                              String localDataCenter,
                              ConsistencyLevel consistencyLevel)
            {
                counterWriteTask(mutation, targets, responseHandler, localDataCenter).run();
            }
        };

        counterWriteOnCoordinatorPerformer = new WritePerformer()
        {
            public void apply(IMutation mutation,
                              Iterable<InetAddress> targets,
                              AbstractWriteResponseHandler<IMutation> responseHandler,
                              String localDataCenter,
                              ConsistencyLevel consistencyLevel)
            {
                StageManager.getStage(Stage.COUNTER_MUTATION)
                            .execute(counterWriteTask(mutation, targets, responseHandler, localDataCenter));
            }
        };

        for(ConsistencyLevel level : ConsistencyLevel.values())
        {
            readMetricsMap.put(level, new ClientRequestMetrics("Read-" + level.name()));
            writeMetricsMap.put(level, new ClientWriteRequestMetrics("Write-" + level.name()));
        }
    }

    /**
     * Apply @param updates if and only if the current values in the row for @param key
     * match the provided @param conditions.  The algorithm is "raw" Paxos: that is, Paxos
     * minus leader election -- any node in the cluster may propose changes for any row,
     * which (that is, the row) is the unit of values being proposed, not single columns.
     *
     * The Paxos cohort is only the replicas for the given key, not the entire cluster.
     * So we expect performance to be reasonable, but CAS is still intended to be used
     * "when you really need it," not for all your updates.
     *
     * There are three phases to Paxos:
     *  1. Prepare: the coordinator generates a ballot (timeUUID in our case) and asks replicas to (a) promise
     *     not to accept updates from older ballots and (b) tell us about the most recent update it has already
     *     accepted.
     *  2. Accept: if a majority of replicas reply, the coordinator asks replicas to accept the value of the
     *     highest proposal ballot it heard about, or a new value if no in-progress proposals were reported.
     *  3. Commit (Learn): if a majority of replicas acknowledge the accept request, we can commit the new
     *     value.
     *
     *  Commit procedure is not covered in "Paxos Made Simple," and only briefly mentioned in "Paxos Made Live,"
     *  so here is our approach:
     *   3a. The coordinator sends a commit message to all replicas with the ballot and value.
     *   3b. Because of 1-2, this will be the highest-seen commit ballot.  The replicas will note that,
     *       and send it with subsequent promise replies.  This allows us to discard acceptance records
     *       for successfully committed replicas, without allowing incomplete proposals to commit erroneously
     *       later on.
     *
     *  Note that since we are performing a CAS rather than a simple update, we perform a read (of committed
     *  values) between the prepare and accept phases.  This gives us a slightly longer window for another
     *  coordinator to come along and trump our own promise with a newer one but is otherwise safe.
     *
     * @param keyspaceName the keyspace for the CAS
     * @param cfName the column family for the CAS
     * @param key the row key for the row to CAS
     * @param request the conditions for the CAS to apply as well as the update to perform if the conditions hold.
     * @param consistencyForPaxos the consistency for the paxos prepare and propose round. This can only be either SERIAL or LOCAL_SERIAL.
     * @param consistencyForCommit the consistency for write done during the commit phase. This can be anything, except SERIAL or LOCAL_SERIAL.
     *
     * @return null if the operation succeeds in updating the row, or the current values corresponding to conditions.
     * (since, if the CAS doesn't succeed, it means the current value do not match the conditions).
     */
    public static RowIterator cas(String keyspaceName,
                                  String cfName,
                                  DecoratedKey key,
                                  CASRequest request,
                                  ConsistencyLevel consistencyForPaxos,
                                  ConsistencyLevel consistencyForCommit,
                                  ClientState state,
                                  long queryStartNanoTime)
    throws UnavailableException, IsBootstrappingException, RequestFailureException, RequestTimeoutException, InvalidRequestException
    {
        final long startTimeForMetrics = System.nanoTime();
        int contentions = 0;
        try
        {
            consistencyForPaxos.validateForCas();
            consistencyForCommit.validateForCasCommit(keyspaceName);

            TableMetadata metadata = Schema.instance.getTableMetadata(keyspaceName, cfName);

            long timeout = TimeUnit.MILLISECONDS.toNanos(DatabaseDescriptor.getCasContentionTimeout());
            while (System.nanoTime() - queryStartNanoTime < timeout)
            {
                // for simplicity, we'll do a single liveness check at the start of each attempt
                Pair<List<InetAddress>, Integer> p = getPaxosParticipants(metadata, key, consistencyForPaxos);
                List<InetAddress> liveEndpoints = p.left;
                int requiredParticipants = p.right;

                final Pair<UUID, Integer> pair = beginAndRepairPaxos(queryStartNanoTime, key, metadata, liveEndpoints, requiredParticipants, consistencyForPaxos, consistencyForCommit, true, state);
                final UUID ballot = pair.left;
                contentions += pair.right;

                // read the current values and check they validate the conditions
                Tracing.trace("Reading existing values for CAS precondition");
                SinglePartitionReadCommand readCommand = request.readCommand(FBUtilities.nowInSeconds());
                ConsistencyLevel readConsistency = consistencyForPaxos == ConsistencyLevel.LOCAL_SERIAL ? ConsistencyLevel.LOCAL_QUORUM : ConsistencyLevel.QUORUM;

                FilteredPartition current;
                try (RowIterator rowIter = readOne(readCommand, readConsistency, queryStartNanoTime))
                {
                    current = FilteredPartition.create(rowIter);
                }

                if (!request.appliesTo(current))
                {
                    Tracing.trace("CAS precondition does not match current values {}", current);
                    casWriteMetrics.conditionNotMet.inc();
                    return current.rowIterator();
                }

                // finish the paxos round w/ the desired updates
                // TODO turn null updates into delete?
                PartitionUpdate updates = request.makeUpdates(current);

                long size = updates.dataSize();
                casWriteMetrics.mutationSize.update(size);
                writeMetricsMap.get(consistencyForPaxos).mutationSize.update(size);

                // Apply triggers to cas updates. A consideration here is that
                // triggers emit Mutations, and so a given trigger implementation
                // may generate mutations for partitions other than the one this
                // paxos round is scoped for. In this case, TriggerExecutor will
                // validate that the generated mutations are targetted at the same
                // partition as the initial updates and reject (via an
                // InvalidRequestException) any which aren't.
                updates = TriggerExecutor.instance.execute(updates);


                Commit proposal = Commit.newProposal(ballot, updates);
                Tracing.trace("CAS precondition is met; proposing client-requested updates for {}", ballot);
                if (proposePaxos(proposal, liveEndpoints, requiredParticipants, true, consistencyForPaxos, queryStartNanoTime))
                {
                    commitPaxos(proposal, consistencyForCommit, true, queryStartNanoTime);
                    Tracing.trace("CAS successful");
                    return null;
                }

                Tracing.trace("Paxos proposal not accepted (pre-empted by a higher ballot)");
                contentions++;
                Uninterruptibles.sleepUninterruptibly(ThreadLocalRandom.current().nextInt(100), TimeUnit.MILLISECONDS);
                // continue to retry
            }

            throw new WriteTimeoutException(WriteType.CAS, consistencyForPaxos, 0, consistencyForPaxos.blockFor(Keyspace.open(keyspaceName)));
        }
        catch (WriteTimeoutException|ReadTimeoutException e)
        {
            casWriteMetrics.timeouts.mark();
            writeMetricsMap.get(consistencyForPaxos).timeouts.mark();
            throw e;
        }
        catch (WriteFailureException|ReadFailureException e)
        {
            casWriteMetrics.failures.mark();
            writeMetricsMap.get(consistencyForPaxos).failures.mark();
            throw e;
        }
        catch(UnavailableException e)
        {
            casWriteMetrics.unavailables.mark();
            writeMetricsMap.get(consistencyForPaxos).unavailables.mark();
            throw e;
        }
        finally
        {
            recordCasContention(contentions);
            final long latency = System.nanoTime() - startTimeForMetrics;
            casWriteMetrics.addNano(latency);
            writeMetricsMap.get(consistencyForPaxos).addNano(latency);
        }
    }

    private static void recordCasContention(int contentions)
    {
        if(contentions > 0)
            casWriteMetrics.contention.update(contentions);
    }

    private static Predicate<InetAddress> sameDCPredicateFor(final String dc)
    {
        final IEndpointSnitch snitch = DatabaseDescriptor.getEndpointSnitch();
        return new Predicate<InetAddress>()
        {
            public boolean apply(InetAddress host)
            {
                return dc.equals(snitch.getDatacenter(host));
            }
        };
    }

    private static Pair<List<InetAddress>, Integer> getPaxosParticipants(TableMetadata metadata, DecoratedKey key, ConsistencyLevel consistencyForPaxos) throws UnavailableException
    {
        Token tk = key.getToken();
        List<InetAddress> naturalEndpoints = StorageService.instance.getNaturalEndpoints(metadata.keyspace, tk);
        Collection<InetAddress> pendingEndpoints = StorageService.instance.getTokenMetadata().pendingEndpointsFor(tk, metadata.keyspace);
        if (consistencyForPaxos == ConsistencyLevel.LOCAL_SERIAL)
        {
            // Restrict naturalEndpoints and pendingEndpoints to node in the local DC only
            String localDc = DatabaseDescriptor.getEndpointSnitch().getDatacenter(FBUtilities.getBroadcastAddress());
            Predicate<InetAddress> isLocalDc = sameDCPredicateFor(localDc);
            naturalEndpoints = ImmutableList.copyOf(Iterables.filter(naturalEndpoints, isLocalDc));
            pendingEndpoints = ImmutableList.copyOf(Iterables.filter(pendingEndpoints, isLocalDc));
        }
        int participants = pendingEndpoints.size() + naturalEndpoints.size();
        int requiredParticipants = participants / 2 + 1; // See CASSANDRA-8346, CASSANDRA-833
        List<InetAddress> liveEndpoints = ImmutableList.copyOf(Iterables.filter(Iterables.concat(naturalEndpoints, pendingEndpoints), IAsyncCallback.isAlive));
        if (liveEndpoints.size() < requiredParticipants)
            throw new UnavailableException(consistencyForPaxos, requiredParticipants, liveEndpoints.size());

        // We cannot allow CAS operations with 2 or more pending endpoints, see #8346.
        // Note that we fake an impossible number of required nodes in the unavailable exception
        // to nail home the point that it's an impossible operation no matter how many nodes are live.
        if (pendingEndpoints.size() > 1)
            throw new UnavailableException(String.format("Cannot perform LWT operation as there is more than one (%d) pending range movement", pendingEndpoints.size()),
                                           consistencyForPaxos,
                                           participants + 1,
                                           liveEndpoints.size());

        return Pair.create(liveEndpoints, requiredParticipants);
    }

    /**
     * begin a Paxos session by sending a prepare request and completing any in-progress requests seen in the replies
     *
     * @return the Paxos ballot promised by the replicas if no in-progress requests were seen and a quorum of
     * nodes have seen the mostRecentCommit.  Otherwise, return null.
     */
    private static Pair<UUID, Integer> beginAndRepairPaxos(long queryStartNanoTime,
                                                           DecoratedKey key,
                                                           TableMetadata metadata,
                                                           List<InetAddress> liveEndpoints,
                                                           int requiredParticipants,
                                                           ConsistencyLevel consistencyForPaxos,
                                                           ConsistencyLevel consistencyForCommit,
                                                           final boolean isWrite,
                                                           ClientState state)
    throws WriteTimeoutException, WriteFailureException
    {
        long timeout = TimeUnit.MILLISECONDS.toNanos(DatabaseDescriptor.getCasContentionTimeout());

        PrepareCallback summary = null;
        int contentions = 0;
        while (System.nanoTime() - queryStartNanoTime < timeout)
        {
            // We want a timestamp that is guaranteed to be unique for that node (so that the ballot is globally unique), but if we've got a prepare rejected
            // already we also want to make sure we pick a timestamp that has a chance to be promised, i.e. one that is greater that the most recently known
            // in progress (#5667). Lastly, we don't want to use a timestamp that is older than the last one assigned by ClientState or operations may appear
            // out-of-order (#7801).
            long minTimestampMicrosToUse = summary == null ? Long.MIN_VALUE : 1 + UUIDGen.microsTimestamp(summary.mostRecentInProgressCommit.ballot);
            long ballotMicros = state.getTimestampForPaxos(minTimestampMicrosToUse);
            // Note that ballotMicros is not guaranteed to be unique if two proposal are being handled concurrently by the same coordinator. But we still
            // need ballots to be unique for each proposal so we have to use getRandomTimeUUIDFromMicros.
            UUID ballot = UUIDGen.getRandomTimeUUIDFromMicros(ballotMicros);

            // prepare
            Tracing.trace("Preparing {}", ballot);
            Commit toPrepare = Commit.newPrepare(key, metadata, ballot);
            summary = preparePaxos(toPrepare, liveEndpoints, requiredParticipants, consistencyForPaxos, queryStartNanoTime);
            if (!summary.promised)
            {
                Tracing.trace("Some replicas have already promised a higher ballot than ours; aborting");
                contentions++;
                // sleep a random amount to give the other proposer a chance to finish
                Uninterruptibles.sleepUninterruptibly(ThreadLocalRandom.current().nextInt(100), TimeUnit.MILLISECONDS);
                continue;
            }

            Commit inProgress = summary.mostRecentInProgressCommitWithUpdate;
            Commit mostRecent = summary.mostRecentCommit;

            // If we have an in-progress ballot greater than the MRC we know, then it's an in-progress round that
            // needs to be completed, so do it.
            if (!inProgress.update.isEmpty() && inProgress.isAfter(mostRecent))
            {
                Tracing.trace("Finishing incomplete paxos round {}", inProgress);
                if(isWrite)
                    casWriteMetrics.unfinishedCommit.inc();
                else
                    casReadMetrics.unfinishedCommit.inc();
                Commit refreshedInProgress = Commit.newProposal(ballot, inProgress.update);
                if (proposePaxos(refreshedInProgress, liveEndpoints, requiredParticipants, false, consistencyForPaxos, queryStartNanoTime))
                {
                    try
                    {
                        commitPaxos(refreshedInProgress, consistencyForCommit, false, queryStartNanoTime);
                    }
                    catch (WriteTimeoutException e)
                    {
                        recordCasContention(contentions);
                        // We're still doing preparation for the paxos rounds, so we want to use the CAS (see CASSANDRA-8672)
                        throw new WriteTimeoutException(WriteType.CAS, e.consistency, e.received, e.blockFor);
                    }
                }
                else
                {
                    Tracing.trace("Some replicas have already promised a higher ballot than ours; aborting");
                    // sleep a random amount to give the other proposer a chance to finish
                    contentions++;
                    Uninterruptibles.sleepUninterruptibly(ThreadLocalRandom.current().nextInt(100), TimeUnit.MILLISECONDS);
                }
                continue;
            }

            // To be able to propose our value on a new round, we need a quorum of replica to have learn the previous one. Why is explained at:
            // https://issues.apache.org/jira/browse/CASSANDRA-5062?focusedCommentId=13619810&page=com.atlassian.jira.plugin.system.issuetabpanels:comment-tabpanel#comment-13619810)
            // Since we waited for quorum nodes, if some of them haven't seen the last commit (which may just be a timing issue, but may also
            // mean we lost messages), we pro-actively "repair" those nodes, and retry.
            int nowInSec = Ints.checkedCast(TimeUnit.MICROSECONDS.toSeconds(ballotMicros));
            Iterable<InetAddress> missingMRC = summary.replicasMissingMostRecentCommit(metadata, nowInSec);
            if (Iterables.size(missingMRC) > 0)
            {
                Tracing.trace("Repairing replicas that missed the most recent commit");
                sendCommit(mostRecent, missingMRC);
                // TODO: provided commits don't invalid the prepare we just did above (which they don't), we could just wait
                // for all the missingMRC to acknowledge this commit and then move on with proposing our value. But that means
                // adding the ability to have commitPaxos block, which is exactly CASSANDRA-5442 will do. So once we have that
                // latter ticket, we can pass CL.ALL to the commit above and remove the 'continue'.
                continue;
            }

            return Pair.create(ballot, contentions);
        }

        recordCasContention(contentions);
        throw new WriteTimeoutException(WriteType.CAS, consistencyForPaxos, 0, consistencyForPaxos.blockFor(Keyspace.open(metadata.keyspace)));
    }

    /**
     * Unlike commitPaxos, this does not wait for replies
     */
    private static void sendCommit(Commit commit, Iterable<InetAddress> replicas)
    {
        MessageOut<Commit> message = new MessageOut<Commit>(MessagingService.Verb.PAXOS_COMMIT, commit, Commit.serializer);
        for (InetAddress target : replicas)
            MessagingService.instance().sendOneWay(message, target);
    }

    private static PrepareCallback preparePaxos(Commit toPrepare, List<InetAddress> endpoints, int requiredParticipants, ConsistencyLevel consistencyForPaxos, long queryStartNanoTime)
    throws WriteTimeoutException
    {
        PrepareCallback callback = new PrepareCallback(toPrepare.update.partitionKey(), toPrepare.update.metadata(), requiredParticipants, consistencyForPaxos, queryStartNanoTime);
        MessageOut<Commit> message = new MessageOut<Commit>(MessagingService.Verb.PAXOS_PREPARE, toPrepare, Commit.serializer);
        for (InetAddress target : endpoints)
            MessagingService.instance().sendRR(message, target, callback);
        callback.await();
        return callback;
    }

    private static boolean proposePaxos(Commit proposal, List<InetAddress> endpoints, int requiredParticipants, boolean timeoutIfPartial, ConsistencyLevel consistencyLevel, long queryStartNanoTime)
    throws WriteTimeoutException
    {
        ProposeCallback callback = new ProposeCallback(endpoints.size(), requiredParticipants, !timeoutIfPartial, consistencyLevel, queryStartNanoTime);
        MessageOut<Commit> message = new MessageOut<Commit>(MessagingService.Verb.PAXOS_PROPOSE, proposal, Commit.serializer);
        for (InetAddress target : endpoints)
            MessagingService.instance().sendRR(message, target, callback);

        callback.await();

        if (callback.isSuccessful())
            return true;

        if (timeoutIfPartial && !callback.isFullyRefused())
            throw new WriteTimeoutException(WriteType.CAS, consistencyLevel, callback.getAcceptCount(), requiredParticipants);

        return false;
    }

    private static void commitPaxos(Commit proposal, ConsistencyLevel consistencyLevel, boolean shouldHint, long queryStartNanoTime) throws WriteTimeoutException
    {
        boolean shouldBlock = consistencyLevel != ConsistencyLevel.ANY;
        Keyspace keyspace = Keyspace.open(proposal.update.metadata().keyspace);

        Token tk = proposal.update.partitionKey().getToken();
        List<InetAddress> naturalEndpoints = StorageService.instance.getNaturalEndpoints(keyspace.getName(), tk);
        Collection<InetAddress> pendingEndpoints = StorageService.instance.getTokenMetadata().pendingEndpointsFor(tk, keyspace.getName());

        AbstractWriteResponseHandler<Commit> responseHandler = null;
        if (shouldBlock)
        {
            AbstractReplicationStrategy rs = keyspace.getReplicationStrategy();
            responseHandler = rs.getWriteResponseHandler(naturalEndpoints, pendingEndpoints, consistencyLevel, null, WriteType.SIMPLE, queryStartNanoTime);
            responseHandler.setSupportsBackPressure(false);
        }

        MessageOut<Commit> message = new MessageOut<Commit>(MessagingService.Verb.PAXOS_COMMIT, proposal, Commit.serializer);
        for (InetAddress destination : Iterables.concat(naturalEndpoints, pendingEndpoints))
        {
            checkHintOverload(destination);

            if (FailureDetector.instance.isAlive(destination))
            {
                if (shouldBlock)
                {
                    if (canDoLocalRequest(destination))
                        commitPaxosLocal(message, responseHandler);
                    else
                        MessagingService.instance().sendRR(message, destination, responseHandler, shouldHint);
                }
                else
                {
                    MessagingService.instance().sendOneWay(message, destination);
                }
            }
            else
            {
                if (responseHandler != null)
                {
                    responseHandler.expired();
                }
                if (shouldHint)
                {
                    submitHint(proposal.makeMutation(), destination, null);
                }
            }
        }

        if (shouldBlock)
            responseHandler.get();
    }

    /**
     * Commit a PAXOS task locally, and if the task times out rather then submitting a real hint
     * submit a fake one that executes immediately on the mutation stage, but generates the necessary backpressure
     * signal for hints
     */
    private static void commitPaxosLocal(final MessageOut<Commit> message, final AbstractWriteResponseHandler<?> responseHandler)
    {
        StageManager.getStage(MessagingService.verbStages.get(MessagingService.Verb.PAXOS_COMMIT)).maybeExecuteImmediately(new LocalMutationRunnable()
        {
            public void runMayThrow()
            {
                try
                {
                    PaxosState.commit(message.payload);
                    if (responseHandler != null)
                        responseHandler.response(null);
                }
                catch (Exception ex)
                {
                    if (!(ex instanceof WriteTimeoutException))
                        logger.error("Failed to apply paxos commit locally : {}", ex);
                    responseHandler.onFailure(FBUtilities.getBroadcastAddress(), RequestFailureReason.UNKNOWN);
                }
            }

            @Override
            protected Verb verb()
            {
                return MessagingService.Verb.PAXOS_COMMIT;
            }
        });
    }

    /**
     * Use this method to have these Mutations applied
     * across all replicas. This method will take care
     * of the possibility of a replica being down and hint
     * the data across to some other replica.
     *
     * @param mutations the mutations to be applied across the replicas
     * @param consistency_level the consistency level for the operation
     * @param queryStartNanoTime the value of System.nanoTime() when the query started to be processed
     */
    public static void mutate(Collection<? extends IMutation> mutations, ConsistencyLevel consistency_level, long queryStartNanoTime)
    throws UnavailableException, OverloadedException, WriteTimeoutException, WriteFailureException
    {
        Tracing.trace("Determining replicas for mutation");
        final String localDataCenter = DatabaseDescriptor.getEndpointSnitch().getDatacenter(FBUtilities.getBroadcastAddress());

        long startTime = System.nanoTime();
        List<AbstractWriteResponseHandler<IMutation>> responseHandlers = new ArrayList<>(mutations.size());

        try
        {
            for (IMutation mutation : mutations)
            {
                if (mutation instanceof CounterMutation)
                {
                    responseHandlers.add(mutateCounter((CounterMutation)mutation, localDataCenter, queryStartNanoTime));
                }
                else
                {
                    WriteType wt = mutations.size() <= 1 ? WriteType.SIMPLE : WriteType.UNLOGGED_BATCH;
                    responseHandlers.add(performWrite(mutation, consistency_level, localDataCenter, standardWritePerformer, null, wt, queryStartNanoTime));
                }
            }

            // wait for writes.  throws TimeoutException if necessary
            for (AbstractWriteResponseHandler<IMutation> responseHandler : responseHandlers)
            {
                responseHandler.get();
            }
        }
        catch (WriteTimeoutException|WriteFailureException ex)
        {
            if (consistency_level == ConsistencyLevel.ANY)
            {
                hintMutations(mutations);
            }
            else
            {
                if (ex instanceof WriteFailureException)
                {
                    writeMetrics.failures.mark();
                    writeMetricsMap.get(consistency_level).failures.mark();
                    WriteFailureException fe = (WriteFailureException)ex;
                    Tracing.trace("Write failure; received {} of {} required replies, failed {} requests",
                                  fe.received, fe.blockFor, fe.failureReasonByEndpoint.size());
                }
                else
                {
                    writeMetrics.timeouts.mark();
                    writeMetricsMap.get(consistency_level).timeouts.mark();
                    WriteTimeoutException te = (WriteTimeoutException)ex;
                    Tracing.trace("Write timeout; received {} of {} required replies", te.received, te.blockFor);
                }
                throw ex;
            }
        }
        catch (UnavailableException e)
        {
            writeMetrics.unavailables.mark();
            writeMetricsMap.get(consistency_level).unavailables.mark();
            Tracing.trace("Unavailable");
            throw e;
        }
        catch (OverloadedException e)
        {
            writeMetrics.unavailables.mark();
            writeMetricsMap.get(consistency_level).unavailables.mark();
            Tracing.trace("Overloaded");
            throw e;
        }
        finally
        {
            long latency = System.nanoTime() - startTime;
            writeMetrics.addNano(latency);
            writeMetricsMap.get(consistency_level).addNano(latency);
        }
    }

    /**
     * Hint all the mutations (except counters, which can't be safely retried).  This means
     * we'll re-hint any successful ones; doesn't seem worth it to track individual success
     * just for this unusual case.
     *
     * Only used for CL.ANY
     *
     * @param mutations the mutations that require hints
     */
    private static void hintMutations(Collection<? extends IMutation> mutations)
    {
        for (IMutation mutation : mutations)
            if (!(mutation instanceof CounterMutation))
                hintMutation((Mutation) mutation);

        Tracing.trace("Wrote hints to satisfy CL.ANY after no replicas acknowledged the write");
    }

    private static void hintMutation(Mutation mutation)
    {
        String keyspaceName = mutation.getKeyspaceName();
        Token token = mutation.key().getToken();

        Iterable<InetAddress> endpoints = StorageService.instance.getNaturalAndPendingEndpoints(keyspaceName, token);
        ArrayList<InetAddress> endpointsToHint = new ArrayList<>(Iterables.size(endpoints));

        // local writes can timeout, but cannot be dropped (see LocalMutationRunnable and CASSANDRA-6510),
        // so there is no need to hint or retry.
        for (InetAddress target : endpoints)
            if (!target.equals(FBUtilities.getBroadcastAddress()) && shouldHint(target))
                endpointsToHint.add(target);

        submitHint(mutation, endpointsToHint, null);
    }

    public boolean appliesLocally(Mutation mutation)
    {
        String keyspaceName = mutation.getKeyspaceName();
        Token token = mutation.key().getToken();
        InetAddress local = FBUtilities.getBroadcastAddress();

        return StorageService.instance.getNaturalEndpoints(keyspaceName, token).contains(local)
               || StorageService.instance.getTokenMetadata().pendingEndpointsFor(token, keyspaceName).contains(local);
    }

    /**
     * Use this method to have these Mutations applied
     * across all replicas.
     *
     * @param mutations the mutations to be applied across the replicas
     * @param writeCommitLog if commitlog should be written
     * @param baseComplete time from epoch in ms that the local base mutation was(or will be) completed
     * @param queryStartNanoTime the value of System.nanoTime() when the query started to be processed
     */
    public static void mutateMV(ByteBuffer dataKey, Collection<Mutation> mutations, boolean writeCommitLog, AtomicLong baseComplete, long queryStartNanoTime)
    throws UnavailableException, OverloadedException, WriteTimeoutException
    {
        Tracing.trace("Determining replicas for mutation");
        final String localDataCenter = DatabaseDescriptor.getEndpointSnitch().getDatacenter(FBUtilities.getBroadcastAddress());

        long startTime = System.nanoTime();


        try
        {
            // if we haven't joined the ring, write everything to batchlog because paired replicas may be stale
            final UUID batchUUID = UUIDGen.getTimeUUID();

            if (StorageService.instance.isStarting() || StorageService.instance.isJoining() || StorageService.instance.isMoving())
            {
                BatchlogManager.store(Batch.createLocal(batchUUID, FBUtilities.timestampMicros(),
                                                        mutations), writeCommitLog);
            }
            else
            {
                List<WriteResponseHandlerWrapper> wrappers = new ArrayList<>(mutations.size());
                List<Mutation> nonPairedMutations = new LinkedList<>();
                Token baseToken = StorageService.instance.getTokenMetadata().partitioner.getToken(dataKey);

                ConsistencyLevel consistencyLevel = ConsistencyLevel.ONE;

                //Since the base -> view replication is 1:1 we only need to store the BL locally
                final Collection<InetAddress> batchlogEndpoints = Collections.singleton(FBUtilities.getBroadcastAddress());
                BatchlogResponseHandler.BatchlogCleanup cleanup = new BatchlogResponseHandler.BatchlogCleanup(mutations.size(),
                                                                                                              () -> asyncRemoveFromBatchlog(batchlogEndpoints, batchUUID));
                // add a handler for each mutation - includes checking availability, but doesn't initiate any writes, yet
                for (Mutation mutation : mutations)
                {
                    String keyspaceName = mutation.getKeyspaceName();
                    Token tk = mutation.key().getToken();
                    Optional<InetAddress> pairedEndpoint = ViewUtils.getViewNaturalEndpoint(keyspaceName, baseToken, tk);
                    Collection<InetAddress> pendingEndpoints = StorageService.instance.getTokenMetadata().pendingEndpointsFor(tk, keyspaceName);

                    if (pairedEndpoint.isPresent())
                    {
                        // When local node is the endpoint and there are no pending nodes we can
                        // Just apply the mutation locally.
                        if (pairedEndpoint.get().equals(FBUtilities.getBroadcastAddress())
                            && pendingEndpoints.isEmpty() && StorageService.instance.isJoined())
                            try
                            {
                                mutation.apply(writeCommitLog);
                            }
                            catch (Exception exc)
                            {
                                logger.error("Error applying local view update to keyspace {}: {}", mutation.getKeyspaceName(), mutation);
                                throw exc;
                            }
                        else
                        {
                            wrappers.add(wrapViewBatchResponseHandler(mutation,
                                                                      consistencyLevel,
                                                                      consistencyLevel,
                                                                      Collections.singletonList(pairedEndpoint.get()),
                                                                      baseComplete,
                                                                      WriteType.BATCH,
                                                                      cleanup,
                                                                      queryStartNanoTime));
                        }
                    }
                    else
                    {
                        //if there are no paired endpoints there are probably range movements going on,
                        //so we write to the local batchlog to replay later
                        if (pendingEndpoints.isEmpty())
                            logger.warn("Received base materialized view mutation for key {} that does not belong " +
                                        "to this node. There is probably a range movement happening (move or decommission)," +
                                        "but this node hasn't updated its ring metadata yet. Adding mutation to " +
                                        "local batchlog to be replayed later.",
                                        mutation.key());
                        nonPairedMutations.add(mutation);
                    }
                }

                if (!wrappers.isEmpty())
                {
                    // Apply to local batchlog memtable in this thread
                    BatchlogManager.store(Batch.createLocal(batchUUID, FBUtilities.timestampMicros(), Lists.transform(wrappers, w -> w.mutation)),
                                          writeCommitLog);

                    // now actually perform the writes and wait for them to complete
                    asyncWriteBatchedMutations(wrappers, localDataCenter, Stage.VIEW_MUTATION);
                }

                if (!nonPairedMutations.isEmpty())
                {
                    BatchlogManager.store(Batch.createLocal(batchUUID, FBUtilities.timestampMicros(), nonPairedMutations),
                                          writeCommitLog);
                }
            }
        }
        finally
        {
            viewWriteMetrics.addNano(System.nanoTime() - startTime);
        }
    }

    @SuppressWarnings("unchecked")
    public static void mutateWithTriggers(Collection<? extends IMutation> mutations,
                                          ConsistencyLevel consistencyLevel,
                                          boolean mutateAtomically,
                                          long queryStartNanoTime)
    throws WriteTimeoutException, WriteFailureException, UnavailableException, OverloadedException, InvalidRequestException
    {
        Collection<Mutation> augmented = TriggerExecutor.instance.execute(mutations);

        boolean updatesView = Keyspace.open(mutations.iterator().next().getKeyspaceName())
                              .viewManager
                              .updatesAffectView(mutations, true);

        long size = IMutation.dataSize(mutations);
        writeMetrics.mutationSize.update(size);
        writeMetricsMap.get(consistencyLevel).mutationSize.update(size);

        if (augmented != null)
            mutateAtomically(augmented, consistencyLevel, updatesView, queryStartNanoTime);
        else
        {
            if (mutateAtomically || updatesView)
                mutateAtomically((Collection<Mutation>) mutations, consistencyLevel, updatesView, queryStartNanoTime);
            else
                mutate(mutations, consistencyLevel, queryStartNanoTime);
        }
    }

    /**
     * See mutate. Adds additional steps before and after writing a batch.
     * Before writing the batch (but after doing availability check against the FD for the row replicas):
     *      write the entire batch to a batchlog elsewhere in the cluster.
     * After: remove the batchlog entry (after writing hints for the batch rows, if necessary).
     *
     * @param mutations the Mutations to be applied across the replicas
     * @param consistency_level the consistency level for the operation
     * @param requireQuorumForRemove at least a quorum of nodes will see update before deleting batchlog
     * @param queryStartNanoTime the value of System.nanoTime() when the query started to be processed
     */
    public static void mutateAtomically(Collection<Mutation> mutations,
                                        ConsistencyLevel consistency_level,
                                        boolean requireQuorumForRemove,
                                        long queryStartNanoTime)
    throws UnavailableException, OverloadedException, WriteTimeoutException
    {
        Tracing.trace("Determining replicas for atomic batch");
        long startTime = System.nanoTime();

        List<WriteResponseHandlerWrapper> wrappers = new ArrayList<WriteResponseHandlerWrapper>(mutations.size());
        String localDataCenter = DatabaseDescriptor.getEndpointSnitch().getDatacenter(FBUtilities.getBroadcastAddress());

        try
        {

            // If we are requiring quorum nodes for removal, we upgrade consistency level to QUORUM unless we already
            // require ALL, or EACH_QUORUM. This is so that *at least* QUORUM nodes see the update.
            ConsistencyLevel batchConsistencyLevel = requireQuorumForRemove
                                                     ? ConsistencyLevel.QUORUM
                                                     : consistency_level;

            switch (consistency_level)
            {
                case ALL:
                case EACH_QUORUM:
                    batchConsistencyLevel = consistency_level;
            }

            final Collection<InetAddress> batchlogEndpoints = getBatchlogEndpoints(localDataCenter, batchConsistencyLevel);
            final UUID batchUUID = UUIDGen.getTimeUUID();
            BatchlogResponseHandler.BatchlogCleanup cleanup = new BatchlogResponseHandler.BatchlogCleanup(mutations.size(),
                                                                                                          () -> asyncRemoveFromBatchlog(batchlogEndpoints, batchUUID));

            // add a handler for each mutation - includes checking availability, but doesn't initiate any writes, yet
            for (Mutation mutation : mutations)
            {
                WriteResponseHandlerWrapper wrapper = wrapBatchResponseHandler(mutation,
                                                                               consistency_level,
                                                                               batchConsistencyLevel,
                                                                               WriteType.BATCH,
                                                                               cleanup,
                                                                               queryStartNanoTime);
                // exit early if we can't fulfill the CL at this time.
                wrapper.handler.assureSufficientLiveNodes();
                wrappers.add(wrapper);
            }

            // write to the batchlog
            syncWriteToBatchlog(mutations, batchlogEndpoints, batchUUID, queryStartNanoTime);

            // now actually perform the writes and wait for them to complete
            syncWriteBatchedMutations(wrappers, localDataCenter, Stage.MUTATION);
        }
        catch (UnavailableException e)
        {
            writeMetrics.unavailables.mark();
            writeMetricsMap.get(consistency_level).unavailables.mark();
            Tracing.trace("Unavailable");
            throw e;
        }
        catch (WriteTimeoutException e)
        {
            writeMetrics.timeouts.mark();
            writeMetricsMap.get(consistency_level).timeouts.mark();
            Tracing.trace("Write timeout; received {} of {} required replies", e.received, e.blockFor);
            throw e;
        }
        catch (WriteFailureException e)
        {
            writeMetrics.failures.mark();
            writeMetricsMap.get(consistency_level).failures.mark();
            Tracing.trace("Write failure; received {} of {} required replies", e.received, e.blockFor);
            throw e;
        }
        finally
        {
            long latency = System.nanoTime() - startTime;
            writeMetrics.addNano(latency);
            writeMetricsMap.get(consistency_level).addNano(latency);

        }
    }

    public static boolean canDoLocalRequest(InetAddress replica)
    {
        return replica.equals(FBUtilities.getBroadcastAddress());
    }

    private static void syncWriteToBatchlog(Collection<Mutation> mutations, Collection<InetAddress> endpoints, UUID uuid, long queryStartNanoTime)
    throws WriteTimeoutException, WriteFailureException
    {
        WriteResponseHandler<?> handler = new WriteResponseHandler<>(endpoints,
                                                                     Collections.<InetAddress>emptyList(),
                                                                     endpoints.size() == 1 ? ConsistencyLevel.ONE : ConsistencyLevel.TWO,
                                                                     Keyspace.open(SchemaConstants.SYSTEM_KEYSPACE_NAME),
                                                                     null,
                                                                     WriteType.BATCH_LOG,
                                                                     queryStartNanoTime);

        Batch batch = Batch.createLocal(uuid, FBUtilities.timestampMicros(), mutations);
        MessageOut<Batch> message = new MessageOut<>(MessagingService.Verb.BATCH_STORE, batch, Batch.serializer);
        for (InetAddress target : endpoints)
        {
            logger.trace("Sending batchlog store request {} to {} for {} mutations", batch.id, target, batch.size());

            if (canDoLocalRequest(target))
                performLocally(Stage.MUTATION, Optional.empty(), () -> BatchlogManager.store(batch), handler);
            else
                MessagingService.instance().sendRR(message, target, handler);
        }
        handler.get();
    }

    private static void asyncRemoveFromBatchlog(Collection<InetAddress> endpoints, UUID uuid)
    {
        MessageOut<UUID> message = new MessageOut<>(MessagingService.Verb.BATCH_REMOVE, uuid, UUIDSerializer.serializer);
        for (InetAddress target : endpoints)
        {
            if (logger.isTraceEnabled())
                logger.trace("Sending batchlog remove request {} to {}", uuid, target);

            if (canDoLocalRequest(target))
                performLocally(Stage.MUTATION, () -> BatchlogManager.remove(uuid));
            else
                MessagingService.instance().sendOneWay(message, target);
        }
    }

    private static void asyncWriteBatchedMutations(List<WriteResponseHandlerWrapper> wrappers, String localDataCenter, Stage stage)
    {
        for (WriteResponseHandlerWrapper wrapper : wrappers)
        {
            Iterable<InetAddress> endpoints = Iterables.concat(wrapper.handler.naturalEndpoints, wrapper.handler.pendingEndpoints);

            try
            {
                sendToHintedEndpoints(wrapper.mutation, endpoints, wrapper.handler, localDataCenter, stage);
            }
            catch (OverloadedException | WriteTimeoutException e)
            {
                wrapper.handler.onFailure(FBUtilities.getBroadcastAddress(), RequestFailureReason.UNKNOWN);
            }
        }
    }

    private static void syncWriteBatchedMutations(List<WriteResponseHandlerWrapper> wrappers, String localDataCenter, Stage stage)
    throws WriteTimeoutException, OverloadedException
    {
        for (WriteResponseHandlerWrapper wrapper : wrappers)
        {
            Iterable<InetAddress> endpoints = Iterables.concat(wrapper.handler.naturalEndpoints, wrapper.handler.pendingEndpoints);
            sendToHintedEndpoints(wrapper.mutation, endpoints, wrapper.handler, localDataCenter, stage);
        }


        for (WriteResponseHandlerWrapper wrapper : wrappers)
            wrapper.handler.get();
    }

    /**
     * Perform the write of a mutation given a WritePerformer.
     * Gather the list of write endpoints, apply locally and/or forward the mutation to
     * said write endpoint (deletaged to the actual WritePerformer) and wait for the
     * responses based on consistency level.
     *
     * @param mutation the mutation to be applied
     * @param consistency_level the consistency level for the write operation
     * @param performer the WritePerformer in charge of appliying the mutation
     * given the list of write endpoints (either standardWritePerformer for
     * standard writes or counterWritePerformer for counter writes).
     * @param callback an optional callback to be run if and when the write is
     * @param queryStartNanoTime the value of System.nanoTime() when the query started to be processed
     */
    public static AbstractWriteResponseHandler<IMutation> performWrite(IMutation mutation,
                                                                       ConsistencyLevel consistency_level,
                                                                       String localDataCenter,
                                                                       WritePerformer performer,
                                                                       Runnable callback,
                                                                       WriteType writeType,
                                                                       long queryStartNanoTime)
    throws UnavailableException, OverloadedException
    {
        String keyspaceName = mutation.getKeyspaceName();
        AbstractReplicationStrategy rs = Keyspace.open(keyspaceName).getReplicationStrategy();

        Token tk = mutation.key().getToken();
        List<InetAddress> naturalEndpoints = StorageService.instance.getNaturalEndpoints(keyspaceName, tk);
        Collection<InetAddress> pendingEndpoints = StorageService.instance.getTokenMetadata().pendingEndpointsFor(tk, keyspaceName);

        AbstractWriteResponseHandler<IMutation> responseHandler = rs.getWriteResponseHandler(naturalEndpoints, pendingEndpoints, consistency_level, callback, writeType, queryStartNanoTime);

        // exit early if we can't fulfill the CL at this time
        responseHandler.assureSufficientLiveNodes();

        performer.apply(mutation, Iterables.concat(naturalEndpoints, pendingEndpoints), responseHandler, localDataCenter, consistency_level);
        return responseHandler;
    }

    // same as performWrites except does not initiate writes (but does perform availability checks).
    private static WriteResponseHandlerWrapper wrapBatchResponseHandler(Mutation mutation,
                                                                        ConsistencyLevel consistency_level,
                                                                        ConsistencyLevel batchConsistencyLevel,
                                                                        WriteType writeType,
                                                                        BatchlogResponseHandler.BatchlogCleanup cleanup,
                                                                        long queryStartNanoTime)
    {
        Keyspace keyspace = Keyspace.open(mutation.getKeyspaceName());
        AbstractReplicationStrategy rs = keyspace.getReplicationStrategy();
        String keyspaceName = mutation.getKeyspaceName();
        Token tk = mutation.key().getToken();
        List<InetAddress> naturalEndpoints = StorageService.instance.getNaturalEndpoints(keyspaceName, tk);
        Collection<InetAddress> pendingEndpoints = StorageService.instance.getTokenMetadata().pendingEndpointsFor(tk, keyspaceName);
        AbstractWriteResponseHandler<IMutation> writeHandler = rs.getWriteResponseHandler(naturalEndpoints, pendingEndpoints, consistency_level, null, writeType, queryStartNanoTime);
        BatchlogResponseHandler<IMutation> batchHandler = new BatchlogResponseHandler<>(writeHandler, batchConsistencyLevel.blockFor(keyspace), cleanup, queryStartNanoTime);
        return new WriteResponseHandlerWrapper(batchHandler, mutation);
    }

    /**
     * Same as performWrites except does not initiate writes (but does perform availability checks).
     * Keeps track of ViewWriteMetrics
     */
    private static WriteResponseHandlerWrapper wrapViewBatchResponseHandler(Mutation mutation,
                                                                            ConsistencyLevel consistency_level,
                                                                            ConsistencyLevel batchConsistencyLevel,
                                                                            List<InetAddress> naturalEndpoints,
                                                                            AtomicLong baseComplete,
                                                                            WriteType writeType,
                                                                            BatchlogResponseHandler.BatchlogCleanup cleanup,
                                                                            long queryStartNanoTime)
    {
        Keyspace keyspace = Keyspace.open(mutation.getKeyspaceName());
        AbstractReplicationStrategy rs = keyspace.getReplicationStrategy();
        String keyspaceName = mutation.getKeyspaceName();
        Token tk = mutation.key().getToken();
        Collection<InetAddress> pendingEndpoints = StorageService.instance.getTokenMetadata().pendingEndpointsFor(tk, keyspaceName);
        AbstractWriteResponseHandler<IMutation> writeHandler = rs.getWriteResponseHandler(naturalEndpoints, pendingEndpoints, consistency_level, () -> {
            long delay = Math.max(0, System.currentTimeMillis() - baseComplete.get());
            viewWriteMetrics.viewWriteLatency.update(delay, TimeUnit.MILLISECONDS);
        }, writeType, queryStartNanoTime);
        BatchlogResponseHandler<IMutation> batchHandler = new ViewWriteMetricsWrapped(writeHandler, batchConsistencyLevel.blockFor(keyspace), cleanup, queryStartNanoTime);
        return new WriteResponseHandlerWrapper(batchHandler, mutation);
    }

    // used by atomic_batch_mutate to decouple availability check from the write itself, caches consistency level and endpoints.
    private static class WriteResponseHandlerWrapper
    {
        final BatchlogResponseHandler<IMutation> handler;
        final Mutation mutation;

        WriteResponseHandlerWrapper(BatchlogResponseHandler<IMutation> handler, Mutation mutation)
        {
            this.handler = handler;
            this.mutation = mutation;
        }
    }

    /*
     * Replicas are picked manually:
     * - replicas should be alive according to the failure detector
     * - replicas should be in the local datacenter
     * - choose min(2, number of qualifying candiates above)
     * - allow the local node to be the only replica only if it's a single-node DC
     */
    private static Collection<InetAddress> getBatchlogEndpoints(String localDataCenter, ConsistencyLevel consistencyLevel)
    throws UnavailableException
    {
        TokenMetadata.Topology topology = StorageService.instance.getTokenMetadata().cachedOnlyTokenMap().getTopology();
        Multimap<String, InetAddress> localEndpoints = HashMultimap.create(topology.getDatacenterRacks().get(localDataCenter));
        String localRack = DatabaseDescriptor.getEndpointSnitch().getRack(FBUtilities.getBroadcastAddress());

        Collection<InetAddress> chosenEndpoints = new BatchlogManager.EndpointFilter(localRack, localEndpoints).filter();
        if (chosenEndpoints.isEmpty())
        {
            if (consistencyLevel == ConsistencyLevel.ANY)
                return Collections.singleton(FBUtilities.getBroadcastAddress());

            throw new UnavailableException(ConsistencyLevel.ONE, 1, 0);
        }

        return chosenEndpoints;
    }

    /**
     * Send the mutations to the right targets, write it locally if it corresponds or writes a hint when the node
     * is not available.
     *
     * Note about hints:
     * <pre>
     * {@code
     * | Hinted Handoff | Consist. Level |
     * | on             |       >=1      | --> wait for hints. We DO NOT notify the handler with handler.response() for hints;
     * | on             |       ANY      | --> wait for hints. Responses count towards consistency.
     * | off            |       >=1      | --> DO NOT fire hints. And DO NOT wait for them to complete.
     * | off            |       ANY      | --> DO NOT fire hints. And DO NOT wait for them to complete.
     * }
     * </pre>
     *
     * @throws OverloadedException if the hints cannot be written/enqueued
     */
    public static void sendToHintedEndpoints(final Mutation mutation,
                                             Iterable<InetAddress> targets,
                                             AbstractWriteResponseHandler<IMutation> responseHandler,
                                             String localDataCenter,
                                             Stage stage)
    throws OverloadedException
    {
        int targetsSize = Iterables.size(targets);

        // this dc replicas:
        Collection<InetAddress> localDc = null;
        // extra-datacenter replicas, grouped by dc
        Map<String, Collection<InetAddress>> dcGroups = null;
        // only need to create a Message for non-local writes
        MessageOut<Mutation> message = null;

        boolean insertLocal = false;
        ArrayList<InetAddress> endpointsToHint = null;

        List<InetAddress> backPressureHosts = null;

        for (InetAddress destination : targets)
        {
            checkHintOverload(destination);

            if (FailureDetector.instance.isAlive(destination))
            {
                if (canDoLocalRequest(destination))
                {
                    insertLocal = true;
                }
                else
                {
                    // belongs on a different server
                    if (message == null)
                        message = mutation.createMessage();

                    String dc = DatabaseDescriptor.getEndpointSnitch().getDatacenter(destination);

                    // direct writes to local DC or old Cassandra versions
                    // (1.1 knows how to forward old-style String message IDs; updated to int in 2.0)
                    if (localDataCenter.equals(dc))
                    {
                        if (localDc == null)
                            localDc = new ArrayList<>(targetsSize);

                        localDc.add(destination);
                    }
                    else
                    {
                        Collection<InetAddress> messages = (dcGroups != null) ? dcGroups.get(dc) : null;
                        if (messages == null)
                        {
                            messages = new ArrayList<>(3); // most DCs will have <= 3 replicas
                            if (dcGroups == null)
                                dcGroups = new HashMap<>();
                            dcGroups.put(dc, messages);
                        }

                        messages.add(destination);
                    }

                    if (backPressureHosts == null)
                        backPressureHosts = new ArrayList<>(targetsSize);

                    backPressureHosts.add(destination);
                }
            }
            else
            {
                //Immediately mark the response as expired since the request will not be sent
                responseHandler.expired();
                if (shouldHint(destination))
                {
                    if (endpointsToHint == null)
                        endpointsToHint = new ArrayList<>(targetsSize);

                    endpointsToHint.add(destination);
                }
            }
        }

        if (backPressureHosts != null)
            MessagingService.instance().applyBackPressure(backPressureHosts, responseHandler.currentTimeout());

        if (endpointsToHint != null)
            submitHint(mutation, endpointsToHint, responseHandler);

        if (insertLocal)
            performLocally(stage, Optional.of(mutation), mutation::apply, responseHandler);

        if (localDc != null)
        {
            for (InetAddress destination : localDc)
                MessagingService.instance().sendRR(message, destination, responseHandler, true);
        }
        if (dcGroups != null)
        {
            // for each datacenter, send the message to one node to relay the write to other replicas
            for (Collection<InetAddress> dcTargets : dcGroups.values())
                sendMessagesToNonlocalDC(message, dcTargets, responseHandler);
        }
    }

    private static void checkHintOverload(InetAddress destination)
    {
        // avoid OOMing due to excess hints.  we need to do this check even for "live" nodes, since we can
        // still generate hints for those if it's overloaded or simply dead but not yet known-to-be-dead.
        // The idea is that if we have over maxHintsInProgress hints in flight, this is probably due to
        // a small number of nodes causing problems, so we should avoid shutting down writes completely to
        // healthy nodes.  Any node with no hintsInProgress is considered healthy.
        if (StorageMetrics.totalHintsInProgress.getCount() > maxHintsInProgress
                && (getHintsInProgressFor(destination).get() > 0 && shouldHint(destination)))
        {
            throw new OverloadedException("Too many in flight hints: " + StorageMetrics.totalHintsInProgress.getCount() +
                                          " destination: " + destination +
                                          " destination hints: " + getHintsInProgressFor(destination).get());
        }
    }

    private static void sendMessagesToNonlocalDC(MessageOut<? extends IMutation> message,
                                                 Collection<InetAddress> targets,
                                                 AbstractWriteResponseHandler<IMutation> handler)
    {
        Iterator<InetAddress> iter = targets.iterator();
        InetAddress target = iter.next();

        // Add the other destinations of the same message as a FORWARD_HEADER entry
        try(DataOutputBuffer out = new DataOutputBuffer())
        {
            out.writeInt(targets.size() - 1);
            while (iter.hasNext())
            {
                InetAddress destination = iter.next();
                CompactEndpointSerializationHelper.serialize(destination, out);
                int id = MessagingService.instance().addCallback(handler,
                                                                 message,
                                                                 destination,
                                                                 message.getTimeout(),
                                                                 handler.consistencyLevel,
                                                                 true);
                out.writeInt(id);
                logger.trace("Adding FWD message to {}@{}", id, destination);
            }
            message = message.withParameter(Mutation.FORWARD_TO, out.getData());
            // send the combined message + forward headers
            int id = MessagingService.instance().sendRR(message, target, handler, true);
            logger.trace("Sending message to {}@{}", id, target);
        }
        catch (IOException e)
        {
            // DataOutputBuffer is in-memory, doesn't throw IOException
            throw new AssertionError(e);
        }
    }

    private static void performLocally(Stage stage, final Runnable runnable)
    {
        StageManager.getStage(stage).maybeExecuteImmediately(new LocalMutationRunnable()
        {
            public void runMayThrow()
            {
                try
                {
                    runnable.run();
                }
                catch (Exception ex)
                {
                    logger.error("Failed to apply mutation locally : {}", ex);
                }
            }

            @Override
            protected Verb verb()
            {
                return MessagingService.Verb.MUTATION;
            }
        });
    }

    private static void performLocally(Stage stage, Optional<IMutation> mutation, final Runnable runnable, final IAsyncCallbackWithFailure<?> handler)
    {
        StageManager.getStage(stage).maybeExecuteImmediately(new LocalMutationRunnable(mutation)
        {
            public void runMayThrow()
            {
                try
                {
                    runnable.run();
                    handler.response(null);
                }
                catch (Exception ex)
                {
                    if (!(ex instanceof WriteTimeoutException))
                        logger.error("Failed to apply mutation locally : {}", ex);
                    handler.onFailure(FBUtilities.getBroadcastAddress(), RequestFailureReason.UNKNOWN);
                }
            }

            @Override
            protected Verb verb()
            {
                return MessagingService.Verb.MUTATION;
            }
        });
    }

    /**
     * Handle counter mutation on the coordinator host.
     *
     * A counter mutation needs to first be applied to a replica (that we'll call the leader for the mutation) before being
     * replicated to the other endpoint. To achieve so, there is two case:
     *   1) the coordinator host is a replica: we proceed to applying the update locally and replicate throug
     *   applyCounterMutationOnCoordinator
     *   2) the coordinator is not a replica: we forward the (counter)mutation to a chosen replica (that will proceed through
     *   applyCounterMutationOnLeader upon receive) and wait for its acknowledgment.
     *
     * Implementation note: We check if we can fulfill the CL on the coordinator host even if he is not a replica to allow
     * quicker response and because the WriteResponseHandlers don't make it easy to send back an error. We also always gather
     * the write latencies at the coordinator node to make gathering point similar to the case of standard writes.
     */
    public static AbstractWriteResponseHandler<IMutation> mutateCounter(CounterMutation cm, String localDataCenter, long queryStartNanoTime) throws UnavailableException, OverloadedException
    {
        InetAddress endpoint = findSuitableEndpoint(cm.getKeyspaceName(), cm.key(), localDataCenter, cm.consistency());

        if (endpoint.equals(FBUtilities.getBroadcastAddress()))
        {
            return applyCounterMutationOnCoordinator(cm, localDataCenter, queryStartNanoTime);
        }
        else
        {
            // Exit now if we can't fulfill the CL here instead of forwarding to the leader replica
            String keyspaceName = cm.getKeyspaceName();
            AbstractReplicationStrategy rs = Keyspace.open(keyspaceName).getReplicationStrategy();
            Token tk = cm.key().getToken();
            List<InetAddress> naturalEndpoints = StorageService.instance.getNaturalEndpoints(keyspaceName, tk);
            Collection<InetAddress> pendingEndpoints = StorageService.instance.getTokenMetadata().pendingEndpointsFor(tk, keyspaceName);

            rs.getWriteResponseHandler(naturalEndpoints, pendingEndpoints, cm.consistency(), null, WriteType.COUNTER, queryStartNanoTime).assureSufficientLiveNodes();

            // Forward the actual update to the chosen leader replica
            AbstractWriteResponseHandler<IMutation> responseHandler = new WriteResponseHandler<>(endpoint, WriteType.COUNTER, queryStartNanoTime);

            Tracing.trace("Enqueuing counter update to {}", endpoint);
            MessagingService.instance().sendRR(cm.makeMutationMessage(), endpoint, responseHandler, false);
            return responseHandler;
        }
    }

    /**
     * Find a suitable replica as leader for counter update.
     * For now, we pick a random replica in the local DC (or ask the snitch if
     * there is no replica alive in the local DC).
     * TODO: if we track the latency of the counter writes (which makes sense
     * contrarily to standard writes since there is a read involved), we could
     * trust the dynamic snitch entirely, which may be a better solution. It
     * is unclear we want to mix those latencies with read latencies, so this
     * may be a bit involved.
     */
    private static InetAddress findSuitableEndpoint(String keyspaceName, DecoratedKey key, String localDataCenter, ConsistencyLevel cl) throws UnavailableException
    {
        Keyspace keyspace = Keyspace.open(keyspaceName);
        IEndpointSnitch snitch = DatabaseDescriptor.getEndpointSnitch();
        List<InetAddress> endpoints = StorageService.instance.getLiveNaturalEndpoints(keyspace, key);
        if (endpoints.isEmpty())
            // TODO have a way to compute the consistency level
            throw new UnavailableException(cl, cl.blockFor(keyspace), 0);

        List<InetAddress> localEndpoints = new ArrayList<InetAddress>();
        for (InetAddress endpoint : endpoints)
        {
            if (snitch.getDatacenter(endpoint).equals(localDataCenter))
                localEndpoints.add(endpoint);
        }
        if (localEndpoints.isEmpty())
        {
            // No endpoint in local DC, pick the closest endpoint according to the snitch
            snitch.sortByProximity(FBUtilities.getBroadcastAddress(), endpoints);
            return endpoints.get(0);
        }
        else
        {
            return localEndpoints.get(ThreadLocalRandom.current().nextInt(localEndpoints.size()));
        }
    }

    // Must be called on a replica of the mutation. This replica becomes the
    // leader of this mutation.
    public static AbstractWriteResponseHandler<IMutation> applyCounterMutationOnLeader(CounterMutation cm, String localDataCenter, Runnable callback, long queryStartNanoTime)
    throws UnavailableException, OverloadedException
    {
        return performWrite(cm, cm.consistency(), localDataCenter, counterWritePerformer, callback, WriteType.COUNTER, queryStartNanoTime);
    }

    // Same as applyCounterMutationOnLeader but must with the difference that it use the MUTATION stage to execute the write (while
    // applyCounterMutationOnLeader assumes it is on the MUTATION stage already)
    public static AbstractWriteResponseHandler<IMutation> applyCounterMutationOnCoordinator(CounterMutation cm, String localDataCenter, long queryStartNanoTime)
    throws UnavailableException, OverloadedException
    {
        return performWrite(cm, cm.consistency(), localDataCenter, counterWriteOnCoordinatorPerformer, null, WriteType.COUNTER, queryStartNanoTime);
    }

    private static Runnable counterWriteTask(final IMutation mutation,
                                             final Iterable<InetAddress> targets,
                                             final AbstractWriteResponseHandler<IMutation> responseHandler,
                                             final String localDataCenter)
    {
        return new DroppableRunnable(MessagingService.Verb.COUNTER_MUTATION)
        {
            @Override
            public void runMayThrow() throws OverloadedException, WriteTimeoutException
            {
                assert mutation instanceof CounterMutation;

                Mutation result = ((CounterMutation) mutation).applyCounterMutation();
                responseHandler.response(null);

                Set<InetAddress> remotes = Sets.difference(ImmutableSet.copyOf(targets),
                                                           ImmutableSet.of(FBUtilities.getBroadcastAddress()));
                if (!remotes.isEmpty())
                    sendToHintedEndpoints(result, remotes, responseHandler, localDataCenter, Stage.COUNTER_MUTATION);
            }
        };
    }

    private static boolean systemKeyspaceQuery(List<? extends ReadCommand> cmds)
    {
        for (ReadCommand cmd : cmds)
            if (!SchemaConstants.isSystemKeyspace(cmd.metadata().keyspace))
                return false;
        return true;
    }

    public static RowIterator readOne(SinglePartitionReadCommand command, ConsistencyLevel consistencyLevel, long queryStartNanoTime)
    throws UnavailableException, IsBootstrappingException, ReadFailureException, ReadTimeoutException, InvalidRequestException
    {
        return readOne(command, consistencyLevel, null, queryStartNanoTime);
    }

    public static RowIterator readOne(SinglePartitionReadCommand command, ConsistencyLevel consistencyLevel, ClientState state, long queryStartNanoTime)
    throws UnavailableException, IsBootstrappingException, ReadFailureException, ReadTimeoutException, InvalidRequestException
    {
        return PartitionIterators.getOnlyElement(read(SinglePartitionReadCommand.Group.one(command), consistencyLevel, state, queryStartNanoTime), command);
    }

    public static PartitionIterator read(SinglePartitionReadCommand.Group group, ConsistencyLevel consistencyLevel, long queryStartNanoTime)
    throws UnavailableException, IsBootstrappingException, ReadFailureException, ReadTimeoutException, InvalidRequestException
    {
        // When using serial CL, the ClientState should be provided
        assert !consistencyLevel.isSerialConsistency();
        return read(group, consistencyLevel, null, queryStartNanoTime);
    }

    /**
     * Performs the actual reading of a row out of the StorageService, fetching
     * a specific set of column names from a given column family.
     */
    public static PartitionIterator read(SinglePartitionReadCommand.Group group, ConsistencyLevel consistencyLevel, ClientState state, long queryStartNanoTime)
    throws UnavailableException, IsBootstrappingException, ReadFailureException, ReadTimeoutException, InvalidRequestException
    {
        if (StorageService.instance.isBootstrapMode() && !systemKeyspaceQuery(group.commands))
        {
            readMetrics.unavailables.mark();
            readMetricsMap.get(consistencyLevel).unavailables.mark();
            throw new IsBootstrappingException();
        }

        return consistencyLevel.isSerialConsistency()
             ? readWithPaxos(group, consistencyLevel, state, queryStartNanoTime)
             : readRegular(group, consistencyLevel, queryStartNanoTime);
    }

    private static PartitionIterator readWithPaxos(SinglePartitionReadCommand.Group group, ConsistencyLevel consistencyLevel, ClientState state, long queryStartNanoTime)
    throws InvalidRequestException, UnavailableException, ReadFailureException, ReadTimeoutException
    {
        assert state != null;
        if (group.commands.size() > 1)
            throw new InvalidRequestException("SERIAL/LOCAL_SERIAL consistency may only be requested for one partition at a time");

        long start = System.nanoTime();
        SinglePartitionReadCommand command = group.commands.get(0);
        TableMetadata metadata = command.metadata();
        DecoratedKey key = command.partitionKey();

        PartitionIterator result = null;
        try
        {
            // make sure any in-progress paxos writes are done (i.e., committed to a majority of replicas), before performing a quorum read
            Pair<List<InetAddress>, Integer> p = getPaxosParticipants(metadata, key, consistencyLevel);
            List<InetAddress> liveEndpoints = p.left;
            int requiredParticipants = p.right;

            // does the work of applying in-progress writes; throws UAE or timeout if it can't
            final ConsistencyLevel consistencyForCommitOrFetch = consistencyLevel == ConsistencyLevel.LOCAL_SERIAL
                                                                                   ? ConsistencyLevel.LOCAL_QUORUM
                                                                                   : ConsistencyLevel.QUORUM;

            try
            {
                final Pair<UUID, Integer> pair = beginAndRepairPaxos(start, key, metadata, liveEndpoints, requiredParticipants, consistencyLevel, consistencyForCommitOrFetch, false, state);
                if (pair.right > 0)
                    casReadMetrics.contention.update(pair.right);
            }
            catch (WriteTimeoutException e)
            {
                throw new ReadTimeoutException(consistencyLevel, 0, consistencyLevel.blockFor(Keyspace.open(metadata.keyspace)), false);
            }
            catch (WriteFailureException e)
            {
                throw new ReadFailureException(consistencyLevel, e.received, e.blockFor, false, e.failureReasonByEndpoint);
            }

            result = fetchRows(group.commands, consistencyForCommitOrFetch, queryStartNanoTime);
        }
        catch (UnavailableException e)
        {
            readMetrics.unavailables.mark();
            casReadMetrics.unavailables.mark();
            readMetricsMap.get(consistencyLevel).unavailables.mark();
            throw e;
        }
        catch (ReadTimeoutException e)
        {
            readMetrics.timeouts.mark();
            casReadMetrics.timeouts.mark();
            readMetricsMap.get(consistencyLevel).timeouts.mark();
            throw e;
        }
        catch (ReadFailureException e)
        {
            readMetrics.failures.mark();
            casReadMetrics.failures.mark();
            readMetricsMap.get(consistencyLevel).failures.mark();
            throw e;
        }
        finally
        {
            long latency = System.nanoTime() - start;
            readMetrics.addNano(latency);
            casReadMetrics.addNano(latency);
            readMetricsMap.get(consistencyLevel).addNano(latency);
            Keyspace.open(metadata.keyspace).getColumnFamilyStore(metadata.name).metric.coordinatorReadLatency.update(latency, TimeUnit.NANOSECONDS);
        }

        return result;
    }

    @SuppressWarnings("resource")
    private static PartitionIterator readRegular(SinglePartitionReadCommand.Group group, ConsistencyLevel consistencyLevel, long queryStartNanoTime)
    throws UnavailableException, ReadFailureException, ReadTimeoutException
    {
        long start = System.nanoTime();
        try
        {
            PartitionIterator result = fetchRows(group.commands, consistencyLevel, queryStartNanoTime);
            // If we have more than one command, then despite each read command honoring the limit, the total result
            // might not honor it and so we should enforce it
            if (group.commands.size() > 1)
                result = group.limits().filter(result, group.nowInSec());
            return result;
        }
        catch (UnavailableException e)
        {
            readMetrics.unavailables.mark();
            readMetricsMap.get(consistencyLevel).unavailables.mark();
            throw e;
        }
        catch (ReadTimeoutException e)
        {
            readMetrics.timeouts.mark();
            readMetricsMap.get(consistencyLevel).timeouts.mark();
            throw e;
        }
        catch (ReadFailureException e)
        {
            readMetrics.failures.mark();
            readMetricsMap.get(consistencyLevel).failures.mark();
            throw e;
        }
        finally
        {
            long latency = System.nanoTime() - start;
            readMetrics.addNano(latency);
            readMetricsMap.get(consistencyLevel).addNano(latency);
            // TODO avoid giving every command the same latency number.  Can fix this in CASSADRA-5329
            for (ReadCommand command : group.commands)
                Keyspace.openAndGetStore(command.metadata()).metric.coordinatorReadLatency.update(latency, TimeUnit.NANOSECONDS);
        }
    }

    /**
     * This function executes local and remote reads, and blocks for the results:
     *
     * 1. Get the replica locations, sorted by response time according to the snitch
     * 2. Send a data request to the closest replica, and digest requests to either
     *    a) all the replicas, if read repair is enabled
     *    b) the closest R-1 replicas, where R is the number required to satisfy the ConsistencyLevel
     * 3. Wait for a response from R replicas
     * 4. If the digests (if any) match the data return the data
     * 5. else carry out read repair by getting data from all the nodes.
     */
    private static PartitionIterator fetchRows(List<SinglePartitionReadCommand> commands, ConsistencyLevel consistencyLevel, long queryStartNanoTime)
    throws UnavailableException, ReadFailureException, ReadTimeoutException
    {
        int cmdCount = commands.size();

        SinglePartitionReadLifecycle[] reads = new SinglePartitionReadLifecycle[cmdCount];
        for (int i = 0; i < cmdCount; i++)
            reads[i] = new SinglePartitionReadLifecycle(commands.get(i), consistencyLevel, queryStartNanoTime);

        for (int i = 0; i < cmdCount; i++)
            reads[i].doInitialQueries();

        for (int i = 0; i < cmdCount; i++)
            reads[i].maybeTryAdditionalReplicas();

        for (int i = 0; i < cmdCount; i++)
            reads[i].awaitResultsAndRetryOnDigestMismatch();

        for (int i = 0; i < cmdCount; i++)
            if (!reads[i].isDone())
                reads[i].maybeAwaitFullDataRead();

        List<PartitionIterator> results = new ArrayList<>(cmdCount);
        for (int i = 0; i < cmdCount; i++)
        {
            assert reads[i].isDone();
            results.add(reads[i].getResult());
        }

        return PartitionIterators.concat(results);
    }

    private static class SinglePartitionReadLifecycle
    {
        private final SinglePartitionReadCommand command;
        private final AbstractReadExecutor executor;
        private final ConsistencyLevel consistency;
        private final long queryStartNanoTime;

        private PartitionIterator result;
        private ReadCallback repairHandler;

        SinglePartitionReadLifecycle(SinglePartitionReadCommand command, ConsistencyLevel consistency, long queryStartNanoTime)
        {
            this.command = command;
            this.executor = AbstractReadExecutor.getReadExecutor(command, consistency, queryStartNanoTime);
            this.consistency = consistency;
            this.queryStartNanoTime = queryStartNanoTime;
        }

        boolean isDone()
        {
            return result != null;
        }

        void doInitialQueries()
        {
            executor.executeAsync();
        }

        void maybeTryAdditionalReplicas()
        {
            executor.maybeTryAdditionalReplicas();
        }

        void awaitResultsAndRetryOnDigestMismatch() throws ReadFailureException, ReadTimeoutException
        {
            try
            {
                result = executor.get();
            }
            catch (DigestMismatchException ex)
            {
                Tracing.trace("Digest mismatch: {}", ex);

                ReadRepairMetrics.repairedBlocking.mark();

                // Do a full data read to resolve the correct response (and repair node that need be)
                Keyspace keyspace = Keyspace.open(command.metadata().keyspace);
                DataResolver resolver = new DataResolver(keyspace, command, ConsistencyLevel.ALL, executor.handler.endpoints.size(), queryStartNanoTime);
                repairHandler = new ReadCallback(resolver,
                                                 ConsistencyLevel.ALL,
                                                 executor.getContactedReplicas().size(),
                                                 command,
                                                 keyspace,
                                                 executor.handler.endpoints,
                                                 queryStartNanoTime);

                for (InetAddress endpoint : executor.getContactedReplicas())
                {
                    Tracing.trace("Enqueuing full data read to {}", endpoint);
                    MessagingService.instance().sendRRWithFailure(command.createMessage(), endpoint, repairHandler);
                }
            }
        }

        void maybeAwaitFullDataRead() throws ReadTimeoutException
        {
            // There wasn't a digest mismatch, we're good
            if (repairHandler == null)
                return;

            // Otherwise, get the result from the full-data read and check that it's not a short read
            try
            {
                result = repairHandler.get();
            }
            catch (DigestMismatchException e)
            {
                throw new AssertionError(e); // full data requested from each node here, no digests should be sent
            }
            catch (ReadTimeoutException e)
            {
                if (Tracing.isTracing())
                    Tracing.trace("Timed out waiting on digest mismatch repair requests");
                else
                    logger.trace("Timed out waiting on digest mismatch repair requests");
                // the caught exception here will have CL.ALL from the repair command,
                // not whatever CL the initial command was at (CASSANDRA-7947)
                int blockFor = consistency.blockFor(Keyspace.open(command.metadata().keyspace));
                throw new ReadTimeoutException(consistency, blockFor-1, blockFor, true);
            }
        }

        PartitionIterator getResult()
        {
            assert result != null;
            return result;
        }
    }

    static class LocalReadRunnable extends DroppableRunnable
    {
        private final ReadCommand command;
        private final ReadCallback handler;
        private final long start = System.nanoTime();

        LocalReadRunnable(ReadCommand command, ReadCallback handler)
        {
            super(MessagingService.Verb.READ);
            this.command = command;
            this.handler = handler;
        }

        protected void runMayThrow()
        {
            try
            {
                command.setMonitoringTime(constructionTime, false, verb.getTimeout(), DatabaseDescriptor.getSlowQueryTimeout());

                ReadResponse response;
                try (ReadExecutionController executionController = command.executionController();
                     UnfilteredPartitionIterator iterator = command.executeLocally(executionController))
                {
                    response = command.createResponse(iterator);
                }

                if (command.complete())
                {
                    handler.response(response);
                }
                else
                {
                    MessagingService.instance().incrementDroppedMessages(verb, System.currentTimeMillis() - constructionTime);
                    handler.onFailure(FBUtilities.getBroadcastAddress(), RequestFailureReason.UNKNOWN);
                }

                MessagingService.instance().addLatency(FBUtilities.getBroadcastAddress(), TimeUnit.NANOSECONDS.toMillis(System.nanoTime() - start));
            }
            catch (Throwable t)
            {
                if (t instanceof TombstoneOverwhelmingException)
                {
                    handler.onFailure(FBUtilities.getBroadcastAddress(), RequestFailureReason.READ_TOO_MANY_TOMBSTONES);
                    logger.error(t.getMessage());
                }
                else
                {
                    handler.onFailure(FBUtilities.getBroadcastAddress(), RequestFailureReason.UNKNOWN);
                    throw t;
                }
            }
        }
    }

    public static List<InetAddress> getLiveSortedEndpoints(Keyspace keyspace, ByteBuffer key)
    {
        return getLiveSortedEndpoints(keyspace, StorageService.instance.getTokenMetadata().decorateKey(key));
    }

    public static List<InetAddress> getLiveSortedEndpoints(Keyspace keyspace, RingPosition pos)
    {
        List<InetAddress> liveEndpoints = StorageService.instance.getLiveNaturalEndpoints(keyspace, pos);
        DatabaseDescriptor.getEndpointSnitch().sortByProximity(FBUtilities.getBroadcastAddress(), liveEndpoints);
        return liveEndpoints;
    }

    private static List<InetAddress> intersection(List<InetAddress> l1, List<InetAddress> l2)
    {
        // Note: we don't use Guava Sets.intersection() for 3 reasons:
        //   1) retainAll would be inefficient if l1 and l2 are large but in practice both are the replicas for a range and
        //   so will be very small (< RF). In that case, retainAll is in fact more efficient.
        //   2) we do ultimately need a list so converting everything to sets don't make sense
        //   3) l1 and l2 are sorted by proximity. The use of retainAll  maintain that sorting in the result, while using sets wouldn't.
        List<InetAddress> inter = new ArrayList<InetAddress>(l1);
        inter.retainAll(l2);
        return inter;
    }

    /**
     * Estimate the number of result rows per range in the ring based on our local data.
     * <p>
     * This assumes that ranges are uniformly distributed across the cluster and
     * that the queried data is also uniformly distributed.
     */
    private static float estimateResultsPerRange(PartitionRangeReadCommand command, Keyspace keyspace)
    {
        ColumnFamilyStore cfs = keyspace.getColumnFamilyStore(command.metadata().id);
        Index index = command.getIndex(cfs);
        float maxExpectedResults = index == null
                                 ? command.limits().estimateTotalResults(cfs)
                                 : index.getEstimatedResultRows();

        // adjust maxExpectedResults by the number of tokens this node has and the replication factor for this ks
        return (maxExpectedResults / DatabaseDescriptor.getNumTokens()) / keyspace.getReplicationStrategy().getReplicationFactor();
    }

    private static class RangeForQuery
    {
        public final AbstractBounds<PartitionPosition> range;
        public final List<InetAddress> liveEndpoints;
        public final List<InetAddress> filteredEndpoints;

        public RangeForQuery(AbstractBounds<PartitionPosition> range, List<InetAddress> liveEndpoints, List<InetAddress> filteredEndpoints)
        {
            this.range = range;
            this.liveEndpoints = liveEndpoints;
            this.filteredEndpoints = filteredEndpoints;
        }
    }

    private static class RangeIterator extends AbstractIterator<RangeForQuery>
    {
        private final Keyspace keyspace;
        private final ConsistencyLevel consistency;
        private final Iterator<? extends AbstractBounds<PartitionPosition>> ranges;
        private final int rangeCount;

        public RangeIterator(PartitionRangeReadCommand command, Keyspace keyspace, ConsistencyLevel consistency)
        {
            this.keyspace = keyspace;
            this.consistency = consistency;

            List<? extends AbstractBounds<PartitionPosition>> l = keyspace.getReplicationStrategy() instanceof LocalStrategy
                                                          ? command.dataRange().keyRange().unwrap()
                                                          : getRestrictedRanges(command.dataRange().keyRange());
            this.ranges = l.iterator();
            this.rangeCount = l.size();
        }

        public int rangeCount()
        {
            return rangeCount;
        }

        protected RangeForQuery computeNext()
        {
            if (!ranges.hasNext())
                return endOfData();

            AbstractBounds<PartitionPosition> range = ranges.next();
            List<InetAddress> liveEndpoints = getLiveSortedEndpoints(keyspace, range.right);
            return new RangeForQuery(range,
                                     liveEndpoints,
                                     consistency.filterForQuery(keyspace, liveEndpoints));
        }
    }

    private static class RangeMerger extends AbstractIterator<RangeForQuery>
    {
        private final Keyspace keyspace;
        private final ConsistencyLevel consistency;
        private final PeekingIterator<RangeForQuery> ranges;

        private RangeMerger(Iterator<RangeForQuery> iterator, Keyspace keyspace, ConsistencyLevel consistency)
        {
            this.keyspace = keyspace;
            this.consistency = consistency;
            this.ranges = Iterators.peekingIterator(iterator);
        }

        protected RangeForQuery computeNext()
        {
            if (!ranges.hasNext())
                return endOfData();

            RangeForQuery current = ranges.next();

            // getRestrictedRange has broken the queried range into per-[vnode] token ranges, but this doesn't take
            // the replication factor into account. If the intersection of live endpoints for 2 consecutive ranges
            // still meets the CL requirements, then we can merge both ranges into the same RangeSliceCommand.
            while (ranges.hasNext())
            {
                // If the current range right is the min token, we should stop merging because CFS.getRangeSlice
                // don't know how to deal with a wrapping range.
                // Note: it would be slightly more efficient to have CFS.getRangeSlice on the destination nodes unwraps
                // the range if necessary and deal with it. However, we can't start sending wrapped range without breaking
                // wire compatibility, so It's likely easier not to bother;
                if (current.range.right.isMinimum())
                    break;

                RangeForQuery next = ranges.peek();

                List<InetAddress> merged = intersection(current.liveEndpoints, next.liveEndpoints);

                // Check if there is enough endpoint for the merge to be possible.
                if (!consistency.isSufficientLiveNodes(keyspace, merged))
                    break;

                List<InetAddress> filteredMerged = consistency.filterForQuery(keyspace, merged);

                // Estimate whether merging will be a win or not
                if (!DatabaseDescriptor.getEndpointSnitch().isWorthMergingForRangeQuery(filteredMerged, current.filteredEndpoints, next.filteredEndpoints))
                    break;

                // If we get there, merge this range and the next one
                current = new RangeForQuery(current.range.withNewRight(next.range.right), merged, filteredMerged);
                ranges.next(); // consume the range we just merged since we've only peeked so far
            }
            return current;
        }
    }

    private static class SingleRangeResponse extends AbstractIterator<RowIterator> implements PartitionIterator
    {
        private final ReadCallback handler;
        private PartitionIterator result;

        private SingleRangeResponse(ReadCallback handler)
        {
            this.handler = handler;
        }

        private void waitForResponse() throws ReadTimeoutException
        {
            if (result != null)
                return;

            try
            {
                result = handler.get();
            }
            catch (DigestMismatchException e)
            {
                throw new AssertionError(e); // no digests in range slices yet
            }
        }

        protected RowIterator computeNext()
        {
            waitForResponse();
            return result.hasNext() ? result.next() : endOfData();
        }

        public void close()
        {
            if (result != null)
                result.close();
        }
    }

    private static class RangeCommandIterator extends AbstractIterator<RowIterator> implements PartitionIterator
    {
        private final Iterator<RangeForQuery> ranges;
        private final int totalRangeCount;
        private final PartitionRangeReadCommand command;
        private final Keyspace keyspace;
        private final ConsistencyLevel consistency;

        private final long startTime;
        private final long queryStartNanoTime;
        private DataLimits.Counter counter;
        private PartitionIterator sentQueryIterator;

        private int concurrencyFactor;
        // The two following "metric" are maintained to improve the concurrencyFactor
        // when it was not good enough initially.
        private int liveReturned;
        private int rangesQueried;

        public RangeCommandIterator(RangeIterator ranges, PartitionRangeReadCommand command, int concurrencyFactor, Keyspace keyspace, ConsistencyLevel consistency, long queryStartNanoTime)
        {
            this.command = command;
            this.concurrencyFactor = concurrencyFactor;
            this.startTime = System.nanoTime();
            this.ranges = new RangeMerger(ranges, keyspace, consistency);
            this.totalRangeCount = ranges.rangeCount();
            this.consistency = consistency;
            this.keyspace = keyspace;
            this.queryStartNanoTime = queryStartNanoTime;
        }

        public RowIterator computeNext()
        {
            try
            {
                while (sentQueryIterator == null || !sentQueryIterator.hasNext())
                {
                    // If we don't have more range to handle, we're done
                    if (!ranges.hasNext())
                        return endOfData();

                    // else, sends the next batch of concurrent queries (after having close the previous iterator)
                    if (sentQueryIterator != null)
                    {
                        liveReturned += counter.counted();
                        sentQueryIterator.close();

                        // It's not the first batch of queries and we're not done, so we we can use what has been
                        // returned so far to improve our rows-per-range estimate and update the concurrency accordingly
                        updateConcurrencyFactor();
                    }
                    sentQueryIterator = sendNextRequests();
                }

                return sentQueryIterator.next();
            }
            catch (UnavailableException e)
            {
                rangeMetrics.unavailables.mark();
                throw e;
            }
            catch (ReadTimeoutException e)
            {
                rangeMetrics.timeouts.mark();
                throw e;
            }
            catch (ReadFailureException e)
            {
                rangeMetrics.failures.mark();
                throw e;
            }
        }

        private void updateConcurrencyFactor()
        {
            if (liveReturned == 0)
            {
                // we haven't actually gotten any results, so query all remaining ranges at once
                concurrencyFactor = totalRangeCount - rangesQueried;
                return;
            }

            // Otherwise, compute how many rows per range we got on average and pick a concurrency factor
            // that should allow us to fetch all remaining rows with the next batch of (concurrent) queries.
            int remainingRows = command.limits().count() - liveReturned;
            float rowsPerRange = (float)liveReturned / (float)rangesQueried;
            concurrencyFactor = Math.max(1, Math.min(totalRangeCount - rangesQueried, Math.round(remainingRows / rowsPerRange)));
            logger.trace("Didn't get enough response rows; actual rows per range: {}; remaining rows: {}, new concurrent requests: {}",
                         rowsPerRange, remainingRows, concurrencyFactor);
        }

        /**
         * Queries the provided sub-range.
         *
         * @param toQuery the subRange to query.
         * @param isFirst in the case where multiple queries are sent in parallel, whether that's the first query on
         * that batch or not. The reason it matters is that whe paging queries, the command (more specifically the
         * {@code DataLimits}) may have "state" information and that state may only be valid for the first query (in
         * that it's the query that "continues" whatever we're previously queried).
         */
        private SingleRangeResponse query(RangeForQuery toQuery, boolean isFirst)
        {
            PartitionRangeReadCommand rangeCommand = command.forSubRange(toQuery.range, isFirst);

            DataResolver resolver = new DataResolver(keyspace, rangeCommand, consistency, toQuery.filteredEndpoints.size(), queryStartNanoTime);

            int blockFor = consistency.blockFor(keyspace);
            int minResponses = Math.min(toQuery.filteredEndpoints.size(), blockFor);
            List<InetAddress> minimalEndpoints = toQuery.filteredEndpoints.subList(0, minResponses);
            ReadCallback handler = new ReadCallback(resolver, consistency, rangeCommand, minimalEndpoints, queryStartNanoTime);

            handler.assureSufficientLiveNodes();

            if (toQuery.filteredEndpoints.size() == 1 && canDoLocalRequest(toQuery.filteredEndpoints.get(0)))
            {
                StageManager.getStage(Stage.READ).execute(new LocalReadRunnable(rangeCommand, handler));
            }
            else
            {
                for (InetAddress endpoint : toQuery.filteredEndpoints)
                {
                    Tracing.trace("Enqueuing request to {}", endpoint);
                    MessagingService.instance().sendRRWithFailure(rangeCommand.createMessage(), endpoint, handler);
                }
            }

            return new SingleRangeResponse(handler);
        }

        private PartitionIterator sendNextRequests()
        {
            List<PartitionIterator> concurrentQueries = new ArrayList<>(concurrencyFactor);
            for (int i = 0; i < concurrencyFactor && ranges.hasNext(); i++)
            {
                concurrentQueries.add(query(ranges.next(), i == 0));
                ++rangesQueried;
            }

            Tracing.trace("Submitted {} concurrent range requests", concurrentQueries.size());
            // We want to count the results for the sake of updating the concurrency factor (see updateConcurrencyFactor) but we don't want to
            // enforce any particular limit at this point (this could break code than rely on postReconciliationProcessing), hence the DataLimits.NONE.
            counter = DataLimits.NONE.newCounter(command.nowInSec(), true);
            return counter.applyTo(PartitionIterators.concat(concurrentQueries));
        }

        public void close()
        {
            try
            {
                if (sentQueryIterator != null)
                    sentQueryIterator.close();
            }
            finally
            {
                long latency = System.nanoTime() - startTime;
                rangeMetrics.addNano(latency);
                Keyspace.openAndGetStore(command.metadata()).metric.coordinatorScanLatency.update(latency, TimeUnit.NANOSECONDS);
            }
        }
    }

    @SuppressWarnings("resource")
    public static PartitionIterator getRangeSlice(PartitionRangeReadCommand command, ConsistencyLevel consistencyLevel, long queryStartNanoTime)
    {
        Tracing.trace("Computing ranges to query");

        Keyspace keyspace = Keyspace.open(command.metadata().keyspace);
        RangeIterator ranges = new RangeIterator(command, keyspace, consistencyLevel);

        // our estimate of how many result rows there will be per-range
        float resultsPerRange = estimateResultsPerRange(command, keyspace);
        // underestimate how many rows we will get per-range in order to increase the likelihood that we'll
        // fetch enough rows in the first round
        resultsPerRange -= resultsPerRange * CONCURRENT_SUBREQUESTS_MARGIN;
        int concurrencyFactor = resultsPerRange == 0.0
                              ? 1
                              : Math.max(1, Math.min(ranges.rangeCount(), (int) Math.ceil(command.limits().count() / resultsPerRange)));
        logger.trace("Estimated result rows per range: {}; requested rows: {}, ranges.size(): {}; concurrent range requests: {}",
                     resultsPerRange, command.limits().count(), ranges.rangeCount(), concurrencyFactor);
        Tracing.trace("Submitting range requests on {} ranges with a concurrency of {} ({} rows per range expected)", ranges.rangeCount(), concurrencyFactor, resultsPerRange);

        // Note that in general, a RangeCommandIterator will honor the command limit for each range, but will not enforce it globally.

        return command.limits().filter(command.postReconciliationProcessing(new RangeCommandIterator(ranges, command, concurrencyFactor, keyspace, consistencyLevel, queryStartNanoTime)), command.nowInSec());
    }

    public Map<String, List<String>> getSchemaVersions()
    {
        return describeSchemaVersions();
    }

    /**
     * initiate a request/response session with each live node to check whether or not everybody is using the same
     * migration id. This is useful for determining if a schema change has propagated through the cluster. Disagreement
     * is assumed if any node fails to respond.
     */
    public static Map<String, List<String>> describeSchemaVersions()
    {
        final String myVersion = Schema.instance.getVersion().toString();
        final Map<InetAddress, UUID> versions = new ConcurrentHashMap<InetAddress, UUID>();
        final Set<InetAddress> liveHosts = Gossiper.instance.getLiveMembers();
        final CountDownLatch latch = new CountDownLatch(liveHosts.size());

        IAsyncCallback<UUID> cb = new IAsyncCallback<UUID>()
        {
            public void response(MessageIn<UUID> message)
            {
                // record the response from the remote node.
                versions.put(message.from, message.payload);
                latch.countDown();
            }

            public boolean isLatencyForSnitch()
            {
                return false;
            }
        };
        // an empty message acts as a request to the SchemaVersionVerbHandler.
        MessageOut message = new MessageOut(MessagingService.Verb.SCHEMA_CHECK);
        for (InetAddress endpoint : liveHosts)
            MessagingService.instance().sendRR(message, endpoint, cb);

        try
        {
            // wait for as long as possible. timeout-1s if possible.
            latch.await(DatabaseDescriptor.getRpcTimeout(), TimeUnit.MILLISECONDS);
        }
        catch (InterruptedException ex)
        {
            throw new AssertionError("This latch shouldn't have been interrupted.");
        }

        // maps versions to hosts that are on that version.
        Map<String, List<String>> results = new HashMap<String, List<String>>();
        Iterable<InetAddress> allHosts = Iterables.concat(Gossiper.instance.getLiveMembers(), Gossiper.instance.getUnreachableMembers());
        for (InetAddress host : allHosts)
        {
            UUID version = versions.get(host);
            String stringVersion = version == null ? UNREACHABLE : version.toString();
            List<String> hosts = results.get(stringVersion);
            if (hosts == null)
            {
                hosts = new ArrayList<String>();
                results.put(stringVersion, hosts);
            }
            hosts.add(host.getHostAddress());
        }

        // we're done: the results map is ready to return to the client.  the rest is just debug logging:
        if (results.get(UNREACHABLE) != null)
            logger.debug("Hosts not in agreement. Didn't get a response from everybody: {}", StringUtils.join(results.get(UNREACHABLE), ","));
        for (Map.Entry<String, List<String>> entry : results.entrySet())
        {
            // check for version disagreement. log the hosts that don't agree.
            if (entry.getKey().equals(UNREACHABLE) || entry.getKey().equals(myVersion))
                continue;
            for (String host : entry.getValue())
                logger.debug("{} disagrees ({})", host, entry.getKey());
        }
        if (results.size() == 1)
            logger.debug("Schemas are in agreement.");

        return results;
    }

    /**
     * Compute all ranges we're going to query, in sorted order. Nodes can be replica destinations for many ranges,
     * so we need to restrict each scan to the specific range we want, or else we'd get duplicate results.
     */
    static <T extends RingPosition<T>> List<AbstractBounds<T>> getRestrictedRanges(final AbstractBounds<T> queryRange)
    {
        // special case for bounds containing exactly 1 (non-minimum) token
        if (queryRange instanceof Bounds && queryRange.left.equals(queryRange.right) && !queryRange.left.isMinimum())
        {
            return Collections.singletonList(queryRange);
        }

        TokenMetadata tokenMetadata = StorageService.instance.getTokenMetadata();

        List<AbstractBounds<T>> ranges = new ArrayList<AbstractBounds<T>>();
        // divide the queryRange into pieces delimited by the ring and minimum tokens
        Iterator<Token> ringIter = TokenMetadata.ringIterator(tokenMetadata.sortedTokens(), queryRange.left.getToken(), true);
        AbstractBounds<T> remainder = queryRange;
        while (ringIter.hasNext())
        {
            /*
             * remainder can be a range/bounds of token _or_ keys and we want to split it with a token:
             *   - if remainder is tokens, then we'll just split using the provided token.
             *   - if remainder is keys, we want to split using token.upperBoundKey. For instance, if remainder
             *     is [DK(10, 'foo'), DK(20, 'bar')], and we have 3 nodes with tokens 0, 15, 30. We want to
             *     split remainder to A=[DK(10, 'foo'), 15] and B=(15, DK(20, 'bar')]. But since we can't mix
             *     tokens and keys at the same time in a range, we uses 15.upperBoundKey() to have A include all
             *     keys having 15 as token and B include none of those (since that is what our node owns).
             * asSplitValue() abstracts that choice.
             */
            Token upperBoundToken = ringIter.next();
            T upperBound = (T)upperBoundToken.upperBound(queryRange.left.getClass());
            if (!remainder.left.equals(upperBound) && !remainder.contains(upperBound))
                // no more splits
                break;
            Pair<AbstractBounds<T>,AbstractBounds<T>> splits = remainder.split(upperBound);
            if (splits == null)
                continue;

            ranges.add(splits.left);
            remainder = splits.right;
        }
        ranges.add(remainder);

        return ranges;
    }

    public boolean getHintedHandoffEnabled()
    {
        return DatabaseDescriptor.hintedHandoffEnabled();
    }

    public void setHintedHandoffEnabled(boolean b)
    {
        synchronized (StorageService.instance)
        {
            if (b)
                StorageService.instance.checkServiceAllowedToStart("hinted handoff");

            DatabaseDescriptor.setHintedHandoffEnabled(b);
        }
    }

    public void enableHintsForDC(String dc)
    {
        DatabaseDescriptor.enableHintsForDC(dc);
    }

    public void disableHintsForDC(String dc)
    {
        DatabaseDescriptor.disableHintsForDC(dc);
    }

    public Set<String> getHintedHandoffDisabledDCs()
    {
        return DatabaseDescriptor.hintedHandoffDisabledDCs();
    }

    public int getMaxHintWindow()
    {
        return DatabaseDescriptor.getMaxHintWindow();
    }

    public void setMaxHintWindow(int ms)
    {
        DatabaseDescriptor.setMaxHintWindow(ms);
    }

    public static boolean shouldHint(InetAddress ep)
    {
        if (DatabaseDescriptor.hintedHandoffEnabled())
        {
            Set<String> disabledDCs = DatabaseDescriptor.hintedHandoffDisabledDCs();
            if (!disabledDCs.isEmpty())
            {
                final String dc = DatabaseDescriptor.getEndpointSnitch().getDatacenter(ep);
                if (disabledDCs.contains(dc))
                {
                    Tracing.trace("Not hinting {} since its data center {} has been disabled {}", ep, dc, disabledDCs);
                    return false;
                }
            }
            boolean hintWindowExpired = Gossiper.instance.getEndpointDowntime(ep) > DatabaseDescriptor.getMaxHintWindow();
            if (hintWindowExpired)
            {
                HintsService.instance.metrics.incrPastWindow(ep);
                Tracing.trace("Not hinting {} which has been down {} ms", ep, Gossiper.instance.getEndpointDowntime(ep));
            }
            return !hintWindowExpired;
        }
        else
        {
            return false;
        }
    }

    /**
     * Performs the truncate operatoin, which effectively deletes all data from
     * the column family cfname
     * @param keyspace
     * @param cfname
     * @throws UnavailableException If some of the hosts in the ring are down.
     * @throws TimeoutException
     */
    public static void truncateBlocking(String keyspace, String cfname) throws UnavailableException, TimeoutException
    {
        logger.debug("Starting a blocking truncate operation on keyspace {}, CF {}", keyspace, cfname);
        if (isAnyStorageHostDown())
        {
            logger.info("Cannot perform truncate, some hosts are down");
            // Since the truncate operation is so aggressive and is typically only
            // invoked by an admin, for simplicity we require that all nodes are up
            // to perform the operation.
            int liveMembers = Gossiper.instance.getLiveMembers().size();
            throw new UnavailableException(ConsistencyLevel.ALL, liveMembers + Gossiper.instance.getUnreachableMembers().size(), liveMembers);
        }

        Set<InetAddress> allEndpoints = StorageService.instance.getLiveRingMembers(true);

        int blockFor = allEndpoints.size();
        final TruncateResponseHandler responseHandler = new TruncateResponseHandler(blockFor);

        // Send out the truncate calls and track the responses with the callbacks.
        Tracing.trace("Enqueuing truncate messages to hosts {}", allEndpoints);
        final Truncation truncation = new Truncation(keyspace, cfname);
        MessageOut<Truncation> message = truncation.createMessage();
        for (InetAddress endpoint : allEndpoints)
            MessagingService.instance().sendRR(message, endpoint, responseHandler);

        // Wait for all
        try
        {
            responseHandler.get();
        }
        catch (TimeoutException e)
        {
            Tracing.trace("Timed out");
            throw e;
        }
    }

    /**
     * Asks the gossiper if there are any nodes that are currently down.
     * @return true if the gossiper thinks all nodes are up.
     */
    private static boolean isAnyStorageHostDown()
    {
        return !Gossiper.instance.getUnreachableTokenOwners().isEmpty();
    }

    public interface WritePerformer
    {
        public void apply(IMutation mutation,
                          Iterable<InetAddress> targets,
                          AbstractWriteResponseHandler<IMutation> responseHandler,
                          String localDataCenter,
                          ConsistencyLevel consistencyLevel) throws OverloadedException;
    }

    /**
     * This class captures metrics for views writes.
     */
    private static class ViewWriteMetricsWrapped extends BatchlogResponseHandler<IMutation>
    {
        public ViewWriteMetricsWrapped(AbstractWriteResponseHandler<IMutation> writeHandler, int i, BatchlogCleanup cleanup, long queryStartNanoTime)
        {
            super(writeHandler, i, cleanup, queryStartNanoTime);
            viewWriteMetrics.viewReplicasAttempted.inc(totalEndpoints());
        }

        public void response(MessageIn<IMutation> msg)
        {
            super.response(msg);
            viewWriteMetrics.viewReplicasSuccess.inc();
        }
    }

    /**
     * A Runnable that aborts if it doesn't start running before it times out
     */
    private static abstract class DroppableRunnable implements Runnable
    {
        final long constructionTime;
        final MessagingService.Verb verb;

        public DroppableRunnable(MessagingService.Verb verb)
        {
            this.constructionTime = System.currentTimeMillis();
            this.verb = verb;
        }

        public final void run()
        {
            long timeTaken = System.currentTimeMillis() - constructionTime;
            if (timeTaken > verb.getTimeout())
            {
                MessagingService.instance().incrementDroppedMessages(verb, timeTaken);
                return;
            }
            try
            {
                runMayThrow();
            }
            catch (Exception e)
            {
                throw new RuntimeException(e);
            }
        }

        abstract protected void runMayThrow() throws Exception;
    }

    /**
     * Like DroppableRunnable, but if it aborts, it will rerun (on the mutation stage) after
     * marking itself as a hint in progress so that the hint backpressure mechanism can function.
     */
    private static abstract class LocalMutationRunnable implements Runnable
    {
        private final long constructionTime = System.currentTimeMillis();

        private final Optional<IMutation> mutationOpt;

        public LocalMutationRunnable(Optional<IMutation> mutationOpt)
        {
            this.mutationOpt = mutationOpt;
        }

        public LocalMutationRunnable()
        {
            this.mutationOpt = Optional.empty();
        }

        public final void run()
        {
            final MessagingService.Verb verb = verb();
            long mutationTimeout = verb.getTimeout();
            long timeTaken = System.currentTimeMillis() - constructionTime;
            if (timeTaken > mutationTimeout)
            {
                if (MessagingService.DROPPABLE_VERBS.contains(verb))
                    MessagingService.instance().incrementDroppedMutations(mutationOpt, timeTaken);
                HintRunnable runnable = new HintRunnable(Collections.singleton(FBUtilities.getBroadcastAddress()))
                {
                    protected void runMayThrow() throws Exception
                    {
                        LocalMutationRunnable.this.runMayThrow();
                    }
                };
                submitHint(runnable);
                return;
            }

            try
            {
                runMayThrow();
            }
            catch (Exception e)
            {
                throw new RuntimeException(e);
            }
        }

        abstract protected MessagingService.Verb verb();
        abstract protected void runMayThrow() throws Exception;
    }

    /**
     * HintRunnable will decrease totalHintsInProgress and targetHints when finished.
     * It is the caller's responsibility to increment them initially.
     */
    private abstract static class HintRunnable implements Runnable
    {
        public final Collection<InetAddress> targets;

        protected HintRunnable(Collection<InetAddress> targets)
        {
            this.targets = targets;
        }

        public void run()
        {
            try
            {
                runMayThrow();
            }
            catch (Exception e)
            {
                throw new RuntimeException(e);
            }
            finally
            {
                StorageMetrics.totalHintsInProgress.dec(targets.size());
                for (InetAddress target : targets)
                    getHintsInProgressFor(target).decrementAndGet();
            }
        }

        abstract protected void runMayThrow() throws Exception;
    }

    public long getTotalHints()
    {
        return StorageMetrics.totalHints.getCount();
    }

    public int getMaxHintsInProgress()
    {
        return maxHintsInProgress;
    }

    public void setMaxHintsInProgress(int qs)
    {
        maxHintsInProgress = qs;
    }

    public int getHintsInProgress()
    {
        return (int) StorageMetrics.totalHintsInProgress.getCount();
    }

    public void verifyNoHintsInProgress()
    {
        if (getHintsInProgress() > 0)
            logger.warn("Some hints were not written before shutdown.  This is not supposed to happen.  You should (a) run repair, and (b) file a bug report");
    }

    private static AtomicInteger getHintsInProgressFor(InetAddress destination)
    {
        try
        {
            return hintsInProgress.load(destination);
        }
        catch (Exception e)
        {
            throw new AssertionError(e);
        }
    }

    public static Future<Void> submitHint(Mutation mutation, InetAddress target, AbstractWriteResponseHandler<IMutation> responseHandler)
    {
        return submitHint(mutation, Collections.singleton(target), responseHandler);
    }

    public static Future<Void> submitHint(Mutation mutation,
                                          Collection<InetAddress> targets,
                                          AbstractWriteResponseHandler<IMutation> responseHandler)
    {
        HintRunnable runnable = new HintRunnable(targets)
        {
            public void runMayThrow()
            {
                Set<InetAddress> validTargets = new HashSet<>(targets.size());
                Set<UUID> hostIds = new HashSet<>(targets.size());
                for (InetAddress target : targets)
                {
                    UUID hostId = StorageService.instance.getHostIdForEndpoint(target);
                    if (hostId != null)
                    {
                        hostIds.add(hostId);
                        validTargets.add(target);
                    }
                    else
                        logger.debug("Discarding hint for endpoint not part of ring: {}", target);
                }
                logger.trace("Adding hints for {}", validTargets);
                HintsService.instance.write(hostIds, Hint.create(mutation, System.currentTimeMillis()));
                validTargets.forEach(HintsService.instance.metrics::incrCreatedHints);
                // Notify the handler only for CL == ANY
                if (responseHandler != null && responseHandler.consistencyLevel == ConsistencyLevel.ANY)
                    responseHandler.response(null);
            }
        };

        return submitHint(runnable);
    }

    private static Future<Void> submitHint(HintRunnable runnable)
    {
        StorageMetrics.totalHintsInProgress.inc(runnable.targets.size());
        for (InetAddress target : runnable.targets)
            getHintsInProgressFor(target).incrementAndGet();
        return (Future<Void>) StageManager.getStage(Stage.MUTATION).submit(runnable);
    }

    public Long getRpcTimeout() { return DatabaseDescriptor.getRpcTimeout(); }
    public void setRpcTimeout(Long timeoutInMillis) { DatabaseDescriptor.setRpcTimeout(timeoutInMillis); }

    public Long getReadRpcTimeout() { return DatabaseDescriptor.getReadRpcTimeout(); }
    public void setReadRpcTimeout(Long timeoutInMillis) { DatabaseDescriptor.setReadRpcTimeout(timeoutInMillis); }

    public Long getWriteRpcTimeout() { return DatabaseDescriptor.getWriteRpcTimeout(); }
    public void setWriteRpcTimeout(Long timeoutInMillis) { DatabaseDescriptor.setWriteRpcTimeout(timeoutInMillis); }

    public Long getCounterWriteRpcTimeout() { return DatabaseDescriptor.getCounterWriteRpcTimeout(); }
    public void setCounterWriteRpcTimeout(Long timeoutInMillis) { DatabaseDescriptor.setCounterWriteRpcTimeout(timeoutInMillis); }

    public Long getCasContentionTimeout() { return DatabaseDescriptor.getCasContentionTimeout(); }
    public void setCasContentionTimeout(Long timeoutInMillis) { DatabaseDescriptor.setCasContentionTimeout(timeoutInMillis); }

    public Long getRangeRpcTimeout() { return DatabaseDescriptor.getRangeRpcTimeout(); }
    public void setRangeRpcTimeout(Long timeoutInMillis) { DatabaseDescriptor.setRangeRpcTimeout(timeoutInMillis); }

    public Long getTruncateRpcTimeout() { return DatabaseDescriptor.getTruncateRpcTimeout(); }
    public void setTruncateRpcTimeout(Long timeoutInMillis) { DatabaseDescriptor.setTruncateRpcTimeout(timeoutInMillis); }

    public Long getNativeTransportMaxConcurrentConnections() { return DatabaseDescriptor.getNativeTransportMaxConcurrentConnections(); }
    public void setNativeTransportMaxConcurrentConnections(Long nativeTransportMaxConcurrentConnections) { DatabaseDescriptor.setNativeTransportMaxConcurrentConnections(nativeTransportMaxConcurrentConnections); }

    public Long getNativeTransportMaxConcurrentConnectionsPerIp() { return DatabaseDescriptor.getNativeTransportMaxConcurrentConnectionsPerIp(); }
    public void setNativeTransportMaxConcurrentConnectionsPerIp(Long nativeTransportMaxConcurrentConnections) { DatabaseDescriptor.setNativeTransportMaxConcurrentConnectionsPerIp(nativeTransportMaxConcurrentConnections); }

    public void reloadTriggerClasses() { TriggerExecutor.instance.reloadClasses(); }

    public long getReadRepairAttempted()
    {
        return ReadRepairMetrics.attempted.getCount();
    }

    public long getReadRepairRepairedBlocking()
    {
        return ReadRepairMetrics.repairedBlocking.getCount();
    }

    public long getReadRepairRepairedBackground()
    {
        return ReadRepairMetrics.repairedBackground.getCount();
    }

    public int getNumberOfTables()
    {
        return Schema.instance.getNumberOfTables();
    }

<<<<<<< HEAD
    public String getIdealConsistencyLevel()
    {
        return DatabaseDescriptor.getIdealConsistencyLevel().toString();
    }

    public String setIdealConsistencyLevel(String cl)
    {
        ConsistencyLevel original = DatabaseDescriptor.getIdealConsistencyLevel();
        ConsistencyLevel newCL = ConsistencyLevel.valueOf(cl.trim().toUpperCase());
        DatabaseDescriptor.setIdealConsistencyLevel(newCL);
        return String.format("Updating ideal consistency level new value: %s old value %s", newCL, original.toString());
=======
    public int getOtcBacklogExpirationInterval() {
        return DatabaseDescriptor.getOtcBacklogExpirationInterval();
    }

    public void setOtcBacklogExpirationInterval(int intervalInMillis) {
        DatabaseDescriptor.setOtcBacklogExpirationInterval(intervalInMillis);
>>>>>>> 18765886
    }
}<|MERGE_RESOLUTION|>--- conflicted
+++ resolved
@@ -2784,7 +2784,6 @@
         return Schema.instance.getNumberOfTables();
     }
 
-<<<<<<< HEAD
     public String getIdealConsistencyLevel()
     {
         return DatabaseDescriptor.getIdealConsistencyLevel().toString();
@@ -2796,13 +2795,13 @@
         ConsistencyLevel newCL = ConsistencyLevel.valueOf(cl.trim().toUpperCase());
         DatabaseDescriptor.setIdealConsistencyLevel(newCL);
         return String.format("Updating ideal consistency level new value: %s old value %s", newCL, original.toString());
-=======
+    }
+
     public int getOtcBacklogExpirationInterval() {
         return DatabaseDescriptor.getOtcBacklogExpirationInterval();
     }
 
     public void setOtcBacklogExpirationInterval(int intervalInMillis) {
         DatabaseDescriptor.setOtcBacklogExpirationInterval(intervalInMillis);
->>>>>>> 18765886
     }
 }