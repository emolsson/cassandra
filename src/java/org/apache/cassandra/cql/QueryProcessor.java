/*
 *
 * Licensed to the Apache Software Foundation (ASF) under one
 * or more contributor license agreements.  See the NOTICE file
 * distributed with this work for additional information
 * regarding copyright ownership.  The ASF licenses this file
 * to you under the Apache License, Version 2.0 (the
 * "License"); you may not use this file except in compliance
 * with the License.  You may obtain a copy of the License at
 *
 *   http://www.apache.org/licenses/LICENSE-2.0
 *
 * Unless required by applicable law or agreed to in writing,
 * software distributed under the License is distributed on an
 * "AS IS" BASIS, WITHOUT WARRANTIES OR CONDITIONS OF ANY
 * KIND, either express or implied.  See the License for the
 * specific language governing permissions and limitations
 * under the License.
 *
 */

package org.apache.cassandra.cql;

import java.io.IOException;
import java.nio.ByteBuffer;
import java.nio.charset.CharacterCodingException;
import java.util.*;
import java.util.concurrent.Callable;
import java.util.concurrent.ExecutionException;
import java.util.concurrent.Future;
import java.util.concurrent.TimeoutException;

import org.apache.cassandra.auth.Permission;
import org.apache.cassandra.concurrent.Stage;
import org.apache.cassandra.concurrent.StageManager;
import org.apache.cassandra.config.*;
import org.apache.cassandra.cli.CliUtils;
import org.apache.cassandra.db.CounterColumn;
import org.apache.cassandra.db.*;
import org.apache.cassandra.db.context.CounterContext;
import org.apache.cassandra.db.filter.QueryPath;
import org.apache.cassandra.db.marshal.AbstractType;
import org.apache.cassandra.db.marshal.AsciiType;
import org.apache.cassandra.db.marshal.MarshalException;
import org.apache.cassandra.db.marshal.TypeParser;
import org.apache.cassandra.dht.*;
import org.apache.cassandra.service.ClientState;
import org.apache.cassandra.service.StorageProxy;
import org.apache.cassandra.service.StorageService;
import org.apache.cassandra.service.MigrationManager;
import org.apache.cassandra.thrift.*;
import org.apache.cassandra.thrift.Column;
import org.apache.cassandra.utils.ByteBufferUtil;
import org.apache.cassandra.utils.FBUtilities;
import org.apache.cassandra.utils.Pair;
import org.apache.cassandra.utils.SemanticVersion;

import com.google.common.base.Predicates;
import com.google.common.collect.Maps;
import org.antlr.runtime.*;

import org.slf4j.Logger;
import org.slf4j.LoggerFactory;

import static org.apache.cassandra.thrift.ThriftValidation.validateColumnFamily;

public class QueryProcessor
{
    public static final SemanticVersion CQL_VERSION = new SemanticVersion("2.0.0");

    private static final Logger logger = LoggerFactory.getLogger(QueryProcessor.class);

    private static final long timeLimitForSchemaAgreement = 10 * 1000;

    public static final String DEFAULT_KEY_NAME = bufferToString(CFMetaData.DEFAULT_KEY_NAME);

    private static List<org.apache.cassandra.db.Row> getSlice(CFMetaData metadata, SelectStatement select, List<ByteBuffer> variables)
    throws InvalidRequestException, TimedOutException, UnavailableException
    {
        QueryPath queryPath = new QueryPath(select.getColumnFamily());
        List<ReadCommand> commands = new ArrayList<ReadCommand>();

        // ...of a list of column names
        if (!select.isColumnRange())
        {
            Collection<ByteBuffer> columnNames = getColumnNames(select, metadata, variables);
            validateColumnNames(columnNames);

            for (Term rawKey: select.getKeys())
            {
                ByteBuffer key = rawKey.getByteBuffer(metadata.getKeyValidator(),variables);

                validateKey(key);
                commands.add(new SliceByNamesReadCommand(metadata.ksName, key, queryPath, columnNames));
            }
        }
        // ...a range (slice) of column names
        else
        {
            AbstractType<?> comparator = select.getComparator(metadata.ksName);
            ByteBuffer start = select.getColumnStart().getByteBuffer(comparator,variables);
            ByteBuffer finish = select.getColumnFinish().getByteBuffer(comparator,variables);

            for (Term rawKey : select.getKeys())
            {
                ByteBuffer key = rawKey.getByteBuffer(metadata.getKeyValidator(),variables);

                validateKey(key);
                validateSliceRange(metadata, start, finish, select.isColumnsReversed());
                commands.add(new SliceFromReadCommand(metadata.ksName,
                                                      key,
                                                      queryPath,
                                                      start,
                                                      finish,
                                                      select.isColumnsReversed(),
                                                      select.getColumnsLimit()));
            }
        }

        try
        {
            return StorageProxy.read(commands, select.getConsistencyLevel());
        }
        catch (TimeoutException e)
        {
            throw new TimedOutException();
        }
        catch (IOException e)
        {
            throw new RuntimeException(e);
        }
    }

    private static List<ByteBuffer> getColumnNames(SelectStatement select, CFMetaData metadata, List<ByteBuffer> variables)
    throws InvalidRequestException
    {
        String keyString = getKeyString(metadata);
        List<Term> selectColumnNames = select.getColumnNames();
        List<ByteBuffer> columnNames = new ArrayList<ByteBuffer>(selectColumnNames.size());
        for (Term column : selectColumnNames)
        {
            // skip the key for the slice op; we'll add it to the resultset in extractThriftColumns
            if (!column.getText().equalsIgnoreCase(keyString))
                columnNames.add(column.getByteBuffer(metadata.comparator,variables));
        }
        return columnNames;
    }

    private static List<org.apache.cassandra.db.Row> multiRangeSlice(CFMetaData metadata, SelectStatement select, List<ByteBuffer> variables)
    throws TimedOutException, UnavailableException, InvalidRequestException
    {
        List<org.apache.cassandra.db.Row> rows;
        IPartitioner<?> p = StorageService.getPartitioner();

        AbstractType<?> keyType = Schema.instance.getCFMetaData(metadata.ksName, select.getColumnFamily()).getKeyValidator();

        ByteBuffer startKeyBytes = (select.getKeyStart() != null)
                                   ? select.getKeyStart().getByteBuffer(keyType,variables)
                                   : null;

        ByteBuffer finishKeyBytes = (select.getKeyFinish() != null)
                                    ? select.getKeyFinish().getByteBuffer(keyType,variables)
                                    : null;

        RowPosition startKey = RowPosition.forKey(startKeyBytes, p), finishKey = RowPosition.forKey(finishKeyBytes, p);
        if (startKey.compareTo(finishKey) > 0 && !finishKey.isMinimum(p))
        {
            if (p instanceof RandomPartitioner)
                throw new InvalidRequestException("Start key sorts after end key. This is not allowed; you probably should not specify end key at all, under RandomPartitioner");
            else
                throw new InvalidRequestException("Start key must sort before (or equal to) finish key in your partitioner!");
        }
        AbstractBounds<RowPosition> bounds = new Bounds<RowPosition>(startKey, finishKey);

        // XXX: Our use of Thrift structs internally makes me Sad. :(
        SlicePredicate thriftSlicePredicate = slicePredicateFromSelect(select, metadata, variables);
        validateSlicePredicate(metadata, thriftSlicePredicate);

        List<Relation> columnRelations = select.getColumnRelations();
        List<IndexExpression> expressions = new ArrayList<IndexExpression>(columnRelations.size());
        for (Relation columnRelation : columnRelations)
        {
            // Left and right side of relational expression encoded according to comparator/validator.
            ByteBuffer entity = columnRelation.getEntity().getByteBuffer(metadata.comparator, variables);
            ByteBuffer value = columnRelation.getValue().getByteBuffer(select.getValueValidator(metadata.ksName, entity), variables);

            expressions.add(new IndexExpression(entity,
                                                IndexOperator.valueOf(columnRelation.operator().toString()),
                                                value));
        }

        int limit = select.isKeyRange() && select.getKeyStart() != null
                  ? select.getNumRecords() + 1
                  : select.getNumRecords();

        try
        {
            rows = StorageProxy.getRangeSlice(new RangeSliceCommand(metadata.ksName,
                                                                    select.getColumnFamily(),
                                                                    null,
                                                                    thriftSlicePredicate,
                                                                    bounds,
                                                                    expressions,
                                                                    limit),
                                                                    select.getConsistencyLevel());
        }
        catch (IOException e)
        {
            throw new RuntimeException(e);
        }
        catch (org.apache.cassandra.thrift.UnavailableException e)
        {
            throw new UnavailableException();
        }
        catch (TimeoutException e)
        {
            throw new TimedOutException();
        }

        // if start key was set and relation was "greater than"
        if (select.getKeyStart() != null && !select.includeStartKey() && !rows.isEmpty())
        {
            if (rows.get(0).key.key.equals(startKeyBytes))
                rows.remove(0);
        }

        // if finish key was set and relation was "less than"
        if (select.getKeyFinish() != null && !select.includeFinishKey() && !rows.isEmpty())
        {
            int lastIndex = rows.size() - 1;
            if (rows.get(lastIndex).key.key.equals(finishKeyBytes))
                rows.remove(lastIndex);
        }

        return rows.subList(0, select.getNumRecords() < rows.size() ? select.getNumRecords() : rows.size());
    }

    private static void batchUpdate(ClientState clientState, List<UpdateStatement> updateStatements, ConsistencyLevel consistency, List<ByteBuffer> variables )
    throws InvalidRequestException, UnavailableException, TimedOutException
    {
        String globalKeyspace = clientState.getKeyspace();
        List<IMutation> rowMutations = new ArrayList<IMutation>(updateStatements.size());
        List<String> cfamsSeen = new ArrayList<String>(updateStatements.size());

        for (UpdateStatement update : updateStatements)
        {
            String keyspace = update.keyspace == null ? globalKeyspace : update.keyspace;

            // Avoid unnecessary authorizations.
            if (!(cfamsSeen.contains(update.getColumnFamily())))
            {
                clientState.hasColumnFamilyAccess(keyspace, update.getColumnFamily(), Permission.WRITE);
                cfamsSeen.add(update.getColumnFamily());
            }

            rowMutations.addAll(update.prepareRowMutations(keyspace, clientState, variables));
        }

        for (IMutation mutation : rowMutations)
        {
            validateKey(mutation.key());
        }

        try
        {
            StorageProxy.mutate(rowMutations, consistency);
        }
        catch (org.apache.cassandra.thrift.UnavailableException e)
        {
            throw new UnavailableException();
        }
        catch (TimeoutException e)
        {
            throw new TimedOutException();
        }
    }

    private static SlicePredicate slicePredicateFromSelect(SelectStatement select, CFMetaData metadata, List<ByteBuffer> variables)
    throws InvalidRequestException
    {
        SlicePredicate thriftSlicePredicate = new SlicePredicate();

        if (select.isColumnRange() || select.getColumnNames().size() == 0)
        {
            SliceRange sliceRange = new SliceRange();
            sliceRange.start = select.getColumnStart().getByteBuffer(metadata.comparator, variables);
            sliceRange.finish = select.getColumnFinish().getByteBuffer(metadata.comparator, variables);
            sliceRange.reversed = select.isColumnsReversed();
            sliceRange.count = select.getColumnsLimit();
            thriftSlicePredicate.slice_range = sliceRange;
        }
        else
        {
            thriftSlicePredicate.column_names = getColumnNames(select, metadata, variables);
        }

        return thriftSlicePredicate;
    }

    /* Test for SELECT-specific taboos */
    private static void validateSelect(String keyspace, SelectStatement select, List<ByteBuffer> variables) throws InvalidRequestException
    {
        ThriftValidation.validateConsistencyLevel(keyspace, select.getConsistencyLevel(), RequestType.READ);

        // Finish key w/o start key (KEY < foo)
        if (!select.isKeyRange() && (select.getKeyFinish() != null))
            throw new InvalidRequestException("Key range clauses must include a start key (i.e. KEY > term)");

        // Key range and by-key(s) combined (KEY > foo AND KEY = bar)
        if (select.isKeyRange() && select.getKeys().size() > 0)
            throw new InvalidRequestException("You cannot combine key range and by-key clauses in a SELECT");

        // Start and finish keys, *and* column relations (KEY > foo AND KEY < bar and name1 = value1).
        if (select.isKeyRange() && (select.getKeyFinish() != null) && (select.getColumnRelations().size() > 0))
            throw new InvalidRequestException("You cannot combine key range and by-column clauses in a SELECT");

        // Can't use more than one KEY =
        if (!select.isMultiKey() && select.getKeys().size() > 1)
            throw new InvalidRequestException("You cannot use more than one KEY = in a SELECT");

        if (select.getColumnRelations().size() > 0)
        {
            AbstractType<?> comparator = select.getComparator(keyspace);
            Set<ByteBuffer> indexed = Table.open(keyspace).getColumnFamilyStore(select.getColumnFamily()).indexManager.getIndexedColumns();
            for (Relation relation : select.getColumnRelations())
            {
                if ((relation.operator() == RelationType.EQ) && indexed.contains(relation.getEntity().getByteBuffer(comparator, variables)))
                    return;
            }
            throw new InvalidRequestException("No indexed columns present in by-columns clause with \"equals\" operator");
        }
    }

    public static void validateKey(ByteBuffer key) throws InvalidRequestException
    {
        if (key == null || key.remaining() == 0)
        {
            throw new InvalidRequestException("Key may not be empty");
        }

        // check that key can be handled by FBUtilities.writeShortByteArray
        if (key.remaining() > FBUtilities.MAX_UNSIGNED_SHORT)
        {
            throw new InvalidRequestException("Key length of " + key.remaining() +
                                              " is longer than maximum of " + FBUtilities.MAX_UNSIGNED_SHORT);
        }
    }

    public static void validateKeyAlias(CFMetaData cfm, String key) throws InvalidRequestException
    {
        assert key.toUpperCase().equals(key); // should always be uppercased by caller
        String realKeyAlias = bufferToString(cfm.getKeyName()).toUpperCase();
        if (!realKeyAlias.equals(key))
            throw new InvalidRequestException(String.format("Expected key '%s' to be present in WHERE clause for '%s'", realKeyAlias, cfm.cfName));
    }

    private static void validateColumnNames(Iterable<ByteBuffer> columns)
    throws InvalidRequestException
    {
        for (ByteBuffer name : columns)
        {
            if (name.remaining() > IColumn.MAX_NAME_LENGTH)
                throw new InvalidRequestException(String.format("column name is too long (%s > %s)",
                                                                name.remaining(),
                                                                IColumn.MAX_NAME_LENGTH));
            if (name.remaining() == 0)
                throw new InvalidRequestException("zero-length column name");
        }
    }

    public static void validateColumnName(ByteBuffer column)
    throws InvalidRequestException
    {
        validateColumnNames(Arrays.asList(column));
    }

    public static void validateColumn(CFMetaData metadata, ByteBuffer name, ByteBuffer value)
    throws InvalidRequestException
    {
        validateColumnName(name);
        AbstractType<?> validator = metadata.getValueValidator(name);

        try
        {
            if (validator != null)
                validator.validate(value);
        }
        catch (MarshalException me)
        {
            throw new InvalidRequestException(String.format("Invalid column value for column (name=%s); %s",
                                                            ByteBufferUtil.bytesToHex(name),
                                                            me.getMessage()));
        }
    }

    private static void validateSlicePredicate(CFMetaData metadata, SlicePredicate predicate)
    throws InvalidRequestException
    {
        if (predicate.slice_range != null)
            validateSliceRange(metadata, predicate.slice_range);
        else
            validateColumnNames(predicate.column_names);
    }

    private static void validateSliceRange(CFMetaData metadata, SliceRange range)
    throws InvalidRequestException
    {
        validateSliceRange(metadata, range.start, range.finish, range.reversed);
    }

    private static void validateSliceRange(CFMetaData metadata, ByteBuffer start, ByteBuffer finish, boolean reversed)
    throws InvalidRequestException
    {
        AbstractType<?> comparator = metadata.getComparatorFor(null);
        Comparator<ByteBuffer> orderedComparator = reversed ? comparator.reverseComparator: comparator;
        if (start.remaining() > 0 && finish.remaining() > 0 && orderedComparator.compare(start, finish) > 0)
            throw new InvalidRequestException("range finish must come after start in traversal order");
    }

    // Copypasta from CassandraServer (where it is private).
    private static void validateSchemaAgreement() throws SchemaDisagreementException
    {
       if (describeSchemaVersions().size() > 1)
            throw new SchemaDisagreementException();
    }

    private static Map<String, List<String>> describeSchemaVersions()
    {
        // unreachable hosts don't count towards disagreement
        return Maps.filterKeys(StorageProxy.describeSchemaVersions(),
                               Predicates.not(Predicates.equalTo(StorageProxy.UNREACHABLE)));
    }

    public static CqlResult processStatement(CQLStatement statement,ClientState clientState, List<ByteBuffer> variables )
    throws  UnavailableException, InvalidRequestException, TimedOutException, SchemaDisagreementException
    {
        String keyspace = null;

        // Some statements won't have (or don't need) a keyspace (think USE, or CREATE).
        if (statement.type != StatementType.SELECT && StatementType.requiresKeyspace.contains(statement.type))
            keyspace = clientState.getKeyspace();

        CqlResult result = new CqlResult();

        if (logger.isDebugEnabled()) logger.debug("CQL statement type: {}", statement.type.toString());
        CFMetaData metadata;
        switch (statement.type)
        {
            case SELECT:
                SelectStatement select = (SelectStatement)statement.statement;

                final String oldKeyspace = clientState.getRawKeyspace();

                if (select.isSetKeyspace())
                {
                    keyspace = CliUtils.unescapeSQLString(select.getKeyspace());
                    ThriftValidation.validateTable(keyspace);
                }
                else if (oldKeyspace == null)
                    throw new InvalidRequestException("no keyspace has been specified");
                else
                    keyspace = oldKeyspace;

                clientState.hasColumnFamilyAccess(keyspace, select.getColumnFamily(), Permission.READ);
                metadata = validateColumnFamily(keyspace, select.getColumnFamily());

                // need to do this in here because we need a CFMD.getKeyName()
                select.extractKeyAliasFromColumns(metadata);

                if (select.getKeys().size() > 0)
                    validateKeyAlias(metadata, select.getKeyAlias());

                validateSelect(keyspace, select, variables);

                List<org.apache.cassandra.db.Row> rows;

                // By-key
                if (!select.isKeyRange() && (select.getKeys().size() > 0))
                {
                    rows = getSlice(metadata, select, variables);
                }
                else
                {
                    rows = multiRangeSlice(metadata, select, variables);
                }

                // count resultset is a single column named "count"
                result.type = CqlResultType.ROWS;
                if (select.isCountOperation())
                {
                    validateCountOperation(select);

                    ByteBuffer countBytes = ByteBufferUtil.bytes("count");
                    result.schema = new CqlMetadata(Collections.<ByteBuffer, String>emptyMap(),
                                                    Collections.<ByteBuffer, String>emptyMap(),
                                                    "AsciiType",
                                                    "LongType");
                    List<Column> columns = Collections.singletonList(new Column(countBytes).setValue(ByteBufferUtil.bytes((long) rows.size())));
                    result.rows = Collections.singletonList(new CqlRow(countBytes, columns));
                    return result;
                }

                // otherwise create resultset from query results
                result.schema = new CqlMetadata(new HashMap<ByteBuffer, String>(),
                                                new HashMap<ByteBuffer, String>(),
                                                TypeParser.getShortName(metadata.comparator),
                                                TypeParser.getShortName(metadata.getDefaultValidator()));
                List<CqlRow> cqlRows = new ArrayList<CqlRow>(rows.size());
                for (org.apache.cassandra.db.Row row : rows)
                {
                    List<Column> thriftColumns = new ArrayList<Column>();
                    if (select.isColumnRange())
                    {
                        if (select.isFullWildcard())
                        {
                            // prepend key
                            thriftColumns.add(new Column(metadata.getKeyName()).setValue(row.key.key).setTimestamp(-1));
                            result.schema.name_types.put(metadata.getKeyName(), TypeParser.getShortName(AsciiType.instance));
                            result.schema.value_types.put(metadata.getKeyName(), TypeParser.getShortName(metadata.getKeyValidator()));
                        }

                        // preserve comparator order
                        if (row.cf != null)
                        {
                            for (IColumn c : row.cf.getSortedColumns())
                            {
                                if (c.isMarkedForDelete())
                                    continue;

                                ColumnDefinition cd = metadata.getColumnDefinition(c.name());
                                if (cd != null)
                                    result.schema.value_types.put(c.name(), TypeParser.getShortName(cd.getValidator()));

                                thriftColumns.add(thriftify(c));
                            }
                        }
                    }
                    else
                    {
                        String keyString = getKeyString(metadata);

                        // order columns in the order they were asked for
                        for (Term term : select.getColumnNames())
                        {
                            if (term.getText().equalsIgnoreCase(keyString))
                            {
                                // preserve case of key as it was requested
                                ByteBuffer requestedKey = ByteBufferUtil.bytes(term.getText());
                                thriftColumns.add(new Column(requestedKey).setValue(row.key.key).setTimestamp(-1));
                                result.schema.name_types.put(requestedKey, TypeParser.getShortName(AsciiType.instance));
                                result.schema.value_types.put(requestedKey, TypeParser.getShortName(metadata.getKeyValidator()));
                                continue;
                            }

                            if (row.cf == null)
                                continue;

                            ByteBuffer name;
                            try
                            {
                                name = term.getByteBuffer(metadata.comparator, variables);
                            }
                            catch (InvalidRequestException e)
                            {
                                throw new AssertionError(e);
                            }

                            ColumnDefinition cd = metadata.getColumnDefinition(name);
                            if (cd != null)
                                result.schema.value_types.put(name, TypeParser.getShortName(cd.getValidator()));
                            IColumn c = row.cf.getColumn(name);
                            if (c == null || c.isMarkedForDelete())
                                thriftColumns.add(new Column().setName(name));
                            else
                                thriftColumns.add(thriftify(c));
                        }
                    }

                    // Create a new row, add the columns to it, and then add it to the list of rows
                    CqlRow cqlRow = new CqlRow();
                    cqlRow.key = row.key.key;
                    cqlRow.columns = thriftColumns;
                    if (select.isColumnsReversed())
                        Collections.reverse(cqlRow.columns);
                    cqlRows.add(cqlRow);
                }

                result.rows = cqlRows;
                return result;

            case INSERT: // insert uses UpdateStatement
            case UPDATE:
                UpdateStatement update = (UpdateStatement)statement.statement;
                ThriftValidation.validateConsistencyLevel(keyspace, update.getConsistencyLevel(), RequestType.WRITE);
                batchUpdate(clientState, Collections.singletonList(update), update.getConsistencyLevel(), variables);
                result.type = CqlResultType.VOID;
                return result;

            case BATCH:
                BatchStatement batch = (BatchStatement) statement.statement;
                ThriftValidation.validateConsistencyLevel(keyspace, batch.getConsistencyLevel(), RequestType.WRITE);

                if (batch.getTimeToLive() != 0)
                    throw new InvalidRequestException("Global TTL on the BATCH statement is not supported.");

                for (AbstractModification up : batch.getStatements())
                {
                    if (up.isSetConsistencyLevel())
                        throw new InvalidRequestException(
                                "Consistency level must be set on the BATCH, not individual statements");

                    if (batch.isSetTimestamp() && up.isSetTimestamp())
                        throw new InvalidRequestException(
                                "Timestamp must be set either on BATCH or individual statements");
                }

                List<IMutation> mutations = batch.getMutations(keyspace, clientState, variables);
                for (IMutation mutation : mutations)
                {
                    validateKey(mutation.key());
                }

                try
                {
                    StorageProxy.mutate(mutations, batch.getConsistencyLevel());
                }
                catch (org.apache.cassandra.thrift.UnavailableException e)
                {
                    throw new UnavailableException();
                }
                catch (TimeoutException e)
                {
                    throw new TimedOutException();
                }

                result.type = CqlResultType.VOID;
                return result;

            case USE:
                clientState.setKeyspace(CliUtils.unescapeSQLString((String) statement.statement));
                result.type = CqlResultType.VOID;

                return result;

            case TRUNCATE:
                Pair<String, String> columnFamily = (Pair<String, String>)statement.statement;
                keyspace = columnFamily.left == null ? clientState.getKeyspace() : columnFamily.left;

                validateColumnFamily(keyspace, columnFamily.right);
                clientState.hasColumnFamilyAccess(keyspace, columnFamily.right, Permission.WRITE);

                try
                {
                    StorageProxy.truncateBlocking(keyspace, columnFamily.right);
                }
                catch (TimeoutException e)
                {
                    throw (UnavailableException) new UnavailableException().initCause(e);
                }
                catch (IOException e)
                {
                    throw (UnavailableException) new UnavailableException().initCause(e);
                }

                result.type = CqlResultType.VOID;
                return result;

            case DELETE:
                DeleteStatement delete = (DeleteStatement)statement.statement;

                keyspace = delete.keyspace == null ? clientState.getKeyspace() : delete.keyspace;
                List<IMutation> deletions = delete.prepareRowMutations(keyspace, clientState, variables);
                for (IMutation deletion : deletions)
                {
                    validateKey(deletion.key());
                }

                try
                {
                    StorageProxy.mutate(deletions, delete.getConsistencyLevel());
                }
                catch (TimeoutException e)
                {
                    throw new TimedOutException();
                }

                result.type = CqlResultType.VOID;
                return result;

            case CREATE_KEYSPACE:
                CreateKeyspaceStatement create = (CreateKeyspaceStatement)statement.statement;
                create.validate();
                ThriftValidation.validateKeyspaceNotSystem(create.getName());
                clientState.hasKeyspaceSchemaAccess(Permission.WRITE);
                validateSchemaAgreement();

                try
                {
                    KSMetaData ksm = KSMetaData.newKeyspace(create.getName(),
                                                            create.getStrategyClass(),
                                                            create.getStrategyOptions());
                    ThriftValidation.validateKeyspaceNotYetExisting(ksm.name);
                    MigrationManager.announceNewKeyspace(ksm);
                    validateSchemaIsSettled();
                }
                catch (ConfigurationException e)
                {
                    InvalidRequestException ex = new InvalidRequestException(e.getMessage());
                    ex.initCause(e);
                    throw ex;
                }

                result.type = CqlResultType.VOID;
                return result;

            case CREATE_COLUMNFAMILY:
                CreateColumnFamilyStatement createCf = (CreateColumnFamilyStatement)statement.statement;
                clientState.hasColumnFamilySchemaAccess(Permission.WRITE);
                validateSchemaAgreement();

                try
                {
                    MigrationManager.announceNewColumnFamily(createCf.getCFMetaData(keyspace, variables));
                    validateSchemaIsSettled();
                }
                catch (ConfigurationException e)
                {
                    InvalidRequestException ex = new InvalidRequestException(e.toString());
                    ex.initCause(e);
                    throw ex;
                }

                result.type = CqlResultType.VOID;
                return result;

            case CREATE_INDEX:
                CreateIndexStatement createIdx = (CreateIndexStatement)statement.statement;
                clientState.hasColumnFamilySchemaAccess(Permission.WRITE);
                validateSchemaAgreement();
                CFMetaData oldCfm = Schema.instance.getCFMetaData(keyspace, createIdx.getColumnFamily());
                if (oldCfm == null)
                    throw new InvalidRequestException("No such column family: " + createIdx.getColumnFamily());

                boolean columnExists = false;
                ByteBuffer columnName = createIdx.getColumnName().getByteBuffer();
                // mutating oldCfm directly would be bad, but mutating a copy is fine.
                CFMetaData cfm = oldCfm.clone();
                for (ColumnDefinition cd : cfm.getColumn_metadata().values())
                {
                    if (cd.name.equals(columnName))
                    {
                        if (cd.getIndexType() != null)
                            throw new InvalidRequestException("Index already exists");
                        if (logger.isDebugEnabled())
                            logger.debug("Updating column {} definition for index {}", cfm.comparator.getString(columnName), createIdx.getIndexName());
                        cd.setIndexType(IndexType.KEYS, Collections.<String, String>emptyMap());
                        cd.setIndexName(createIdx.getIndexName());
                        columnExists = true;
                        break;
                    }
                }
                if (!columnExists)
                    throw new InvalidRequestException("No column definition found for column " + oldCfm.comparator.getString(columnName));

                try
                {
                    cfm.addDefaultIndexNames();
                    MigrationManager.announceColumnFamilyUpdate(cfm);
                    validateSchemaIsSettled();
                }
                catch (ConfigurationException e)
                {
                    InvalidRequestException ex = new InvalidRequestException(e.toString());
                    ex.initCause(e);
                    throw ex;
                }

                result.type = CqlResultType.VOID;
                return result;

            case DROP_INDEX:
                DropIndexStatement dropIdx = (DropIndexStatement)statement.statement;
                clientState.hasColumnFamilySchemaAccess(Permission.WRITE);
                validateSchemaAgreement();

                try
                {
                    MigrationManager.announceColumnFamilyUpdate(dropIdx.generateCFMetadataUpdate(clientState.getKeyspace()));
                    validateSchemaIsSettled();
                }
                catch (ConfigurationException e)
                {
                    InvalidRequestException ex = new InvalidRequestException(e.toString());
                    ex.initCause(e);
                    throw ex;
                }
                catch (IOException e)
                {
                    InvalidRequestException ex = new InvalidRequestException(e.toString());
                    ex.initCause(e);
                    throw ex;
                }

                result.type = CqlResultType.VOID;
                return result;

            case DROP_KEYSPACE:
                String deleteKeyspace = (String)statement.statement;
                ThriftValidation.validateKeyspaceNotSystem(deleteKeyspace);
                clientState.hasKeyspaceSchemaAccess(Permission.WRITE);
                validateSchemaAgreement();

                try
                {
                    MigrationManager.announceKeyspaceDrop(deleteKeyspace);
                    validateSchemaIsSettled();
                }
                catch (ConfigurationException e)
                {
                    InvalidRequestException ex = new InvalidRequestException(e.getMessage());
                    ex.initCause(e);
                    throw ex;
                }

                result.type = CqlResultType.VOID;
                return result;

            case DROP_COLUMNFAMILY:
                String deleteColumnFamily = (String)statement.statement;
                clientState.hasColumnFamilySchemaAccess(Permission.WRITE);
                validateSchemaAgreement();

                try
                {
                    MigrationManager.announceColumnFamilyDrop(keyspace, deleteColumnFamily);
                    validateSchemaIsSettled();
                }
                catch (ConfigurationException e)
                {
                    InvalidRequestException ex = new InvalidRequestException(e.getMessage());
                    ex.initCause(e);
                    throw ex;
                }

                result.type = CqlResultType.VOID;
                return result;

            case ALTER_TABLE:
                AlterTableStatement alterTable = (AlterTableStatement) statement.statement;

                validateColumnFamily(keyspace, alterTable.columnFamily);
                clientState.hasColumnFamilyAccess(alterTable.columnFamily, Permission.WRITE);
                validateSchemaAgreement();

                try
                {
                    MigrationManager.announceColumnFamilyUpdate(alterTable.getCFMetaData(keyspace));
                    validateSchemaIsSettled();
                }
                catch (ConfigurationException e)
                {
                    InvalidRequestException ex = new InvalidRequestException(e.getMessage());
                    ex.initCause(e);
                    throw ex;
                }

                result.type = CqlResultType.VOID;
                return result;
        }
        return null;    // We should never get here.
    }

    public static CqlResult process(String queryString, ClientState clientState)
    throws RecognitionException, UnavailableException, InvalidRequestException, TimedOutException, SchemaDisagreementException
    {
        logger.trace("CQL QUERY: {}", queryString);
        return processStatement(getStatement(queryString), clientState, new ArrayList<ByteBuffer>(0));
    }

    public static CqlPreparedResult prepare(String queryString, ClientState clientState)
    throws RecognitionException, InvalidRequestException
    {
        logger.trace("CQL QUERY: {}", queryString);

        CQLStatement statement = getStatement(queryString);
        int statementId = makeStatementId(queryString);
        logger.trace("Discovered "+ statement.boundTerms + " bound variables.");

        clientState.getPrepared().put(statementId, statement);
        logger.trace(String.format("Stored prepared statement #%d with %d bind markers",
                                   statementId,
                                   statement.boundTerms));

        return new CqlPreparedResult(statementId, statement.boundTerms);
    }

    public static CqlResult processPrepared(CQLStatement statement, ClientState clientState, List<ByteBuffer> variables)
    throws UnavailableException, InvalidRequestException, TimedOutException, SchemaDisagreementException
    {
        // Check to see if there are any bound variables to verify
        if (!(variables.isEmpty() && (statement.boundTerms == 0)))
        {
            if (variables.size() != statement.boundTerms)
                throw new InvalidRequestException(String.format("there were %d markers(?) in CQL but %d bound variables",
                                                                statement.boundTerms,
                                                                variables.size()));

            // at this point there is a match in count between markers and variables that is non-zero

            if (logger.isTraceEnabled())
                for (int i = 0; i < variables.size(); i++)
                    logger.trace("[{}] '{}'", i+1, variables.get(i));
        }

        return processStatement(statement, clientState, variables);
    }

    private static final int makeStatementId(String cql)
    {
        // use the hash of the string till something better is provided
        return cql.hashCode();
    }

    private static Column thriftify(IColumn c)
    {
        ByteBuffer value = (c instanceof CounterColumn)
                           ? ByteBufferUtil.bytes(CounterContext.instance().total(c.value()))
                           : c.value();
        return new Column(c.name()).setValue(value).setTimestamp(c.timestamp());
    }

    private static String getKeyString(CFMetaData metadata)
    {
        String keyString;
        try
        {
            keyString = ByteBufferUtil.string(metadata.getKeyName());
        }
        catch (CharacterCodingException e)
        {
            throw new AssertionError(e);
        }
        return keyString;
    }

    private static CQLStatement getStatement(String queryStr) throws InvalidRequestException, RecognitionException
    {
<<<<<<< HEAD
        // Lexer and parser
        CharStream stream = new ANTLRStringStream(queryStr);
        CqlLexer lexer = new CqlLexer(stream);
        TokenStream tokenStream = new CommonTokenStream(lexer);
        CqlParser parser = new CqlParser(tokenStream);

        // Parse the query string to a statement instance
        CQLStatement statement = parser.query();

        // The lexer and parser queue up any errors they may have encountered
        // along the way, if necessary, we turn them into exceptions here.
        lexer.throwLastRecognitionError();
        parser.throwLastRecognitionError();

        return statement;
=======
        try
        {
            // Lexer and parser
            CharStream stream = new ANTLRStringStream(queryStr);
            CqlLexer lexer = new CqlLexer(stream);
            TokenStream tokenStream = new CommonTokenStream(lexer);
            CqlParser parser = new CqlParser(tokenStream);
            
            // Parse the query string to a statement instance
            CQLStatement statement = parser.query();
            
            // The lexer and parser queue up any errors they may have encountered
            // along the way, if necessary, we turn them into exceptions here.
            lexer.throwLastRecognitionError();
            parser.throwLastRecognitionError();
            
            return statement;
        } 
        catch (RuntimeException re)
        {
            InvalidRequestException ire = new InvalidRequestException("Failed parsing statement: [" + queryStr + "] reason: " + re.getClass().getSimpleName() + " " + re.getMessage());
            ire.initCause(re);
            throw ire;
        }
>>>>>>> edfc06fd
    }

    private static void validateSchemaIsSettled() throws SchemaDisagreementException
    {
        long limit = System.currentTimeMillis() + timeLimitForSchemaAgreement;

        outer:
        while (limit - System.currentTimeMillis() >= 0)
        {
            String currentVersionId = Schema.instance.getVersion().toString();
            for (String version : describeSchemaVersions().keySet())
            {
                if (!version.equals(currentVersionId))
                    continue outer;
            }

            // schemas agree
            return;
        }

        throw new SchemaDisagreementException();
    }

    private static void validateCountOperation(SelectStatement select) throws InvalidRequestException
    {
        if (select.isWildcard())
            return; // valid count(*)

        if (!select.isColumnRange())
        {
            List<Term> columnNames = select.getColumnNames();
            String firstColumn = columnNames.get(0).getText();

            if (columnNames.size() == 1 && (firstColumn.equals("*") || firstColumn.equals("1")))
                return; // valid count(*) || count(1)
        }

        throw new InvalidRequestException("Only COUNT(*) and COUNT(1) operations are currently supported.");
    }

    private static String bufferToString(ByteBuffer string)
    {
        try
        {
            return ByteBufferUtil.string(string);
        }
        catch (CharacterCodingException e)
        {
            throw new RuntimeException(e.getMessage(), e);
        }
    }
}<|MERGE_RESOLUTION|>--- conflicted
+++ resolved
@@ -945,23 +945,6 @@
 
     private static CQLStatement getStatement(String queryStr) throws InvalidRequestException, RecognitionException
     {
-<<<<<<< HEAD
-        // Lexer and parser
-        CharStream stream = new ANTLRStringStream(queryStr);
-        CqlLexer lexer = new CqlLexer(stream);
-        TokenStream tokenStream = new CommonTokenStream(lexer);
-        CqlParser parser = new CqlParser(tokenStream);
-
-        // Parse the query string to a statement instance
-        CQLStatement statement = parser.query();
-
-        // The lexer and parser queue up any errors they may have encountered
-        // along the way, if necessary, we turn them into exceptions here.
-        lexer.throwLastRecognitionError();
-        parser.throwLastRecognitionError();
-
-        return statement;
-=======
         try
         {
             // Lexer and parser
@@ -986,7 +969,6 @@
             ire.initCause(re);
             throw ire;
         }
->>>>>>> edfc06fd
     }
 
     private static void validateSchemaIsSettled() throws SchemaDisagreementException
